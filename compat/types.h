/*
 * * * * * * * * Legal stuff * * * * * * *
 *
 * (C) 2000 Francesco Chemolli <kinkie@kame.usr.dsi.unimi.it>
 *
 *  This program is free software; you can redistribute it and/or modify
 *  it under the terms of the GNU General Public License as published by
 *  the Free Software Foundation; either version 2 of the License, or
 *  (at your option) any later version.
 *
 *  This program is distributed in the hope that it will be useful,
 *  but WITHOUT ANY WARRANTY; without even the implied warranty of
 *  MERCHANTABILITY or FITNESS FOR A PARTICULAR PURPOSE.  See the
 *  GNU General Public License for more details.
 *
 *  You should have received a copy of the GNU General Public License
 *  along with this program; if not, write to the Free Software
 * SQUID Web Proxy Cache          http://www.squid-cache.org/
 * ----------------------------------------------------------
 *
 *  Squid is the result of efforts by numerous individuals from
 *  the Internet community; see the CONTRIBUTORS file for full
 *  details.   Many organizations have provided support for Squid's
 *  development; see the SPONSORS file for full details.  Squid is
 *  Copyrighted (C) 2001 by the Regents of the University of
 *  California; see the COPYRIGHT file for full details.  Squid
 *  incorporates software developed and/or copyrighted by other
 *  sources; see the CREDITS file for full details.
 *
 *  This program is free software; you can redistribute it and/or modify
 *  it under the terms of the GNU General Public License as published by
 *  the Free Software Foundation; either version 2 of the License, or
 *  (at your option) any later version.
 *
 *  This program is distributed in the hope that it will be useful,
 *  but WITHOUT ANY WARRANTY; without even the implied warranty of
 *  MERCHANTABILITY or FITNESS FOR A PARTICULAR PURPOSE.  See the
 *  GNU General Public License for more details.
 *
 *  You should have received a copy of the GNU General Public License
 *  along with this program; if not, write to the Free Software
 *  Foundation, Inc., 59 Temple Place, Suite 330, Boston, MA 02111, USA.
 *
 * * * * * * * * Declaration of intents * * * * * * *
 *
 * Here are defined several known-width types, obtained via autoconf
 * from system locations or various attempts. This is just a convenience
 * header to include which takes care of proper preprocessor stuff
 *
 * This file is only intended to be included via compat/compat.h, do
 * not include directly.
 */

#ifndef SQUID_TYPES_H
#define SQUID_TYPES_H

/* This should be in synch with what we have in acinclude.m4 */
#if HAVE_SYS_TYPES_H
#include <sys/types.h>
#endif
#if HAVE_LINUX_TYPES_H
#include <linux/types.h>
#endif
#if HAVE_STDLIB_H
#include <stdlib.h>
#endif
#if HAVE_STDDEF_H
#include <stddef.h>
#endif
#if HAVE_INTTYPES_H
#include <inttypes.h>
#endif
#if HAVE_SYS_BITYPES_H
#include <sys/bitypes.h>
#endif
#if HAVE_SYS_SELECT_H
#include <sys/select.h>
#endif
#if HAVE_NETINET_IN_SYSTM_H
/* Several OS require types declared by in_systm.h without including it themselves. */
#include <netinet/in_systm.h>
#endif


/******************************************************/
/* Typedefs for missing entries on a system           */
/******************************************************/


/*
 * ISO C99 Standard printf() macros for 64 bit integers
 * On some 64 bit platform, HP Tru64 is one, for printf must be used
 * "%lx" instead of "%llx"
 */
#ifndef PRId64
#if _SQUID_WINDOWS_		/* Windows native port using MSVCRT */
#define PRId64 "I64d"
#elif SIZEOF_INT64_T > SIZEOF_LONG
#define PRId64 "lld"
#else
#define PRId64 "ld"
#endif
#endif

#ifndef PRIu64
#if _SQUID_WINDOWS_		/* Windows native port using MSVCRT */
#define PRIu64 "I64u"
#elif SIZEOF_INT64_T > SIZEOF_LONG
#define PRIu64 "llu"
#else
#define PRIu64 "lu"
#endif
#endif

#ifndef PRIX64
#if _SQUID_WINDOWS_		/* Windows native port using MSVCRT */
#define PRIX64 "I64X"
#elif SIZEOF_INT64_T > SIZEOF_LONG
#define PRIX64 "llX"
#else
#define PRIX64 "lX"
#endif
#endif

#ifndef PRIuSIZE
<<<<<<< HEAD
// TODO: check for support of %zu and use where possible
=======
// NP: configure checks for support of %zu and defines where possible
>>>>>>> f68414c6
#if SIZEOF_SIZE_T == 4 && _SQUID_MINGW_
#define PRIuSIZE "I32u"
#elif SIZEOF_SIZE_T == 4
#define PRIuSIZE "u"
#elif SIZEOF_SIZE_T == 8 && _SQUID_MINGW_
#define PRIuSIZE "I64u"
#elif SIZEOF_SIZE_T == 8
#define PRIuSIZE "lu"
#else
#error size_t is not 32-bit or 64-bit
#endif
#endif /* PRIuSIZE */

#ifndef HAVE_MODE_T
typedef unsigned short mode_t;
#endif

#ifndef HAVE_FD_MASK
typedef unsigned long fd_mask;
#endif

#ifndef HAVE_SOCKLEN_T
typedef int socklen_t;
#endif

#ifndef HAVE_MTYP_T
typedef long mtyp_t;
#endif

#ifndef NULL
#if defined(__cplusplus) && HAVE_NULLPTR
#define NULL nullptr
#else
#define NULL 0
#endif
#endif

#endif /* SQUID_TYPES_H */<|MERGE_RESOLUTION|>--- conflicted
+++ resolved
@@ -123,11 +123,7 @@
 #endif
 
 #ifndef PRIuSIZE
-<<<<<<< HEAD
-// TODO: check for support of %zu and use where possible
-=======
 // NP: configure checks for support of %zu and defines where possible
->>>>>>> f68414c6
 #if SIZEOF_SIZE_T == 4 && _SQUID_MINGW_
 #define PRIuSIZE "I32u"
 #elif SIZEOF_SIZE_T == 4
