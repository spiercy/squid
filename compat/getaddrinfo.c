--- conflicted
+++ resolved
@@ -182,10 +182,6 @@
     }
 
 #if HAVE_H_ERRNO
-<<<<<<< HEAD
-    // on Windows it's not a global but a function
-=======
->>>>>>> 21e54359
     h_errno = 0;
 #endif
     errno = 0;
