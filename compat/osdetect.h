--- conflicted
+++ resolved
@@ -69,21 +69,9 @@
 #define _SQUID_CYGWIN_ 1
 #define _SQUID_WINDOWS_ 1
 
-<<<<<<< HEAD
-// The old name for _SQUID_WINDOWS_ (TODO: remove from use)
-#define _SQUID_WIN32_ 1
-
-#elif defined(__MINGW32__)
-#define _SQUID_MINGW_ 1
-#define _SQUID_WINDOWS_ 1
-
-// The old name for _SQUID_WINDOWS_ (TODO: remove from use)
-#define _SQUID_WIN32_ 1
-=======
 #elif defined(__MINGW32__) || defined(__MINGW__)
 #define _SQUID_MINGW_ 1
 #define _SQUID_WINDOWS_ 1
->>>>>>> 4d63494d
 
 #elif defined(WIN32) || defined(WINNT) || defined(__WIN32__) || defined(__WIN32)
 #define _SQUID_WINDOWS_ 1
@@ -93,13 +81,6 @@
 
 // the old name for MSVC *and* MingW (TODO: remove from use)
 #define _SQUID_MSWIN_ 1
-<<<<<<< HEAD
-
-// The old name for _SQUID_WINDOWS_ (TODO: remove from use)
-#define _SQUID_WIN32_ 1
-=======
-#define _SQUID_WINDOWS_ 1
->>>>>>> 4d63494d
 
 #elif defined(__APPLE__)
 #define _SQUID_APPLE_ 1
