--- conflicted
+++ resolved
@@ -109,23 +109,13 @@
 #if defined(_MSC_VER) /* Microsoft C Compiler ONLY */
 #define fileno _fileno
 #define fstat _fstati64
-<<<<<<< HEAD
 #endif /* _MSC_VER */
-#if 0
-#define ftruncate WIN32_ftruncate
-#if !_SQUID_MINGW_
-extern int WIN32_ftruncate(int fd, off_t size);
-#endif
-#endif /* 0 */
-=======
-#endif
 #if !defined(_SQUID_MINGW_) // MinGW defines these properly
 SQUIDCEXTERN int WIN32_ftruncate(int fd, off_t size);
 #define ftruncate WIN32_ftruncate
 SQUIDCEXTERN int WIN32_truncate(const char *pathname, off_t length);
 #define truncate WIN32_truncate
 #endif
->>>>>>> f68414c6
 #define getcwd _getcwd
 #define getpid _getpid
 #if defined(_MSC_VER) /* Microsoft C Compiler ONLY */
@@ -149,11 +139,7 @@
 #define strlwr _strlwr
 #define strncasecmp _strnicmp
 #define tempnam _tempnam
-<<<<<<< HEAD
 #endif /* _MSC_VER */
-=======
-#endif
->>>>>>> f68414c6
 #define umask _umask
 #define unlink _unlink
 #if defined(_MSC_VER) /* Microsoft C Compiler ONLY */
@@ -927,5 +913,8 @@
 
 /* prototypes */
 void WIN32_maperror(unsigned long WIN32_oserrno);
+
+#include "compat/strsep.h"
+
 #endif /* _SQUID_WINDOWS_ */
 #endif /* SQUID_OS_MSWIN_H */