/*
 * $Id$
 *
 * AUTHOR: Andrey Shorin <tolsty@tushino.com>
 * AUTHOR: Guido Serassio <serassio@squid-cache.org>
 *
 * SQUID Web Proxy Cache          http://www.squid-cache.org/
 * ----------------------------------------------------------
 *
 *  Squid is the result of efforts by numerous individuals from
 *  the Internet community; see the CONTRIBUTORS file for full
 *  details.   Many organizations have provided support for Squid's
 *  development; see the SPONSORS file for full details.  Squid is
 *  Copyrighted (C) 2001 by the Regents of the University of
 *  California; see the COPYRIGHT file for full details.  Squid
 *  incorporates software developed and/or copyrighted by other
 *  sources; see the CREDITS file for full details.
 *
 *  This program is free software; you can redistribute it and/or modify
 *  it under the terms of the GNU General Public License as published by
 *  the Free Software Foundation; either version 2 of the License, or
 *  (at your option) any later version.
 *
 *  This program is distributed in the hope that it will be useful,
 *  but WITHOUT ANY WARRANTY; without even the implied warranty of
 *  MERCHANTABILITY or FITNESS FOR A PARTICULAR PURPOSE.  See the
 *  GNU General Public License for more details.
 *
 *  You should have received a copy of the GNU General Public License
 *  along with this program; if not, write to the Free Software
 *  Foundation, Inc., 59 Temple Place, Suite 330, Boston, MA 02111, USA.
 *
 */
#ifndef SQUID_OS_MSWIN_H
#define SQUID_OS_MSWIN_H
#if _SQUID_WINDOWS_

#if HAVE_FCNTL_H
#include <fcntl.h>
#endif /* HAVE_FCNTL_H */
#if HAVE_STRING_H
#include <string.h>
#endif /* HAVE_FCNTL_H */

#define ACL WindowsACL
#if defined(_MSC_VER) /* Microsoft C Compiler ONLY */
#if _MSC_VER == 1400
#define _CRT_SECURE_NO_DEPRECATE
#pragma warning( disable : 4290 )
#pragma warning( disable : 4996 )
#endif /* _MSC_VER == 1400 */
#endif /* _MSC_VER */

/* Some MinGW version defines min() and max() as macros
   causing the fail of the build process. The following
   #define will disable that definition
 */
#if defined(__GNUC__)
#define NOMINMAX
#endif

#if defined _FILE_OFFSET_BITS && _FILE_OFFSET_BITS == 64
# define __USE_FILE_OFFSET64	1
#endif

#if defined(_MSC_VER) /* Microsoft C Compiler ONLY */

#if defined __USE_FILE_OFFSET64
typedef uint64_t ino_t;
#else
typedef unsigned long ino_t;
#endif /* __USE_FILE_OFFSET64 */

#define INT64_MAX _I64_MAX
#define INT64_MIN _I64_MIN

#include "default_config_file.h"
/* Some tricks for MS Compilers */
#define __STDC__ 1
#define THREADLOCAL __declspec(thread)

#elif defined(__GNUC__) /* gcc environment */

#define THREADLOCAL __attribute__((section(".tls")))

#endif /* _MSC_VER */

#if defined(_MSC_VER) /* Microsoft C Compiler ONLY */
#define alloca _alloca
#endif /* _MSC_VER */
#define chdir _chdir
#define dup _dup
#define dup2 _dup2
#define fdopen _fdopen
#if defined(_MSC_VER) /* Microsoft C Compiler ONLY */
#define fileno _fileno
#define fstat _fstati64
#endif /* _MSC_VER */
#if 0
#define ftruncate WIN32_ftruncate
#if !_SQUID_MINGW_
extern int WIN32_ftruncate(int fd, off_t size);
#endif
#endif /* 0 */
#define getcwd _getcwd
#define getpid _getpid
#if defined(_MSC_VER) /* Microsoft C Compiler ONLY */
#define lseek _lseeki64
#define memccpy _memccpy
#define mkdir(p,F) _mkdir((p))
#define mktemp _mktemp
#else
#define mkdir(p,F) mkdir((p)) // MinGW supplies mkdir with no permissions bits available.
#endif /* _MSC_VER */
#define pclose _pclose
#define popen _popen
#define putenv _putenv
#define setmode _setmode
#define sleep(t) Sleep((t)*1000)
#if defined(_MSC_VER) /* Microsoft C Compiler ONLY */
#define snprintf _snprintf
#define stat _stati64
#define strcasecmp _stricmp
#define strdup _strdup
#define strlwr _strlwr
#define strncasecmp _strnicmp
#define tempnam _tempnam
#endif /* _MSC_VER */
#define umask _umask
#define unlink _unlink
#if defined(_MSC_VER) /* Microsoft C Compiler ONLY */
#define vsnprintf _vsnprintf
#endif

#define O_RDONLY        _O_RDONLY
#define O_WRONLY        _O_WRONLY
#define O_RDWR          _O_RDWR
#define O_APPEND        _O_APPEND

#define O_CREAT         _O_CREAT
#define O_TRUNC         _O_TRUNC
#define O_EXCL          _O_EXCL

#define O_TEXT          _O_TEXT
#define O_BINARY        _O_BINARY
#define O_RAW           _O_BINARY
#define O_TEMPORARY     _O_TEMPORARY
#define O_NOINHERIT     _O_NOINHERIT
#define O_SEQUENTIAL    _O_SEQUENTIAL
#define O_RANDOM        _O_RANDOM
#define O_NDELAY	0

#define S_IFMT   _S_IFMT
#define S_IFDIR  _S_IFDIR
#define S_IFCHR  _S_IFCHR
#define S_IFREG  _S_IFREG
#define S_IREAD  _S_IREAD
#define S_IWRITE _S_IWRITE
#define S_IEXEC  _S_IEXEC

#define S_IRWXO 007
#if defined(_MSC_VER) /* Microsoft C Compiler ONLY */
#define	S_ISDIR(m) (((m) & _S_IFDIR) == _S_IFDIR)
#endif /* _MSC_VER */

#define	SIGHUP	1	/* hangup */
#define	SIGKILL	9	/* kill (cannot be caught or ignored) */
#define	SIGBUS	10	/* bus error */
#define	SIGPIPE	13	/* write on a pipe with no one to read it */
#define	SIGCHLD	20	/* to parent on child stop or exit */
#define SIGUSR1 30	/* user defined signal 1 */
#define SIGUSR2 31	/* user defined signal 2 */

<<<<<<< HEAD
typedef unsigned short int ushort;
#if _SQUID_MINGW_
typedef unsigned char boolean;
typedef unsigned char u_char;
typedef unsigned int u_int;
#endif /* _SQUID_MINGW_ */
#if defined(_MSC_VER) /* Microsoft C Compiler ONLY */
=======
typedef unsigned short int u_short;
#if !_SQUID_CYGWIN_
>>>>>>> ae870270
typedef int uid_t;
typedef int gid_t;
#endif

struct passwd {
    char    *pw_name;      /* user name */
    char    *pw_passwd;    /* user password */
    uid_t   pw_uid;        /* user id */
    gid_t   pw_gid;        /* group id */
    char    *pw_gecos;     /* real name */
    char    *pw_dir;       /* home directory */
    char    *pw_shell;     /* shell program */
};

struct group {
    char    *gr_name;      /* group name */
    char    *gr_passwd;    /* group password */
    gid_t   gr_gid;        /* group id */
    char    **gr_mem;      /* group members */
};

struct statfs {
    long    f_type;     /* type of filesystem (see below) */
    long    f_bsize;    /* optimal transfer block size */
    long    f_blocks;   /* total data blocks in file system */
    long    f_bfree;    /* free blocks in fs */
    long    f_bavail;   /* free blocks avail to non-superuser */
    long    f_files;    /* total file nodes in file system */
    long    f_ffree;    /* free file nodes in fs */
    long    f_fsid;     /* file system id */
    long    f_namelen;  /* maximum length of filenames */
    long    f_spare[6]; /* spare for later */
};

#if !HAVE_GETTIMEOFDAY
struct timezone {
    int	tz_minuteswest;	/* minutes west of Greenwich */
    int	tz_dsttime;	/* type of dst correction */
};
#endif /* !HAVE_GETTIMEOFDAY */

#define CHANGE_FD_SETSIZE 1
#if CHANGE_FD_SETSIZE && SQUID_MAXFD > DEFAULT_FD_SETSIZE
#define FD_SETSIZE SQUID_MAXFD
#endif

#include <process.h>
#include <errno.h>
#if _SQUID_MSWIN_ || _SQUID_MINGW_
#if HAVE_WINSOCK2_H
#include <winsock2.h>
#endif
#undef IN_ADDR
#include <ws2tcpip.h>
#endif /* _SQUID_MSWIN_ */

#if (EAI_NODATA == EAI_NONAME)
#undef EAI_NODATA
#define EAI_NODATA WSANO_DATA
#endif
#if defined(_MSC_VER) /* Microsoft C Compiler ONLY */
/* Hack to suppress compiler warnings on FD_SET() & FD_CLR() */
#pragma warning (push)
#pragma warning (disable:4142)
#endif
/* prevent inclusion of wingdi.h */
#define NOGDI
#include <ws2spi.h>
#if defined(_MSC_VER) /* Microsoft C Compiler ONLY */
#pragma warning (pop)
#endif
#include <io.h>

typedef char * caddr_t;

#ifndef _PATH_DEVNULL
#define _PATH_DEVNULL "NUL"
#endif

#undef FD_CLOSE
#undef FD_OPEN
#undef FD_READ
#undef FD_WRITE

#ifndef EISCONN
#define EISCONN WSAEISCONN
#endif
#ifndef EINPROGRESS
#define EINPROGRESS WSAEINPROGRESS
#endif
#ifndef EWOULDBLOCK
#define EWOULDBLOCK WSAEWOULDBLOCK
#endif
#ifndef EALREADY
#define EALREADY WSAEALREADY
#endif
#ifndef ETIMEDOUT
#define ETIMEDOUT WSAETIMEDOUT
#endif
#ifndef ECONNREFUSED
#define ECONNREFUSED WSAECONNREFUSED
#endif
#ifndef ECONNRESET
#define ECONNRESET WSAECONNRESET
#endif
#ifndef ENOTCONN
#define ENOTCONN WSAENOTCONN
#endif
#ifndef ERESTART
#define ERESTART WSATRY_AGAIN
#endif
#ifndef EAFNOSUPPORT
#define EAFNOSUPPORT WSAEAFNOSUPPORT
#endif
#ifndef ENETUNREACH
#define ENETUNREACH WSAENETUNREACH
#endif

#undef h_errno
#define h_errno errno /* we'll set it ourselves */

#undef FD_CLR
#define FD_CLR(fd, set) do { \
    u_int __i; \
    SOCKET __sock = _get_osfhandle(fd); \
    for (__i = 0; __i < ((fd_set FAR *)(set))->fd_count ; __i++) { \
        if (((fd_set FAR *)(set))->fd_array[__i] == __sock) { \
            while (__i < ((fd_set FAR *)(set))->fd_count-1) { \
                ((fd_set FAR *)(set))->fd_array[__i] = \
                    ((fd_set FAR *)(set))->fd_array[__i+1]; \
                __i++; \
            } \
            ((fd_set FAR *)(set))->fd_count--; \
            break; \
        } \
    } \
} while(0)

#undef FD_SET
#define FD_SET(fd, set) do { \
    u_int __i; \
    SOCKET __sock = _get_osfhandle(fd); \
    for (__i = 0; __i < ((fd_set FAR *)(set))->fd_count; __i++) { \
        if (((fd_set FAR *)(set))->fd_array[__i] == (__sock)) { \
            break; \
        } \
    } \
    if (__i == ((fd_set FAR *)(set))->fd_count) { \
        if (((fd_set FAR *)(set))->fd_count < FD_SETSIZE) { \
            ((fd_set FAR *)(set))->fd_array[__i] = (__sock); \
            ((fd_set FAR *)(set))->fd_count++; \
        } \
    } \
} while(0)

#undef FD_ISSET
#define FD_ISSET(fd, set) Win32__WSAFDIsSet(fd, (fd_set FAR *)(set))

/* internal to Microsoft CRTLIB */
typedef struct {
    long osfhnd;    /* underlying OS file HANDLE */
    char osfile;    /* attributes of file (e.g., open in text mode?) */
    char pipech;    /* one char buffer for handles opened on pipes */
#ifdef _MT
    int lockinitflag;
    CRITICAL_SECTION lock;
#endif  /* _MT */
}   ioinfo;
#define IOINFO_L2E          5
#define IOINFO_ARRAY_ELTS   (1 << IOINFO_L2E)
#define _pioinfo(i) ( __pioinfo[(i) >> IOINFO_L2E] + ((i) & (IOINFO_ARRAY_ELTS - 1)) )
#define _osfile(i)  ( _pioinfo(i)->osfile )
#define _osfhnd(i)  ( _pioinfo(i)->osfhnd )
#define FOPEN           0x01    /* file handle open */

#if defined(_MSC_VER) /* Microsoft C Compiler ONLY */

SQUIDCEXTERN _CRTIMP ioinfo * __pioinfo[];
SQUIDCEXTERN int __cdecl _free_osfhnd(int);

#elif defined(__MINGW32__) /* MinGW environment */

__MINGW_IMPORT ioinfo * __pioinfo[];
SQUIDCEXTERN int _free_osfhnd(int);

#endif /* _MSC_VER */

SQUIDCEXTERN THREADLOCAL int ws32_result;

#ifdef __cplusplus

inline
int close(int fd)
{
    char l_so_type[sizeof(int)];
    int l_so_type_siz = sizeof(l_so_type);
    SOCKET sock = _get_osfhandle(fd);

    if (::getsockopt(sock, SOL_SOCKET, SO_TYPE, l_so_type, &l_so_type_siz) == 0) {
        int result = 0;
        if (closesocket(sock) == SOCKET_ERROR) {
            errno = WSAGetLastError();
            result = 1;
        }
        _free_osfhnd(fd);
        _osfile(fd) = 0;
        return result;
    } else
        return _close(fd);
}

#if defined(_MSC_VER) /* Microsoft C Compiler ONLY */

#ifndef _S_IREAD
#define _S_IREAD 0x0100
#endif

#ifndef _S_IWRITE
#define _S_IWRITE 0x0080
#endif

inline
int open(const char *filename, int oflag, int pmode = 0)
{
    return _open(filename, oflag, pmode & (_S_IREAD | _S_IWRITE));
}
#endif /* _MSC_VER */

inline
int read(int fd, void * buf, size_t siz)
{
    char l_so_type[sizeof(int)];
    int l_so_type_siz = sizeof(l_so_type);
    SOCKET sock = _get_osfhandle(fd);

    if (::getsockopt(sock, SOL_SOCKET, SO_TYPE, l_so_type, &l_so_type_siz) == 0)
        return ::recv(sock, (char FAR *) buf, (int)siz, 0);
    else
        return _read(fd, buf, (unsigned int)siz);
}

inline
int write(int fd, const void * buf, size_t siz)
{
    char l_so_type[sizeof(int)];
    int l_so_type_siz = sizeof(l_so_type);
    SOCKET sock = _get_osfhandle(fd);

    if (::getsockopt(sock, SOL_SOCKET, SO_TYPE, l_so_type, &l_so_type_siz) == 0)
        return ::send(sock, (char FAR *) buf, siz, 0);
    else
        return _write(fd, buf, siz);
}

inline
char *index(const char *s, int c)
{
    return (char *)strchr(s,c);
}

/** \cond AUTODOCS-IGNORE */
namespace Squid
{
/** \endcond */

inline int
accept(int s, struct sockaddr * a, socklen_t * l)
{
    SOCKET result;
    if ((result = ::accept(_get_osfhandle(s), a, l)) == INVALID_SOCKET) {
        if (WSAEMFILE == (errno = WSAGetLastError()))
            errno = EMFILE;
        return -1;
    } else
        return _open_osfhandle(result, 0);
}

inline int
bind(int s, const struct sockaddr * n, socklen_t l)
{
    if (::bind(_get_osfhandle(s),n,l) == SOCKET_ERROR) {
        errno = WSAGetLastError();
        return -1;
    } else
        return 0;
}

inline int
connect(int s, const struct sockaddr * n, socklen_t l)
{
    if (::connect(_get_osfhandle(s),n,l) == SOCKET_ERROR) {
        if (WSAEMFILE == (errno = WSAGetLastError()))
            errno = EMFILE;
        return -1;
    } else
        return 0;
}

inline struct hostent *
gethostbyname(const char *n)
{
    HOSTENT FAR * result;
    if ((result = ::gethostbyname(n)) == NULL)
        errno = WSAGetLastError();
    return result;
}
#define gethostbyname(n) Squid::gethostbyname(n)

inline SERVENT FAR *
getservbyname(const char * n, const char * p)
{
    SERVENT FAR * result;
    if ((result = ::getservbyname(n, p)) == NULL)
        errno = WSAGetLastError();
    return result;
}
#define getservbyname(n,p) Squid::getservbyname(n,p)

inline HOSTENT FAR *
gethostbyaddr(const void * a, size_t l, int t)
{
    HOSTENT FAR * result;
    if ((result = ::gethostbyaddr((const char*)a, l, t)) == NULL)
        errno = WSAGetLastError();
    return result;
}
#define gethostbyaddr(a,l,t) Squid::gethostbyaddr(a,l,t)

inline int
getsockname(int s, struct sockaddr * n, socklen_t * l)
{
    if ((::getsockname(_get_osfhandle(s), n, l)) == SOCKET_ERROR) {
        errno = WSAGetLastError();
        return -1;
    } else
        return 0;
}
#define getsockname(s,a,l) Squid::getsockname(s,a,l)

inline int
gethostname(char * n, size_t l)
{
    if ((::gethostname(n, l)) == SOCKET_ERROR) {
        errno = WSAGetLastError();
        return -1;
    } else
        return 0;
}
#define gethostname(n,l) Squid::gethostname(n,l)

inline int
getsockopt(int s, int l, int o, void * v, socklen_t * n)
{
    Sleep(1);
    if ((::getsockopt(_get_osfhandle(s), l, o,(char *) v, n)) == SOCKET_ERROR) {
        errno = WSAGetLastError();
        return -1;
    } else
        return 0;
}

/* Simple ioctl() emulation */
inline int
ioctl(int s, int c, void * a)
{
    if ((::ioctlsocket(_get_osfhandle(s), c, (u_long FAR *)a)) == SOCKET_ERROR) {
        errno = WSAGetLastError();
        return -1;
    } else
        return 0;
}

inline int
ioctlsocket(int s, long c, u_long FAR * a)
{
    if ((::ioctlsocket(_get_osfhandle(s), c, a)) == SOCKET_ERROR) {
        errno = WSAGetLastError();
        return -1;
    } else
        return 0;
}

inline int
listen(int s, int b)
{
    if (::listen(_get_osfhandle(s), b) == SOCKET_ERROR) {
        if (WSAEMFILE == (errno = WSAGetLastError()))
            errno = EMFILE;
        return -1;
    } else
        return 0;
}
#define listen(s,b) Squid::listen(s,b)

inline ssize_t
recv(int s, void * b, size_t l, int f)
{
    ssize_t result;
    if ((result = ::recv(_get_osfhandle(s), (char *)b, l, f)) == SOCKET_ERROR) {
        errno = WSAGetLastError();
        return -1;
    } else
        return result;
}

inline ssize_t
recvfrom(int s, void * b, size_t l, int f, struct sockaddr * fr, socklen_t * fl)
{
    ssize_t result;
    if ((result = ::recvfrom(_get_osfhandle(s), (char *)b, l, f, fr, fl)) == SOCKET_ERROR) {
        errno = WSAGetLastError();
        return -1;
    } else
        return result;
}

inline int
select(int n, fd_set * r, fd_set * w, fd_set * e, struct timeval * t)
{
    int result;
    if ((result = ::select(n,r,w,e,t)) == SOCKET_ERROR) {
        errno = WSAGetLastError();
        return -1;
    } else
        return result;
}
#define select(n,r,w,e,t) Squid::select(n,r,w,e,t)

inline ssize_t
send(int s, const void * b, size_t l, int f)
{
    ssize_t result;
    if ((result = ::send(_get_osfhandle(s), (char *)b, l, f)) == SOCKET_ERROR) {
        errno = WSAGetLastError();
        return -1;
    } else
        return result;
}

inline ssize_t
sendto(int s, const void * b, size_t l, int f, const struct sockaddr * t, socklen_t tl)
{
    ssize_t result;
    if ((result = ::sendto(_get_osfhandle(s), (char *)b, l, f, t, tl)) == SOCKET_ERROR) {
        errno = WSAGetLastError();
        return -1;
    } else
        return result;
}

inline int
setsockopt(SOCKET s, int l, int o, const void * v, socklen_t n)
{
    SOCKET socket;

    socket = ((s == INVALID_SOCKET) ? s : (SOCKET)_get_osfhandle((int)s));

    if (::setsockopt(socket, l, o, (const char *)v, n) == SOCKET_ERROR) {
        errno = WSAGetLastError();
        return -1;
    } else
        return 0;
}
#define setsockopt(s,l,o,v,n) Squid::setsockopt(s,l,o,v,n)

inline int
shutdown(int s, int h)
{
    if (::shutdown(_get_osfhandle(s),h) == SOCKET_ERROR) {
        errno = WSAGetLastError();
        return -1;
    } else
        return 0;
}

inline int
socket(int f, int t, int p)
{
    SOCKET result;
    if ((result = ::socket(f, t, p)) == INVALID_SOCKET) {
        if (WSAEMFILE == (errno = WSAGetLastError()))
            errno = EMFILE;
        return -1;
    } else
        return _open_osfhandle(result, 0);
}
#define socket(f,t,p) Squid::socket(f,t,p)

inline
int WSAAsyncSelect(int s, HWND h, unsigned int w, long e)
{
    if (::WSAAsyncSelect(_get_osfhandle(s), h, w, e) == SOCKET_ERROR) {
        errno = WSAGetLastError();
        return -1;
    } else
        return 0;
}

#undef WSADuplicateSocket
inline
int WSADuplicateSocket(int s, DWORD n, LPWSAPROTOCOL_INFO l)
{
#ifdef UNICODE
    if (::WSADuplicateSocketW(_get_osfhandle(s), n, l) == SOCKET_ERROR) {
#else
    if (::WSADuplicateSocketA(_get_osfhandle(s), n, l) == SOCKET_ERROR) {
#endif
        errno = WSAGetLastError();
        return -1;
    } else
        return 0;
}

#undef WSASocket
inline
int WSASocket(int a, int t, int p, LPWSAPROTOCOL_INFO i, GROUP g, DWORD f)
{
    SOCKET result;
#ifdef UNICODE
    if ((result = ::WSASocketW(a, t, p, i, g, f)) == INVALID_SOCKET) {
#else
    if ((result = ::WSASocketA(a, t, p, i, g, f)) == INVALID_SOCKET) {
#endif
        if (WSAEMFILE == (errno = WSAGetLastError()))
            errno = EMFILE;
        return -1;
    } else
        return _open_osfhandle(result, 0);
}

} /* namespace Squid */

#else /* #ifdef __cplusplus */
#define connect(s,n,l) \
	(SOCKET_ERROR == connect(_get_osfhandle(s),n,l) ? \
	(WSAEMFILE == (errno = WSAGetLastError()) ? errno = EMFILE : -1, -1) : 0)
#define gethostbyname(n) \
	(NULL == ((HOSTENT FAR*)(ws32_result = (int)gethostbyname(n))) ? \
	(errno = WSAGetLastError()), (HOSTENT FAR*)NULL : (HOSTENT FAR*)ws32_result)
#define gethostname(n,l) \
	(SOCKET_ERROR == gethostname(n,l) ? \
	(errno = WSAGetLastError()), -1 : 0)
#define recv(s,b,l,f) \
	(SOCKET_ERROR == (ws32_result = recv(_get_osfhandle(s),b,l,f)) ? \
	(errno = WSAGetLastError()), -1 : ws32_result)
#define sendto(s,b,l,f,t,tl) \
	(SOCKET_ERROR == (ws32_result = sendto(_get_osfhandle(s),b,l,f,t,tl)) ? \
	(errno = WSAGetLastError()), -1 : ws32_result)
#define select(n,r,w,e,t) \
	(SOCKET_ERROR == (ws32_result = select(n,r,w,e,t)) ? \
	(errno = WSAGetLastError()), -1 : ws32_result)
#define socket(f,t,p) \
	(INVALID_SOCKET == ((SOCKET)(ws32_result = (int)socket(f,t,p))) ? \
	((WSAEMFILE == (errno = WSAGetLastError()) ? errno = EMFILE : -1), -1) : \
	(SOCKET)_open_osfhandle(ws32_result,0))
#define write      _write /* Needed in util.c */
#define open       _open /* Needed in win32lib.c */
#endif /* #ifdef __cplusplus */

#if HAVE_SYS_RESOURCE_H
#include <sys/resource.h>
#else
#define	RUSAGE_SELF	0		/* calling process */
#define	RUSAGE_CHILDREN	-1		/* terminated child processes */

struct rusage {
    struct timeval ru_utime;	/* user time used */
    struct timeval ru_stime;	/* system time used */
    long ru_maxrss;			/* integral max resident set size */
    long ru_ixrss;			/* integral shared text memory size */
    long ru_idrss;			/* integral unshared data size */
    long ru_isrss;			/* integral unshared stack size */
    long ru_minflt;			/* page reclaims */
    long ru_majflt;			/* page faults */
    long ru_nswap;			/* swaps */
    long ru_inblock;		/* block input operations */
    long ru_oublock;		/* block output operations */
    long ru_msgsnd;			/* messages sent */
    long ru_msgrcv;			/* messages received */
    long ru_nsignals;		/* signals received */
    long ru_nvcsw;			/* voluntary context switches */
    long ru_nivcsw;			/* involuntary context switches */
};
#endif /* HAVE_SYS_RESOURCE_H */

#undef ACL

SQUIDCEXTERN int chroot(const char *dirname);
SQUIDCEXTERN int kill(pid_t, int);
SQUIDCEXTERN int statfs(const char *, struct statfs *);
SQUIDCEXTERN struct passwd * getpwnam(char *unused);
SQUIDCEXTERN struct group * getgrnam(char *unused);

#define geteuid(X)  static_cast<uid_t>(100)
#define seteuid(X)  (void)0
#define getuid(X)   static_cast<uid_t>(100)
#define setuid(X)   (void)0
#define getegid(X)  static_cast<gid_t>(100)
#define setegid(X)  (void)0
#define getgid(X)   static_cast<gid_t>(100)
#define setgid(X)   (void)0

#if !HAVE_GETPAGESIZE
/* Windows may lack getpagesize() prototype */
SQUIDCEXTERN size_t getpagesize();
#define HAVE_GETPAGESIZE 2
#endif

SQUIDCEXTERN void WIN32_ExceptionHandlerInit(void);
SQUIDCEXTERN int Win32__WSAFDIsSet(int fd, fd_set* set);
SQUIDCEXTERN DWORD WIN32_IpAddrChangeMonitorInit();

/* gcc doesn't recognize the Windows native 64 bit formatting tags causing
 * the compile fail, so we must disable the check on native Windows.
 */
#if __GNUC__
#define PRINTF_FORMAT_ARG1
#define PRINTF_FORMAT_ARG2
#define PRINTF_FORMAT_ARG3
#endif


#endif /* _SQUID_WINDOWS_ */
#endif /* SQUID_OS_MSWIN_H */<|MERGE_RESOLUTION|>--- conflicted
+++ resolved
@@ -171,18 +171,13 @@
 #define SIGUSR1 30	/* user defined signal 1 */
 #define SIGUSR2 31	/* user defined signal 2 */
 
-<<<<<<< HEAD
-typedef unsigned short int ushort;
+typedef unsigned short int u_short;
 #if _SQUID_MINGW_
 typedef unsigned char boolean;
 typedef unsigned char u_char;
 typedef unsigned int u_int;
 #endif /* _SQUID_MINGW_ */
 #if defined(_MSC_VER) /* Microsoft C Compiler ONLY */
-=======
-typedef unsigned short int u_short;
-#if !_SQUID_CYGWIN_
->>>>>>> ae870270
 typedef int uid_t;
 typedef int gid_t;
 #endif
