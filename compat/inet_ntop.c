--- conflicted
+++ resolved
@@ -74,16 +74,6 @@
 #include <string.h>
 #endif
 
-<<<<<<< HEAD
-#if HAVE_WINSOCK2_H
-#include <winsock2.h>
-#ifndef EAFNOSUPPORT
-#define EAFNOSUPPORT WSAEAFNOSUPPORT
-#endif
-#endif
-
-=======
->>>>>>> 21e54359
 #if ! defined(NS_INADDRSZ)
 #define NS_INADDRSZ      4
 #endif
