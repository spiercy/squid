#!/bin/sh
#
# Configure and run a test build against any given set of configure options
# or compile-time flags.
#
# Should be run from the source package root directory with paths relative to there.
#

dist="${1}"
<<<<<<< HEAD
base="`dirname $0`"
=======

# Figure out where to log the test output
log=`echo "${dist}" | sed s/..test-suite.buildtests.//g `

#if we are on Linux, let's try parallelizing
pjobs="" #default
if [ -e /proc/cpuinfo ]; then
    ncpus=`grep '^processor' /proc/cpuinfo | tail -1|awk '{print $3}'`
    ncpus=`expr $ncpus + 1`
    pjobs="-j$ncpus"
fi

# ... and send everything there...
{
>>>>>>> 16c198db

if test -e ${dist%%.opts}.opts ; then
	echo "BUILD: ${dist%%.opts}.opts"
	. ${dist%%.opts}.opts
else
	echo "BUILD: DEFAULT"
	OPTS=""
	FLAGS=""
fi

#
# empty all the existing code, reconfigure and builds test code
# but skip if we have no files to remove.
FILECOUNT=`ls -1 | grep -c .`
if test "$FILECOUNT" != "0" ; then
  make -k distclean || echo "distclean done. errors are unwanted but okay here."
fi

#
# above command currently encounters dependancy problems on cleanup.
#
rm -f -r src/fs/aufs/.deps src/fs/diskd/.deps &&
<<<<<<< HEAD
	$base/../configure --silent ${OPTS} 2>&1 &&
	make check 2>&1 &&
	make distcheck 2>&1 &&
	make 2>&1
=======
	../configure --silent ${OPTS} 2>&1 &&
	make $pjobs check 2>&1 &&
	make $pjobs 2>&1
>>>>>>> 16c198db

# do not build any of the install's ...<|MERGE_RESOLUTION|>--- conflicted
+++ resolved
@@ -7,12 +7,7 @@
 #
 
 dist="${1}"
-<<<<<<< HEAD
 base="`dirname $0`"
-=======
-
-# Figure out where to log the test output
-log=`echo "${dist}" | sed s/..test-suite.buildtests.//g `
 
 #if we are on Linux, let's try parallelizing
 pjobs="" #default
@@ -21,10 +16,6 @@
     ncpus=`expr $ncpus + 1`
     pjobs="-j$ncpus"
 fi
-
-# ... and send everything there...
-{
->>>>>>> 16c198db
 
 if test -e ${dist%%.opts}.opts ; then
 	echo "BUILD: ${dist%%.opts}.opts"
@@ -47,15 +38,9 @@
 # above command currently encounters dependancy problems on cleanup.
 #
 rm -f -r src/fs/aufs/.deps src/fs/diskd/.deps &&
-<<<<<<< HEAD
 	$base/../configure --silent ${OPTS} 2>&1 &&
-	make check 2>&1 &&
-	make distcheck 2>&1 &&
-	make 2>&1
-=======
-	../configure --silent ${OPTS} 2>&1 &&
-	make $pjobs check 2>&1 &&
-	make $pjobs 2>&1
->>>>>>> 16c198db
+	make ${pjobs} check 2>&1 &&
+	make ${pjobs} distcheck 2>&1 &&
+	make ${pjobs} 2>&1
 
 # do not build any of the install's ...