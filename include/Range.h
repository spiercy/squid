/*
 * $Id$
 *
 *
 * SQUID Web Proxy Cache          http://www.squid-cache.org/
 * ----------------------------------------------------------
 *
 *  Squid is the result of efforts by numerous individuals from
 *  the Internet community; see the CONTRIBUTORS file for full
 *  details.   Many organizations have provided support for Squid's
 *  development; see the SPONSORS file for full details.  Squid is
 *  Copyrighted (C) 2001 by the Regents of the University of
 *  California; see the COPYRIGHT file for full details.  Squid
 *  incorporates software developed and/or copyrighted by other
 *  sources; see the CREDITS file for full details.
 *
 *  This program is free software; you can redistribute it and/or modify
 *  it under the terms of the GNU General Public License as published by
 *  the Free Software Foundation; either version 2 of the License, or
 *  (at your option) any later version.
 *
 *  This program is distributed in the hope that it will be useful,
 *  but WITHOUT ANY WARRANTY; without even the implied warranty of
 *  MERCHANTABILITY or FITNESS FOR A PARTICULAR PURPOSE.  See the
 *  GNU General Public License for more details.
 *
 *  You should have received a copy of the GNU General Public License
 *  along with this program; if not, write to the Free Software
 *  Foundation, Inc., 59 Temple Place, Suite 330, Boston, MA 02111, USA.
 *
 */

#ifndef SQUID_RANGE_H
#define SQUID_RANGE_H

#if HAVE_IOSFWD
#include <iosfwd>
#endif
#if HAVE_OSTREAM
#include <ostream>
#endif

/* represents [start, end) */

template <class C, class S = size_t>
class Range
{

public:
    Range ();
    Range (C start_, C end_);
    C start;
    C end;
    Range intersection (Range const &) const;
<<<<<<< HEAD
    size_t size() const;
=======
    S size() const;
>>>>>>> 13c2229a
};

template <class C, class S>
std::ostream& operator << (std::ostream &os, Range<C, S> const &aRange)
{
    os << "[" << aRange.start << "," << aRange.end << ")";
    return os;
}

template<class C, class S>
Range<C, S>::Range () : start(), end() {}

template<class C, class S>
Range<C, S>::Range (C start_, C end_) : start(start_), end(end_) {}

template<class C, class S>
Range<C, S>
Range<C, S>::intersection (Range const &rhs) const
{
    Range<C, S> result (max(start, rhs.start), min(end, rhs.end));
    return result;
}

<<<<<<< HEAD
template<class C>
size_t
Range<C>::size() const
=======
template<class C, class S>
S
Range<C, S>::size() const
>>>>>>> 13c2229a
{
    return (S) (end > start ? end - start : 0);
}

#endif /* SQUID_RANGE_H */<|MERGE_RESOLUTION|>--- conflicted
+++ resolved
@@ -52,11 +52,7 @@
     C start;
     C end;
     Range intersection (Range const &) const;
-<<<<<<< HEAD
-    size_t size() const;
-=======
     S size() const;
->>>>>>> 13c2229a
 };
 
 template <class C, class S>
@@ -80,15 +76,9 @@
     return result;
 }
 
-<<<<<<< HEAD
-template<class C>
-size_t
-Range<C>::size() const
-=======
 template<class C, class S>
 S
 Range<C, S>::size() const
->>>>>>> 13c2229a
 {
     return (S) (end > start ? end - start : 0);
 }
