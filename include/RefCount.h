--- conflicted
+++ resolved
@@ -114,11 +114,7 @@
 struct RefCountable_ {
     RefCountable_():count_(0) {}
 
-<<<<<<< HEAD
-    virtual ~RefCountable_() { assert(RefCountCount() == 0); }
-=======
     virtual ~RefCountable_() { assert(count_ == 0); }
->>>>>>> 3d979d05
 
     /* Not private, to allow class hierarchies */
     void RefCountReference() const {
