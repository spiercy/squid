--- conflicted
+++ resolved
@@ -209,11 +209,7 @@
     return;
 }
 
-<<<<<<< HEAD
-#endif /* _SQUID_MSWIN_ */
-=======
-#endif
->>>>>>> 3ff024ec
+#endif
 
 static const char *
 safe_str(const char *str)
