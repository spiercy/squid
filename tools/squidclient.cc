--- conflicted
+++ resolved
@@ -644,11 +644,6 @@
         if (put_file) {
             int x;
             lseek(put_fd, 0, SEEK_SET);
-<<<<<<< HEAD
-#if _SQUID_WINDOWS_
-
-=======
->>>>>>> 21e54359
             while ((x = read(put_fd, buf, sizeof(buf))) > 0) {
 
                 x = mywrite(conn, buf, x);
