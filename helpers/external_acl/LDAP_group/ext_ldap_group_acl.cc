/*
 * Copyright (C) 1996-2017 The Squid Software Foundation and contributors
 *
 * Squid software is distributed under GPLv2+ license and includes
 * contributions from numerous individuals and organizations.
 * Please see the COPYING and CONTRIBUTORS files for details.
 */

/*
 * ext_ldap_group_acl: lookup group membership in LDAP
 *
 * Version 2.17
 *
 * (C)2002,2003 MARA Systems AB
 *
 * License: squid_ldap_group is free software; you can redistribute it
 * and/or modify it under the terms of the GNU General Public License
 * as published by the Free Software Foundation; either version 2,
 * or (at your option) any later version.
 *
 * Authors:
 *  Flavio Pescuma <flavio@marasystems.com>
 *  Henrik Nordstrom <hno@marasystems.com>
 *  MARA Systems AB, Sweden <http://www.marasystems.com>
 *
 * With contributions from others mentioned in the ChangeLog file
 *
 * In part based on squid_ldap_auth by Glen Newton and Henrik Nordstrom.
 *
 * Latest version of this program can always be found from MARA Systems
 * at http://marasystems.com/download/LDAP_Group/
 *
 * Dependencies: You need to get the OpenLDAP libraries
 * from http://www.openldap.org or use another compatible
 * LDAP C-API library.
 *
 * If you want to make a TLS enabled connection you will also need the
 * OpenSSL libraries linked into openldap. See http://www.openssl.org/
 */
#include "squid.h"
#include "helpers/defines.h"
#include "rfc1738.h"
#include "util.h"

#define LDAP_DEPRECATED 1

#include <cctype>
#include <cstring>

#if _SQUID_WINDOWS_ && !_SQUID_CYGWIN_

#define snprintf _snprintf
#include <windows.h>
#include <winldap.h>
#ifndef LDAPAPI
#define LDAPAPI __cdecl
#endif
#ifdef LDAP_VERSION3
#ifndef LDAP_OPT_X_TLS
#define LDAP_OPT_X_TLS 0x6000
#endif
/* Some tricks to allow dynamic bind with ldap_start_tls_s entry point at
 * run time.
 */
#undef ldap_start_tls_s
#if LDAP_UNICODE
#define LDAP_START_TLS_S "ldap_start_tls_sW"
typedef WINLDAPAPI ULONG(LDAPAPI * PFldap_start_tls_s) (IN PLDAP, OUT PULONG, OUT LDAPMessage **, IN PLDAPControlW *, IN PLDAPControlW *);
#else
#define LDAP_START_TLS_S "ldap_start_tls_sA"
typedef WINLDAPAPI ULONG(LDAPAPI * PFldap_start_tls_s) (IN PLDAP, OUT PULONG, OUT LDAPMessage **, IN PLDAPControlA *, IN PLDAPControlA *);
#endif /* LDAP_UNICODE */
PFldap_start_tls_s Win32_ldap_start_tls_s;
#define ldap_start_tls_s(l,s,c) Win32_ldap_start_tls_s(l,NULL,NULL,s,c)
#endif /* LDAP_VERSION3 */

#else

#if HAVE_LBER_H
#include <lber.h>
#endif
#if HAVE_LDAP_H
#include <ldap.h>
#endif

#endif

#define PROGRAM_NAME "ext_ldap_group_acl"
#define PROGRAM_VERSION "2.18"

/* Globals */

static const char *basedn = NULL;
static const char *searchfilter = NULL;
static const char *userbasedn = NULL;
static const char *userdnattr = NULL;
static const char *usersearchfilter = NULL;
static const char *binddn = NULL;
static const char *bindpasswd = NULL;
static int searchscope = LDAP_SCOPE_SUBTREE;
static int persistent = 0;
static int noreferrals = 0;
static int aliasderef = LDAP_DEREF_NEVER;
#if defined(NETSCAPE_SSL)
static char *sslpath = NULL;
static int sslinit = 0;
#endif
static int connect_timeout = 0;
static int timelimit = LDAP_NO_LIMIT;

#ifdef LDAP_VERSION3
/* Added for TLS support and version 3 */
static int use_tls = 0;
static int version = -1;
#endif

static int searchLDAP(LDAP * ld, char *group, char *user, char *extension_dn);

static int readSecret(const char *filename);

/* Yuck.. we need to glue to different versions of the API */

#ifndef LDAP_NO_ATTRS
#define LDAP_NO_ATTRS "1.1"
#endif

#if defined(LDAP_API_VERSION) && LDAP_API_VERSION > 1823
static int
squid_ldap_errno(LDAP * ld)
{
    int err = 0;
    ldap_get_option(ld, LDAP_OPT_ERROR_NUMBER, &err);
    return err;
}
static void
squid_ldap_set_aliasderef(LDAP * ld, int deref)
{
    ldap_set_option(ld, LDAP_OPT_DEREF, &deref);
}
static void
squid_ldap_set_referrals(LDAP * ld, int referrals)
{
    int *value = static_cast<int*>(referrals ? LDAP_OPT_ON :LDAP_OPT_OFF);
    ldap_set_option(ld, LDAP_OPT_REFERRALS, value);
}
static void
squid_ldap_set_timelimit(LDAP * ld, int aTimeLimit)
{
    ldap_set_option(ld, LDAP_OPT_TIMELIMIT, &aTimeLimit);
}
static void
squid_ldap_set_connect_timeout(LDAP * ld, int aTimeLimit)
{
#if defined(LDAP_OPT_NETWORK_TIMEOUT)
    struct timeval tv;
    tv.tv_sec = aTimeLimit;
    tv.tv_usec = 0;
    ldap_set_option(ld, LDAP_OPT_NETWORK_TIMEOUT, &tv);
#elif defined(LDAP_X_OPT_CONNECT_TIMEOUT)
    aTimeLimit *= 1000;
    ldap_set_option(ld, LDAP_X_OPT_CONNECT_TIMEOUT, &aTimeLimit);
#endif
}
static void
squid_ldap_memfree(char *p)
{
    ldap_memfree(p);
}

#else
static int
squid_ldap_errno(LDAP * ld)
{
    return ld->ld_errno;
}
static void
squid_ldap_set_aliasderef(LDAP * ld, int deref)
{
    ld->ld_deref = deref;
}
static void
squid_ldap_set_referrals(LDAP * ld, int referrals)
{
    if (referrals)
        ld->ld_options |= ~LDAP_OPT_REFERRALS;
    else
        ld->ld_options &= ~LDAP_OPT_REFERRALS;
}
static void
squid_ldap_set_timelimit(LDAP * ld, int timelimit)
{
    ld->ld_timelimit = timelimit;
}
static void
squid_ldap_set_connect_timeout(LDAP * ld, int timelimit)
{
    fprintf(stderr, "WARNING: Connect timeouts not supported in your LDAP library\n");
}
static void
squid_ldap_memfree(char *p)
{
    free(p);
}

#endif

#ifdef LDAP_API_FEATURE_X_OPENLDAP
#if LDAP_VENDOR_VERSION > 194
#define HAS_URI_SUPPORT 1
#endif
#endif

int
main(int argc, char **argv)
{
    char buf[HELPER_INPUT_BUFFER];
    char *user, *group, *extension_dn = NULL;
    char *ldapServer = NULL;
    LDAP *ld = NULL;
    int tryagain = 0, rc;
    int port = LDAP_PORT;
    int use_extension_dn = 0;
    int strip_nt_domain = 0;
    int strip_kerberos_realm = 0;

    setbuf(stdout, NULL);

    while (argc > 1 && argv[1][0] == '-') {
        const char *value = "";
        char option = argv[1][1];
        switch (option) {
        case 'P':
        case 'R':
        case 'z':
        case 'Z':
        case 'd':
        case 'g':
        case 'S':
        case 'K':
            break;
        default:
            if (strlen(argv[1]) > 2) {
                value = argv[1] + 2;
            } else if (argc > 2) {
                value = argv[2];
                ++argv;
                --argc;
            } else
                value = "";
            break;
        }
        ++argv;
        --argc;
        switch (option) {
        case 'H':
#if !HAS_URI_SUPPORT
            fprintf(stderr, "FATAL: Your LDAP library does not have URI support\n");
            exit(1);
#endif
        /* Fall thru to -h */
        case 'h':
            if (ldapServer) {
                int len = strlen(ldapServer) + 1 + strlen(value) + 1;
                char *newhost = static_cast<char*>(xmalloc(len));
                snprintf(newhost, len, "%s %s", ldapServer, value);
                free(ldapServer);
                ldapServer = newhost;
            } else {
                ldapServer = xstrdup(value);
            }
            break;
        case 'b':
            basedn = value;
            break;
        case 'f':
            searchfilter = value;
            break;
        case 'B':
            userbasedn = value;
            break;
        case 'F':
            usersearchfilter = value;
            break;
        case 'u':
            userdnattr = value;
            break;
        case 's':
            if (strcmp(value, "base") == 0)
                searchscope = LDAP_SCOPE_BASE;
            else if (strcmp(value, "one") == 0)
                searchscope = LDAP_SCOPE_ONELEVEL;
            else if (strcmp(value, "sub") == 0)
                searchscope = LDAP_SCOPE_SUBTREE;
            else {
                fprintf(stderr, PROGRAM_NAME ": FATAL: Unknown search scope '%s'\n", value);
                exit(1);
            }
            break;
        case 'E':
#if defined(NETSCAPE_SSL)
            sslpath = value;
            if (port == LDAP_PORT)
                port = LDAPS_PORT;
#else
            fprintf(stderr, PROGRAM_NAME ": FATAL: -E unsupported with this LDAP library\n");
            exit(1);
#endif
            break;
        case 'c':
            connect_timeout = atoi(value);
            break;
        case 't':
            timelimit = atoi(value);
            break;
        case 'a':
            if (strcmp(value, "never") == 0)
                aliasderef = LDAP_DEREF_NEVER;
            else if (strcmp(value, "always") == 0)
                aliasderef = LDAP_DEREF_ALWAYS;
            else if (strcmp(value, "search") == 0)
                aliasderef = LDAP_DEREF_SEARCHING;
            else if (strcmp(value, "find") == 0)
                aliasderef = LDAP_DEREF_FINDING;
            else {
                fprintf(stderr, PROGRAM_NAME ": FATAL: Unknown alias dereference method '%s'\n", value);
                exit(1);
            }
            break;
        case 'D':
            binddn = value;
            break;
        case 'w':
            bindpasswd = value;
            break;
        case 'W':
            readSecret(value);
            break;
        case 'P':
            persistent = !persistent;
            break;
        case 'p':
            port = atoi(value);
            break;
        case 'R':
            noreferrals = !noreferrals;
            break;
#ifdef LDAP_VERSION3
        case 'v':
            switch (atoi(value)) {
            case 2:
                version = LDAP_VERSION2;
                break;
            case 3:
                version = LDAP_VERSION3;
                break;
            default:
                fprintf(stderr, "FATAL: Protocol version should be 2 or 3\n");
                exit(1);
            }
            break;
        case 'Z':
            if (version == LDAP_VERSION2) {
                fprintf(stderr, "FATAL: TLS (-Z) is incompatible with version %d\n",
                        version);
                exit(1);
            }
            version = LDAP_VERSION3;
            use_tls = 1;
            break;
#endif
        case 'd':
            debug_enabled = 1;
            break;
        case 'g':
            use_extension_dn = 1;
            break;
        case 'S':
            strip_nt_domain = 1;
            break;
        case 'K':
            strip_kerberos_realm = 1;
            break;
        default:
            fprintf(stderr, PROGRAM_NAME ": FATAL: Unknown command line option '%c'\n", option);
            exit(1);
        }
    }

    while (argc > 1) {
        char *value = argv[1];
        if (ldapServer) {
            int len = strlen(ldapServer) + 1 + strlen(value) + 1;
            char *newhost = static_cast<char*>(xmalloc(len));
            snprintf(newhost, len, "%s %s", ldapServer, value);
            free(ldapServer);
            ldapServer = newhost;
        } else {
            ldapServer = xstrdup(value);
        }
        --argc;
        ++argv;
    }

    if (!ldapServer)
        ldapServer = (char *) "localhost";

    if (!basedn || !searchfilter) {
        fprintf(stderr, "\n" PROGRAM_NAME " version " PROGRAM_VERSION "\n\n");
        fprintf(stderr, "Usage: " PROGRAM_NAME " -b basedn -f filter [options] ldap_server_name\n\n");
        fprintf(stderr, "\t-b basedn (REQUIRED)\tbase dn under where to search for groups\n");
        fprintf(stderr, "\t-f filter (REQUIRED)\tgroup search filter pattern. %%u = user,\n\t\t\t\t%%v = group\n");
        fprintf(stderr, "\t-B basedn (REQUIRED)\tbase dn under where to search for users\n");
        fprintf(stderr, "\t-F filter (REQUIRED)\tuser search filter pattern. %%s = login\n");
        fprintf(stderr, "\t-s base|one|sub\t\tsearch scope\n");
        fprintf(stderr, "\t-D binddn\t\tDN to bind as to perform searches\n");
        fprintf(stderr, "\t-w bindpasswd\t\tpassword for binddn\n");
        fprintf(stderr, "\t-W secretfile\t\tread password for binddn from file secretfile\n");
#if HAS_URI_SUPPORT
        fprintf(stderr, "\t-H URI\t\t\tLDAPURI (defaults to ldap://localhost)\n");
#endif
        fprintf(stderr, "\t-h server\t\tLDAP server (defaults to localhost)\n");
        fprintf(stderr, "\t-p port\t\t\tLDAP server port (defaults to %d)\n", LDAP_PORT);
        fprintf(stderr, "\t-P\t\t\tpersistent LDAP connection\n");
#if defined(NETSCAPE_SSL)
        fprintf(stderr, "\t-E sslcertpath\t\tenable LDAP over SSL\n");
#endif
        fprintf(stderr, "\t-c timeout\t\tconnect timeout\n");
        fprintf(stderr, "\t-t timelimit\t\tsearch time limit\n");
        fprintf(stderr, "\t-R\t\t\tdo not follow referrals\n");
        fprintf(stderr, "\t-a never|always|search|find\n\t\t\t\twhen to dereference aliases\n");
#ifdef LDAP_VERSION3
        fprintf(stderr, "\t-v 2|3\t\t\tLDAP version\n");
        fprintf(stderr, "\t-Z\t\t\tTLS encrypt the LDAP connection, requires\n\t\t\t\tLDAP version 3\n");
#endif
        fprintf(stderr, "\t-g\t\t\tfirst query parameter is base DN extension\n\t\t\t\tfor this query\n");
        fprintf(stderr, "\t-S\t\t\tStrip NT domain from usernames\n");
        fprintf(stderr, "\t-K\t\t\tStrip Kerberos realm from usernames\n");
        fprintf(stderr, "\t-d\t\t\tenable debug mode\n");
        fprintf(stderr, "\n");
        fprintf(stderr, "\tIf you need to bind as a user to perform searches then use the\n\t-D binddn -w bindpasswd or -D binddn -W secretfile options\n\n");
        exit(1);
    }
    /* On Windows ldap_start_tls_s is available starting from Windows XP,
     * so we need to bind at run-time with the function entry point
     */
#if _SQUID_WINDOWS_
    if (use_tls) {

        HMODULE WLDAP32Handle;

        WLDAP32Handle = GetModuleHandle("wldap32");
        if ((Win32_ldap_start_tls_s = (PFldap_start_tls_s) GetProcAddress(WLDAP32Handle, LDAP_START_TLS_S)) == NULL) {
            fprintf(stderr, PROGRAM_NAME ": FATAL: TLS (-Z) not supported on this platform.\n");
            exit(1);
        }
    }
#endif

    while (fgets(buf, HELPER_INPUT_BUFFER, stdin) != NULL) {
        int found = 0;
        if (!strchr(buf, '\n')) {
            /* too large message received.. skip and deny */
            fprintf(stderr, "%s: ERROR: Input Too large: %s\n", argv[0], buf);
            while (fgets(buf, sizeof(buf), stdin)) {
                fprintf(stderr, "%s: ERROR: Input Too large..: %s\n", argv[0], buf);
                if (strchr(buf, '\n') != NULL)
                    break;
            }
            SEND_BH(HLP_MSG("Input too large"));
            continue;
        }
        user = strtok(buf, " \n");
        if (!user) {
            debug("%s: Invalid request: No Username given\n", argv[0]);
            SEND_BH(HLP_MSG("Invalid request. No Username"));
            continue;
        }
        rfc1738_unescape(user);
        if (strip_nt_domain) {
            char *u = strrchr(user, '\\');
            if (!u)
                u = strrchr(user, '/');
            if (!u)
                u = strrchr(user, '+');
            if (u && u[1])
                user = u + 1;
        }
        if (strip_kerberos_realm) {
            char *u = strchr(user, '@');
            if (u != NULL) {
                *u = '\0';
            }
        }
        if (use_extension_dn) {
            extension_dn = strtok(NULL, " \n");
            if (!extension_dn) {
                debug("%s: Invalid request: Extension DN configured, but none sent.\n", argv[0]);
                SEND_BH(HLP_MSG("Invalid Request. Extension DN required"));
                continue;
            }
            rfc1738_unescape(extension_dn);
        }
        const char *broken = nullptr;
        while (!found && user && (group = strtok(NULL, " \n")) != NULL) {
            rfc1738_unescape(group);

recover:
            if (ld == NULL) {
#if HAS_URI_SUPPORT
                if (strstr(ldapServer, "://") != NULL) {
                    rc = ldap_initialize(&ld, ldapServer);
                    if (rc != LDAP_SUCCESS) {
                        broken = HLP_MSG("Unable to connect to LDAP server");
                        fprintf(stderr, "%s: ERROR: Unable to connect to LDAPURI:%s\n", argv[0], ldapServer);
                        break;
                    }
                } else
#endif
#if NETSCAPE_SSL
                    if (sslpath) {
                        if (!sslinit && (ldapssl_client_init(sslpath, NULL) != LDAP_SUCCESS)) {
                            fprintf(stderr, "FATAL: Unable to initialise SSL with cert path %s\n", sslpath);
                            exit(1);
                        } else {
                            ++sslinit;
                        }
                        if ((ld = ldapssl_init(ldapServer, port, 1)) == NULL) {
                            fprintf(stderr, "FATAL: Unable to connect to SSL LDAP server: %s port:%d\n",
                                    ldapServer, port);
                            exit(1);
                        }
                    } else
#endif
                        if ((ld = ldap_init(ldapServer, port)) == NULL) {
                            broken = HLP_MSG("Unable to connect to LDAP server");
                            fprintf(stderr, "ERROR: %s:%s port:%d\n", broken, ldapServer, port);
                            break;
                        }
                if (connect_timeout)
                    squid_ldap_set_connect_timeout(ld, connect_timeout);

#ifdef LDAP_VERSION3
                if (version == -1) {
                    version = LDAP_VERSION3;
                }
                if (ldap_set_option(ld, LDAP_OPT_PROTOCOL_VERSION, &version) != LDAP_SUCCESS) {
                    broken = HLP_MSG("Could not set LDAP_OPT_PROTOCOL_VERSION");
                    fprintf(stderr, "ERROR: %s %d\n", broken, version);
                    ldap_unbind(ld);
                    ld = NULL;
                    break;
                }
                if (use_tls) {
#ifdef LDAP_OPT_X_TLS
                    if (version != LDAP_VERSION3) {
                        fprintf(stderr, "FATAL: TLS requires LDAP version 3\n");
                        exit(1);
                    } else if (ldap_start_tls_s(ld, NULL, NULL) != LDAP_SUCCESS) {
                        broken = HLP_MSG("Could not Activate TLS connection");
                        fprintf(stderr, "ERROR: %s\n", broken);
                        ldap_unbind(ld);
                        ld = NULL;
                        break;
                    }
#else
                    fprintf(stderr, "FATAL: TLS not supported with your LDAP library\n");
                    exit(1);
#endif
                }
#endif
                squid_ldap_set_timelimit(ld, timelimit);
                squid_ldap_set_referrals(ld, !noreferrals);
                squid_ldap_set_aliasderef(ld, aliasderef);
                if (binddn && bindpasswd && *binddn && *bindpasswd) {
                    rc = ldap_simple_bind_s(ld, binddn, bindpasswd);
                    if (rc != LDAP_SUCCESS) {
                        broken = HLP_MSG("could not bind");
                        fprintf(stderr, PROGRAM_NAME ": WARNING: %s to binddn '%s'\n", broken, ldap_err2string(rc));
                        ldap_unbind(ld);
                        ld = NULL;
                        break;
                    }
                }
                debug("Connected OK\n");
            }
            int searchResult = searchLDAP(ld, group, user, extension_dn);
            if (searchResult == 0) {
                found = 1;
                break;
<<<<<<< HEAD
            } else if (searchResult < 0){
=======
            } else if (searchResult < 0) {
>>>>>>> c5c8470f
                if (tryagain) {
                    tryagain = 0;
                    ldap_unbind(ld);
                    ld = NULL;
                    goto recover;
                }
                broken = HLP_MSG("LDAP search error");
            }
        }
        if (found)
            SEND_OK("");
        else if (broken)
            SEND_BH(broken);
        else {
            SEND_ERR("");
        }

        if (ld != NULL) {
            if (!persistent || (squid_ldap_errno(ld) != LDAP_SUCCESS && squid_ldap_errno(ld) != LDAP_INVALID_CREDENTIALS)) {
                ldap_unbind(ld);
                ld = NULL;
            } else {
                tryagain = 1;
            }
        }
    }
    if (ld)
        ldap_unbind(ld);
    return 0;
}

static int
ldap_escape_value(char *escaped, int size, const char *src)
{
    int n = 0;
    while (size > 4 && *src) {
        switch (*src) {
        case '*':
        case '(':
        case ')':
        case '\\':
            n += 3;
            size -= 3;
            if (size > 0) {
                *escaped = '\\';
                ++escaped;
                snprintf(escaped, 3, "%02x", (unsigned char) *src);
                ++src;
                escaped += 2;
            }
            break;
        default:
            *escaped = *src;
            ++escaped;
            ++src;
            ++n;
            --size;
        }
    }
    *escaped = '\0';
    return n;
}

static int
build_filter(char *filter, int size, const char *templ, const char *user, const char *group)
{
    int n;
    while (*templ && size > 0) {
        switch (*templ) {
        case '%':
            ++templ;
            switch (*templ) {
            case 'u':
            case 'v':
                ++templ;
                n = ldap_escape_value(filter, size, user);
                size -= n;
                filter += n;
                break;
            case 'g':
            case 'a':
                ++templ;
                n = ldap_escape_value(filter, size, group);
                size -= n;
                filter += n;
                break;
            default:
                fprintf(stderr, "ERROR: Unknown filter template string %%%c\n", *templ);
                return 1;
                break;
            }
            break;
        case '\\':
            ++templ;
            if (*templ) {
                *filter = *templ;
                ++filter;
                ++templ;
                --size;
            }
            break;
        default:
            *filter = *templ;
            ++filter;
            ++templ;
            --size;
            break;
        }
    }
    if (size <= 0) {
        fprintf(stderr, "ERROR: Filter too large\n");
        return 1;
    }
    *filter = '\0';
    return 0;
}

static int
searchLDAPGroup(LDAP * ld, char *group, char *member, char *extension_dn)
{
    char filter[256];
    static char searchbase[256];
    LDAPMessage *res = NULL;
    LDAPMessage *entry;
    int rc;
    char *searchattr[] = {(char *) LDAP_NO_ATTRS, NULL};

    if (extension_dn && *extension_dn)
        snprintf(searchbase, sizeof(searchbase), "%s,%s", extension_dn, basedn);
    else
        snprintf(searchbase, sizeof(searchbase), "%s", basedn);

    if (build_filter(filter, sizeof(filter), searchfilter, member, group) != 0) {
        fprintf(stderr, PROGRAM_NAME ": ERROR: Failed to construct LDAP search filter. filter=\"%s\", user=\"%s\", group=\"%s\"\n", filter, member, group);
        return -1;
    }
    debug("group filter '%s', searchbase '%s'\n", filter, searchbase);

    rc = ldap_search_s(ld, searchbase, searchscope, filter, searchattr, 1, &res);
    if (rc != LDAP_SUCCESS) {
        if (noreferrals && rc == LDAP_PARTIAL_RESULTS) {
            /* Everything is fine. This is expected when referrals
             * are disabled.
             */
        } else {
            fprintf(stderr, PROGRAM_NAME ": WARNING: LDAP search error '%s'\n", ldap_err2string(rc));
#if defined(NETSCAPE_SSL)
            if (sslpath && ((rc == LDAP_SERVER_DOWN) || (rc == LDAP_CONNECT_ERROR))) {
                int sslerr = PORT_GetError();
                fprintf(stderr, PROGRAM_NAME ": WARNING: SSL error %d (%s)\n", sslerr, ldapssl_err2string(sslerr));
            }
#endif
            ldap_msgfree(res);
            return -1;
        }
    }
    entry = ldap_first_entry(ld, res);
    if (!entry) {
        ldap_msgfree(res);
        return 1;
    }
    ldap_msgfree(res);
    return 0;
}

static int
searchLDAP(LDAP * ld, char *group, char *login, char *extension_dn)
{

    if (usersearchfilter) {
        char filter[8192];
        char searchbase[8192];
        char escaped_login[1024];
        LDAPMessage *res = NULL;
        LDAPMessage *entry;
        int rc;
        char *userdn;
        char *searchattr[] = {(char *) LDAP_NO_ATTRS, NULL};
        if (extension_dn && *extension_dn)
            snprintf(searchbase, sizeof(searchbase), "%s,%s", extension_dn, userbasedn ? userbasedn : basedn);
        else
            snprintf(searchbase, sizeof(searchbase), "%s", userbasedn ? userbasedn : basedn);
        ldap_escape_value(escaped_login, sizeof(escaped_login), login);
        snprintf(filter, sizeof(filter), usersearchfilter, escaped_login, escaped_login, escaped_login, escaped_login, escaped_login, escaped_login, escaped_login, escaped_login, escaped_login, escaped_login, escaped_login, escaped_login, escaped_login, escaped_login, escaped_login, escaped_login);
        debug("user filter '%s', searchbase '%s'\n", filter, searchbase);
        rc = ldap_search_s(ld, searchbase, searchscope, filter, searchattr, 1, &res);
        if (rc != LDAP_SUCCESS) {
            if (noreferrals && rc == LDAP_PARTIAL_RESULTS) {
                /* Everything is fine. This is expected when referrals
                 * are disabled.
                 */
            } else {
                fprintf(stderr, PROGRAM_NAME ": WARNING: LDAP search error '%s'\n", ldap_err2string(rc));
#if defined(NETSCAPE_SSL)
                if (sslpath && ((rc == LDAP_SERVER_DOWN) || (rc == LDAP_CONNECT_ERROR))) {
                    int sslerr = PORT_GetError();
                    fprintf(stderr, PROGRAM_NAME ": WARNING: SSL error %d (%s)\n", sslerr, ldapssl_err2string(sslerr));
                }
#endif
                ldap_msgfree(res);
                return -1;
            }
        }
        entry = ldap_first_entry(ld, res);
        if (!entry) {
            fprintf(stderr, PROGRAM_NAME ": WARNING: User '%s' not found in '%s'\n", login, searchbase);
            ldap_msgfree(res);
            return 1;
        }
        userdn = ldap_get_dn(ld, entry);
        rc = searchLDAPGroup(ld, group, userdn, extension_dn);
        squid_ldap_memfree(userdn);
        ldap_msgfree(res);
        return rc;
    } else if (userdnattr) {
        char dn[8192];
        if (extension_dn && *extension_dn)
            snprintf(dn, 8192, "%s=%s, %s, %s", userdnattr, login, extension_dn, userbasedn ? userbasedn : basedn);
        else
            snprintf(dn, 8192, "%s=%s, %s", userdnattr, login, userbasedn ? userbasedn : basedn);
        return searchLDAPGroup(ld, group, dn, extension_dn);
    } else {
        return searchLDAPGroup(ld, group, login, extension_dn);
    }
}

int
readSecret(const char *filename)
{
    char buf[BUFSIZ];
    char *e = 0;
    FILE *f;

    if (!(f = fopen(filename, "r"))) {
        fprintf(stderr, PROGRAM_NAME ": ERROR: Can not read secret file %s\n", filename);
        return 1;
    }
    if (!fgets(buf, sizeof(buf) - 1, f)) {
        fprintf(stderr, PROGRAM_NAME ": ERROR: Secret file %s is empty\n", filename);
        fclose(f);
        return 1;
    }
    /* strip whitespaces on end */
    if ((e = strrchr(buf, '\n')))
        *e = 0;
    if ((e = strrchr(buf, '\r')))
        *e = 0;

    bindpasswd = xstrdup(buf);
    if (!bindpasswd) {
        fprintf(stderr, PROGRAM_NAME ": ERROR: can not allocate memory\n");
    }
    fclose(f);

    return 0;
}
<|MERGE_RESOLUTION|>--- conflicted
+++ resolved
@@ -587,11 +587,7 @@
             if (searchResult == 0) {
                 found = 1;
                 break;
-<<<<<<< HEAD
-            } else if (searchResult < 0){
-=======
             } else if (searchResult < 0) {
->>>>>>> c5c8470f
                 if (tryagain) {
                     tryagain = 0;
                     ldap_unbind(ld);
