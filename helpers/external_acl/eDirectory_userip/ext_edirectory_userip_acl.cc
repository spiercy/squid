--- conflicted
+++ resolved
@@ -1862,13 +1862,8 @@
                     }
                 }
             } else {
-<<<<<<< HEAD
-                debug("SplitString() -> Error: %"PRIuSIZE"\n", i);
-                local_printfx("ERR (SplitString Error %d)\n", i);
-=======
-                debug("StringSplit() -> Error: %Zu\n", i);
+                debug("StringSplit() -> Error: %"PRIuSIZE"\n", i);
                 local_printfx("ERR (StringSplit Error %d)\n", i);
->>>>>>> 4d63494d
             }
         } else {
             /* No group to match against, only an IP */
