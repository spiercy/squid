--- conflicted
+++ resolved
@@ -91,10 +91,4 @@
 }
 #endif /* __GNUC__ */
 
-<<<<<<< HEAD
-int Valid_User(char *,char *, char *);
-
 #endif
-=======
-#endif
->>>>>>> ee0ef6b3
