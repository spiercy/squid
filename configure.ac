--- conflicted
+++ resolved
@@ -2251,16 +2251,13 @@
   netinet/in.h \
   netinet/in_systm.h \
   netinet/ip_fil_compat.h \
-<<<<<<< HEAD
+  netinet/tcp.h \
   openssl/bio.h \
   openssl/err.h \
   openssl/md5.h \
   openssl/opensslv.h \
   openssl/ssl.h \
   openssl/x509v3.h \
-=======
->>>>>>> 4e3f4dc7
-  netinet/tcp.h \
   paths.h \
   poll.h \
   pwd.h \
