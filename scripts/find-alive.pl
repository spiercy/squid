#!/usr/bin/perl -w

# Reads cache.log from STDIN, preferrably with full debugging enabled.
# Finds creation and destruction messages for a given class.
# At the end, reports log lines that correspond to still-alive objects.
# Also reports the number of objects found (total and still-alive).
#
# Many classes have unique creation/destruction line patterns so we
# have to hard-code those patterns in the %Pairs table below. That
# table usually contains a few outdated entries.

use strict;
use warnings;

my $Thing = $ARGV[0] or die("usage: $0 <Thing-to-look-for>\n");

# When creation and destriction messages are standardizes, we
# will be able to support any class without this hard-coded table.
# We try to do that now (see "guessing ..." below), but it does
# not always work.
my %Pairs = (
	AsyncCall => [
		'AsyncCall.* constructed, this=(\S+)',
		'AsyncCall.* destruct.*, this=(\S+)',
	],
	HttpHeaderEntry => [
		'\bHttpHeaderEntry.* created HttpHeaderEntry (\S+)',
		'\bHttpHeaderEntry.* destroying entry (\S+)',
	],
	ClientSocketContext => [
		'\bClientSocketContext constructing, this=(\S+)',
		'\bClientSocketContext destructed, this=(\S+)',
	],
	ICAP => [
		'(?:ICAP|Icap).* constructed, this=(\S+)',
		'(?:ICAP|Icap).* destruct.*, this=(\S+)',
	],
	IcapModXact => [
		'Adaptation::Icap::ModXact.* constructed, this=(\S+)',
		'Adaptation::Icap::ModXact.* destruct.*, this=(\S+)',
	],
	ICAPClientReqmodPrecache => [
		'ICAPClientReqmodPrecache constructed, this=(\S+)',
		'ICAPClientReqmodPrecache destruct.*, this=(\S+)',
	],
	HttpStateData => [
		'HttpStateData (\S+) created',
		'HttpStateData (\S+) destroyed',
	],
	cbdata => [
		'cbdataAlloc: (\S+)',
		'(?:cbdataFree|cbdataUnlock): Freeing (\S+)',
	],
	FD => [
		'fd_open.*\sFD (\d+)',
		'fd_close\s+FD (\d+)',
	],
	IpcStoreMapEntry => [
<<<<<<< HEAD
		'StoreMap.* opened .*entry (\d+)',
		'StoreMap.* closed .*entry (\d+)',
=======
		'StoreMap.* opened .*entry (\d+) for \S+ (\S+)',
		'StoreMap.* closed .*entry (\d+) for \S+ (\S+)',
	],
	sh_page => [
		'PageStack.* pop: (sh_page\S+) at',
		'PageStack.* push: (sh_page\S+) at',
>>>>>>> 24ca4cdd
	],
);

if (!$Pairs{$Thing}) {
    warn("guessing construction/destruction pattern for $Thing\n");
    $Pairs{$Thing} = [
		"\\b$Thing construct.*, this=(\\S+)",
		"\\b$Thing destruct.*, this=(\\S+)",
	];
}

die("unsupported Thing, stopped") unless $Pairs{$Thing};

my $reConstructor = $Pairs{$Thing}->[0];
my $reDestructor = $Pairs{$Thing}->[1];

my %AliveCount = ();
my %AliveImage = ();
my $Count = 0;
while (<STDIN>) {
	if (my @conIds = (/$reConstructor/)) {
		my $id = join(':', @conIds);
		#die($_) if $Alive{$id};
		$AliveImage{$id} = $_;
		++$Count unless $AliveCount{$id}++;
	} 
	elsif (my @deIds = (/$reDestructor/)) {
		my $id = join(':', @deIds);
		#warn("unborn: $_") unless $AliveCount{$id};
		$AliveImage{$id} = undef() unless --$AliveCount{$id};
	}
}

printf(STDERR "Found %d %s\n", $Count, $Thing);

my $aliveCount = 0;
foreach my $alive (sort grep { defined($_) } values %AliveImage) {
	next unless defined $alive;
	printf("Alive: %s", $alive);
	++$aliveCount;
}

printf(STDERR "found %d still-alive %s\n", $aliveCount, $Thing);

exit(0);<|MERGE_RESOLUTION|>--- conflicted
+++ resolved
@@ -56,17 +56,12 @@
 		'fd_close\s+FD (\d+)',
 	],
 	IpcStoreMapEntry => [
-<<<<<<< HEAD
-		'StoreMap.* opened .*entry (\d+)',
-		'StoreMap.* closed .*entry (\d+)',
-=======
 		'StoreMap.* opened .*entry (\d+) for \S+ (\S+)',
 		'StoreMap.* closed .*entry (\d+) for \S+ (\S+)',
 	],
 	sh_page => [
 		'PageStack.* pop: (sh_page\S+) at',
 		'PageStack.* push: (sh_page\S+) at',
->>>>>>> 24ca4cdd
 	],
 );
 
