<!doctype linuxdoc system>
<article>
<title>Squid 3.6.0.0 release notes</title>
<author>Squid Developers</author>

<abstract>
This document contains the release notes for version 3.6 of Squid.
Squid is a WWW Cache application developed by the National Laboratory
for Applied Network Research and members of the Web Caching community.
</abstract>

<toc>

<sect>Notice
<p>
The Squid Team are pleased to announce the release of Squid-3.6.0.0 for testing.

This new release is available for download from <url url="http://www.squid-cache.org/Versions/v3/3.6/"> or the
 <url url="http://www.squid-cache.org/Mirrors/http-mirrors.html" name="mirrors">.

<p>While this release is not deemed ready for production use, we believe it is ready for wider testing by the community.

<p>We welcome feedback and bug reports. If you find a bug, please see <url url="http://wiki.squid-cache.org/SquidFaq/BugReporting">
   for how to submit a report with a stack trace.

<sect1>Known issues
<p>
Although this release is deemed good enough for use in many setups, please note the existence of 
<url url="http://bugs.squid-cache.org/buglist.cgi?query_format=advanced&amp;product=Squid&amp;bug_status=UNCONFIRMED&amp;bug_status=NEW&amp;bug_status=ASSIGNED&amp;bug_status=REOPENED&amp;version=3.6" name="open bugs against Squid-3.6">.

<sect1>Changes since earlier releases of Squid-3.6
<p>
The 3.6 change history can be <url url="http://www.squid-cache.org/Versions/v3/3.6/changesets/" name="viewed here">.


<sect>Major new features since Squid-3.5
<p>Squid 3.6 represents a new feature release above 3.5.

<p>The most important of these new features are:
<itemize>
	<item>Helper concurrency channels changes
	<item>Configurable helper queue size
	<item>SSLv2 support removal
	<item>MSNT-multi-domain helper removal
</itemize>

Most user-facing changes are reflected in squid.conf (see below).


<sect1>Configurable helper queue size
<p>The new queue-size=N option to helpers configuration, allows users 
to configure the maximum number of queued requests to busy helpers.

<sect1>Helper concurrency channels changes
<p> helper-mux.pl we have been distributing for the past few years to
    encourage use of concurrency is no longer compatible with Squid. If
    used it will spawn up to 2^64 helpers and DoS the Squid server.

<p> Helpers utilizing arrays to handle fixed amounts of concurrency
    channels MUST be re-written to use queues and capable of handling a
    64-bit int as index or they will be vulnerable to buffer overrun and
    arbitrary memory accesses.

<p> 32-bit helpers need re-writing to handle the concurrency channel ID
    as a 64-bit integer value. If not updated they will cause proxies to
    return unexpected results or timeout once crossing the 32-bit wrap
    boundary. Leading to undefined behaviour in the client HTTP traffic.

<sect1>SSLv2 support removal
<p>Details in <url url="https://tools.ietf.org/html/rfc6176" name="RFC 6176">

<p>SSLv2 is not fit for purpose. Squid no longer supports being configured with
any settings regarding this protocol. That includes settings manually disabling
its use since it is now forced to disable by default. Also settings enabling
various client/server workarounds specific to SSLv2 are removed.


<sect1>MSNT-multi-domain helper removal

<p>The <em>basic_msnt_multi_domain_auth</em> helper has been removed. The
   <em>basic_smb_lm_auth</em> helper performs the same actions without extra
   Perl and Samba dependencies.


<sect>Changes to squid.conf since Squid-3.5
<p>
There have been changes to Squid's configuration file since Squid-3.5.

This section gives a thorough account of those changes in three categories:

<itemize>
	<item><ref id="newtags" name="New tags">
	<item><ref id="modifiedtags" name="Changes to existing tags">
	<item><ref id="removedtags" name="Removed tags">
</itemize>
<p>

<sect1>New tags<label id="newtags">
<p>
<descrip>
<<<<<<< HEAD
	<tag>tls_outgoing_options</tag>
	<p>New tag to define TLS security context options for outgoing
	   connections. For example to HTTPS servers.

=======
         <tag> url_rewrite_timeout </tag>
         <p> Squid times active requests to redirector. This option sets
             the timeout value and the Squid reaction to a timed out
             request. </p>
>>>>>>> 91ee0817
</descrip>

<sect1>Changes to existing tags<label id="modifiedtags">
<p>
<descrip>
	<tag>auth_param</tag>
	<p>New parameter <em>queue-size=</em> to set the maximum number
	   of queued requests.

	<tag>cache_peer</tag>
	<p>All <em>ssloption=</em> and <em>sslversion=</em> values for
	   SSLv2 configuration or disabling have been removed.
	<p>Manual squid.conf update may be required on upgrade.

	<tag>external_acl_type<tag>
	<p>New parameter <em>queue-size=</em> to set the maximum number
	   of queued requests.

	<tag>http_port</tag>
	<p>All <em>version=</em> <em>option=</em> values for SSLv2
	   configuration or disabling have been removed.
	<p>Manual squid.conf update may be required on upgrade.

	<tag>https_port</tag>
	<p>All <em>version=</em> <em>option=</em> values for SSLv2
	   configuration or disabling have been removed.
	<p>Manual squid.conf update may be required on upgrade.

	<tag>sslcrtd_children</tag>
	<p>New parameter <em>queue-size=</em> to set the maximum number
	   of queued requests.

	<tag>sslcrtvalidator_children</tag>
	<p>New parameter <em>queue-size=</em> to set the maximum number
	   of queued requests.

	<tag>sslproxy_options</tag>
	<p>All values for SSLv2 configuration or disabling have been removed.
	<p>Manual squid.conf update may be required on upgrade.

	<tag>sslproxy_version</tag>
	<p>Value '2' for SSLv2-only operation is no longer supported.

	<tag>url_rewrite_children<tag>
	<p>New parameter <em>queue-size=</em> to set the maximum number
	   of queued requests.

</descrip>

<sect1>Removed tags<label id="removedtags">
<p>
<descrip>
	<tag>sslproxy_cafile</tag>
	<p>Replaced by <em>tls_outgoing_options cafile=</em>.

	<tag>sslproxy_capath</tag>
	<p>Replaced by <em>tls_outgoing_options capath=</em>.

	<tag>sslproxy_cipher</tag>
	<p>Replaced by <em>tls_outgoing_options cipher=</em>.

	<tag>sslproxy_client_certificate</tag>
	<p>Replaced by <em>tls_outgoing_options cert=</em>.

	<tag>sslproxy_client_key</tag>
	<p>Replaced by <em>tls_outgoing_options key=</em>.

	<tag>sslproxy_flags</tag>
	<p>Replaced by <em>tls_outgoing_options flags=</em>.

	<tag>sslproxy_options</tag>
	<p>Replaced by <em>tls_outgoing_options options=</em>.

	<tag>sslproxy_version</tag>
	<p>Replaced by <em>tls_outgoing_options version=</em>.

</descrip>


<sect>Changes to ./configure options since Squid-3.5
<p>
There have been some changes to Squid's build configuration since Squid-3.5.

This section gives an account of those changes in three categories:

<itemize>
	<item><ref id="newoptions" name="New options">
	<item><ref id="modifiedoptions" name="Changes to existing options">
	<item><ref id="removedoptions" name="Removed options">
</itemize>


<sect1>New options<label id="newoptions">
<p>
<descrip>

</descrip>

<sect1>Changes to existing options<label id="modifiedoptions">
<p>
<descrip>
	<tag>--enable-auth-basic</tag>
	<p>The <em>MSNT-multi-domain</em> helper has been removed.

</descrip>
</p>

<sect1>Removed options<label id="removedoptions">
<p>
<descrip>

</descrip>


<sect>Regressions since Squid-2.7

<p>Some squid.conf options which were available in Squid-2.7 are not yet available in Squid-3.6

<p>If you need something to do then porting one of these from Squid-2 to Squid-3 is most welcome.

<sect1>Missing squid.conf options available in Squid-2.7
<p>
<descrip>
	<tag>broken_vary_encoding</tag>
	<p>Not yet ported from 2.6

	<tag>cache_peer</tag>
	<p><em>monitorinterval=</em> not yet ported from 2.6
	<p><em>monitorsize=</em> not yet ported from 2.6
	<p><em>monitortimeout=</em> not yet ported from 2.6
	<p><em>monitorurl=</em> not yet ported from 2.6

	<tag>cache_vary</tag>
	<p>Not yet ported from 2.6

	<tag>error_map</tag>
	<p>Not yet ported from 2.6

	<tag>external_refresh_check</tag>
	<p>Not yet ported from 2.7

	<tag>location_rewrite_access</tag>
	<p>Not yet ported from 2.6

	<tag>location_rewrite_children</tag>
	<p>Not yet ported from 2.6

	<tag>location_rewrite_concurrency</tag>
	<p>Not yet ported from 2.6

	<tag>location_rewrite_program</tag>
	<p>Not yet ported from 2.6

	<tag>refresh_pattern</tag>
	<p><em>stale-while-revalidate=</em> not yet ported from 2.7
	<p><em>ignore-stale-while-revalidate=</em> not yet ported from 2.7
	<p><em>negative-ttl=</em> not yet ported from 2.7

	<tag>refresh_stale_hit</tag>
	<p>Not yet ported from 2.7

	<tag>update_headers</tag>
	<p>Not yet ported from 2.7

</descrip>

<sect>Copyright
<p>
Copyright (C) 1996-2015 The Squid Software Foundation and contributors
<p>
Squid software is distributed under GPLv2+ license and includes
contributions from numerous individuals and organizations.
Please see the COPYING and CONTRIBUTORS files for details.

</article><|MERGE_RESOLUTION|>--- conflicted
+++ resolved
@@ -98,17 +98,14 @@
 <sect1>New tags<label id="newtags">
 <p>
 <descrip>
-<<<<<<< HEAD
 	<tag>tls_outgoing_options</tag>
 	<p>New tag to define TLS security context options for outgoing
 	   connections. For example to HTTPS servers.
 
-=======
          <tag> url_rewrite_timeout </tag>
          <p> Squid times active requests to redirector. This option sets
              the timeout value and the Squid reaction to a timed out
              request. </p>
->>>>>>> 91ee0817
 </descrip>
 
 <sect1>Changes to existing tags<label id="modifiedtags">
