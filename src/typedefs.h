/*
 * Copyright (C) 1996-2015 The Squid Software Foundation and contributors
 *
 * Squid software is distributed under GPLv2+ license and includes
 * contributions from numerous individuals and organizations.
 * Please see the COPYING and CONTRIBUTORS files for details.
 */

#include "enums.h"

#ifndef SQUID_TYPEDEFS_H
#define SQUID_TYPEDEFS_H

<<<<<<< HEAD
typedef struct {
    size_t bytes;
    size_t kb;
} kb_t;
=======
typedef int32_t sfileno;
typedef signed int sdirno;

typedef uint32_t nfmark_t;
typedef unsigned char tos_t;

typedef struct _CommWriteStateData CommWriteStateData;

#if SQUID_SNMP
#include "cache_snmp.h"
typedef variable_list *(oid_ParseFn) (variable_list *, snint *);
#endif

typedef void FREE(void *);
typedef void FOCB(void *, int fd, int errcode);
typedef void PF(int, void *);
>>>>>>> abe01913

/* disk.c / diskd.c callback typedefs */
typedef void DRCB(int, const char *buf, int size, int errflag, void *data);
/* Disk read CB */
typedef void DWCB(int, int, size_t, void *);    /* disk write CB */

#include "anyp/ProtocolType.h"
class CachePeer;
typedef void IRCB(CachePeer *, peer_t, AnyP::ProtocolType, void *, void *data);

#endif /* SQUID_TYPEDEFS_H */<|MERGE_RESOLUTION|>--- conflicted
+++ resolved
@@ -6,34 +6,10 @@
  * Please see the COPYING and CONTRIBUTORS files for details.
  */
 
-#include "enums.h"
-
 #ifndef SQUID_TYPEDEFS_H
 #define SQUID_TYPEDEFS_H
 
-<<<<<<< HEAD
-typedef struct {
-    size_t bytes;
-    size_t kb;
-} kb_t;
-=======
-typedef int32_t sfileno;
-typedef signed int sdirno;
-
-typedef uint32_t nfmark_t;
-typedef unsigned char tos_t;
-
-typedef struct _CommWriteStateData CommWriteStateData;
-
-#if SQUID_SNMP
-#include "cache_snmp.h"
-typedef variable_list *(oid_ParseFn) (variable_list *, snint *);
-#endif
-
-typedef void FREE(void *);
-typedef void FOCB(void *, int fd, int errcode);
-typedef void PF(int, void *);
->>>>>>> abe01913
+#include "enums.h"
 
 /* disk.c / diskd.c callback typedefs */
 typedef void DRCB(int, const char *buf, int size, int errflag, void *data);
