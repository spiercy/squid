/*
 * DEBUG: section 33    Client-side Routines
 * AUTHOR: Duane Wessels
 *
 * SQUID Web Proxy Cache          http://www.squid-cache.org/
 * ----------------------------------------------------------
 *
 *  Squid is the result of efforts by numerous individuals from
 *  the Internet community; see the CONTRIBUTORS file for full
 *  details.   Many organizations have provided support for Squid's
 *  development; see the SPONSORS file for full details.  Squid is
 *  Copyrighted (C) 2001 by the Regents of the University of
 *  California; see the COPYRIGHT file for full details.  Squid
 *  incorporates software developed and/or copyrighted by other
 *  sources; see the CREDITS file for full details.
 *
 *  This program is free software; you can redistribute it and/or modify
 *  it under the terms of the GNU General Public License as published by
 *  the Free Software Foundation; either version 2 of the License, or
 *  (at your option) any later version.
 *
 *  This program is distributed in the hope that it will be useful,
 *  but WITHOUT ANY WARRANTY; without even the implied warranty of
 *  MERCHANTABILITY or FITNESS FOR A PARTICULAR PURPOSE.  See the
 *  GNU General Public License for more details.
 *
 *  You should have received a copy of the GNU General Public License
 *  along with this program; if not, write to the Free Software
 *  Foundation, Inc., 59 Temple Place, Suite 330, Boston, MA 02111, USA.
 *
 */

#ifndef SQUID_CLIENTSIDE_H
#define SQUID_CLIENTSIDE_H

#include "comm.h"
#include "HttpControlMsg.h"
#include "HttpParser.h"
#include "SBuf.h"
#if USE_AUTH
#include "auth/UserRequest.h"
#endif
#if USE_OPENSSL
#include "ssl/support.h"
#endif

class ConnStateData;
class ClientHttpRequest;
class clientStreamNode;
class ChunkedCodingParser;
class HelperReply;
namespace AnyP
{
class PortCfg;
} // namespace Anyp

/**
 * Badly named.
 * This is in fact the processing context for a single HTTP request.
 *
 * Managing what has been done, and what happens next to the data buffer
 * holding what we hope is an HTTP request.
 *
 * Parsing is still a mess of global functions done in conjunction with the
 * real socket controller which generated ClientHttpRequest.
 * It also generates one of us and passes us control from there based on
 * the results of the parse.
 *
 * After that all the request interpretation and adaptation is in our scope.
 * Then finally the reply fetcher is created by this and we get the result
 * back. Which we then have to manage writing of it to the ConnStateData.
 *
 * The socket level management is done by a ConnStateData which owns us.
 * The scope of this objects control over a socket consists of the data
 * buffer received from ConnStateData with an initially unknown length.
 * When that length is known it sets the end bounary of our acces to the
 * buffer.
 *
 * The individual processing actions are done by other Jobs which we
 * kick off as needed.
 *
 * XXX: If an async call ends the ClientHttpRequest job, ClientSocketContext
 * (and ConnStateData) may not know about it, leading to segfaults and
 * assertions like areAllContextsForThisConnection(). This is difficult to fix
 * because ClientHttpRequest lacks a good way to communicate its ongoing
 * destruction back to the ClientSocketContext which pretends to "own" *http.
 */
class ClientSocketContext : public RefCountable
{

public:
    typedef RefCount<ClientSocketContext> Pointer;
    ClientSocketContext(const Comm::ConnectionPointer &aConn, ClientHttpRequest *aReq);
    ~ClientSocketContext();
    bool startOfOutput() const;
    void writeComplete(const Comm::ConnectionPointer &conn, char *bufnotused, size_t size, Comm::Flag errflag);
    void keepaliveNextRequest();

    Comm::ConnectionPointer clientConnection; /// details about the client connection socket.
    ClientHttpRequest *http;	/* we pretend to own that job */
    HttpReply *reply;
    char reqbuf[HTTP_REQBUF_SZ];
    Pointer next;

    struct {

        unsigned deferred:1; /* This is a pipelined request waiting for the current object to complete */

        unsigned parsed_ok:1; /* Was this parsed correctly? */
    } flags;
    bool mayUseConnection() const {return mayUseConnection_;}

    void mayUseConnection(bool aBool) {
        mayUseConnection_ = aBool;
        debugs(33,3, HERE << "This " << this << " marked " << aBool);
    }

    class DeferredParams
    {

    public:
        clientStreamNode *node;
        HttpReply *rep;
        StoreIOBuffer queuedBuffer;
    };

    DeferredParams deferredparams;
    int64_t writtenToSocket;
    void pullData();
    int64_t getNextRangeOffset() const;
    bool canPackMoreRanges() const;
    clientStream_status_t socketState();
    void sendBody(HttpReply * rep, StoreIOBuffer bodyData);
    void sendStartOfMessage(HttpReply * rep, StoreIOBuffer bodyData);
    size_t lengthToSend(Range<int64_t> const &available);
    void noteSentBodyBytes(size_t);
    void buildRangeHeader(HttpReply * rep);
    clientStreamNode * getTail() const;
    clientStreamNode * getClientReplyContext() const;
    ConnStateData *getConn() const;
    void connIsFinished();
    void removeFromConnectionList(ConnStateData * conn);
    void deferRecipientForLater(clientStreamNode * node, HttpReply * rep, StoreIOBuffer receivedData);
    bool multipartRangeRequest() const;
    void registerWithConn();
    void noteIoError(const int xerrno); ///< update state to reflect I/O error

    /// starts writing 1xx control message to the client
    void writeControlMsg(HttpControlMsg &msg);

protected:
    static IOCB WroteControlMsg;
    void wroteControlMsg(const Comm::ConnectionPointer &conn, char *bufnotused, size_t size, Comm::Flag errflag, int xerrno);

private:
    void prepareReply(HttpReply * rep);
    void packChunk(const StoreIOBuffer &bodyData, MemBuf &mb);
    void packRange(StoreIOBuffer const &, MemBuf * mb);
    void deRegisterWithConn();
    void doClose();
    void initiateClose(const char *reason);

    AsyncCall::Pointer cbControlMsgSent; ///< notifies HttpControlMsg Source

    bool mayUseConnection_; /* This request may use the connection. Don't read anymore requests for now */
    bool connRegistered_;

    CBDATA_CLASS2(ClientSocketContext);
};

class ConnectionDetail;
#if USE_OPENSSL
namespace Ssl
{
class ServerBump;
}
#endif
/**
 * Manages a connection to a client.
 *
 * Multiple requests (up to pipeline_prefetch) can be pipelined. This object is responsible for managing
 * which one is currently being fulfilled and what happens to the queue if the current one
 * causes the client connection to be closed early.
 *
 * Act as a manager for the connection and passes data in buffer to the current parser.
 * the parser has ambiguous scope at present due to being made from global functions
 * I believe this object uses the parser to identify boundaries and kick off the
 * actual HTTP request handling objects (ClientSocketContext, ClientHttpRequest, HttpRequest)
 *
 * If the above can be confirmed accurate we can call this object PipelineManager or similar
 */
class ConnStateData : public BodyProducer, public HttpControlMsgSink
{

public:
    explicit ConnStateData(const MasterXaction::Pointer &xact);
    ~ConnStateData();

    void readSomeData();
    void readSomeFtpData();
    bool areAllContextsForThisConnection() const;
    void freeAllContexts();
    void notifyAllContexts(const int xerrno); ///< tell everybody about the err
    /// Traffic parsing
    bool clientParseRequests();
    void readNextRequest();
    ClientSocketContext::Pointer getCurrentContext() const;
    void addContextToQueue(ClientSocketContext * context);
    int getConcurrentRequestCount() const;
    bool isOpen() const;
    void checkHeaderLimits();

    // HttpControlMsgSink API
    virtual void sendControlMsg(HttpControlMsg msg);

    // Client TCP connection details from comm layer.
    Comm::ConnectionPointer clientConnection;

    struct In {
        In();
        ~In();
        bool maybeMakeSpaceAvailable();

        ChunkedCodingParser *bodyParser; ///< parses chunked request body
        SBuf buf;
    } in;

    /** number of body bytes we need to comm_read for the "current" request
     *
     * \retval 0         We do not need to read any [more] body bytes
     * \retval negative  May need more but do not know how many; could be zero!
     * \retval positive  Need to read exactly that many more body bytes
     */
    int64_t mayNeedToReadMoreBody() const;

#if USE_AUTH
    /**
     * Fetch the user details for connection based authentication
     * NOTE: this is ONLY connection based because NTLM and Negotiate is against HTTP spec.
     */
    const Auth::UserRequest::Pointer &getAuth() const { return auth_; }

    /**
     * Set the user details for connection-based authentication to use from now until connection closure.
     *
     * Any change to existing credentials shows that something invalid has happened. Such as:
     * - NTLM/Negotiate auth was violated by the per-request headers missing a revalidation token
     * - NTLM/Negotiate auth was violated by the per-request headers being for another user
     * - SSL-Bump CONNECT tunnel with persistent credentials has ended
     */
    void setAuth(const Auth::UserRequest::Pointer &aur, const char *cause);
#endif

    /**
     * used by the owner of the connection, opaque otherwise
     * TODO: generalise the connection owner concept.
     */
    ClientSocketContext::Pointer currentobject;

    Ip::Address log_addr;
    int nrequests;

    struct {
        bool readMore; ///< needs comm_read (for this request or new requests)
        bool swanSang; // XXX: temporary flag to check proper cleanup
    } flags;
    struct {
        Comm::ConnectionPointer serverConnection; /* pinned server side connection */
        char *host;             /* host name of pinned connection */
        int port;               /* port of pinned connection */
        bool pinned;             /* this connection was pinned */
        bool auth;               /* pinned for www authentication */
        bool reading;   ///< we are monitoring for server connection closure
        bool zeroReply; ///< server closed w/o response (ERR_ZERO_SIZE_OBJECT)
        CachePeer *peer;             /* CachePeer the connection goes via */
        AsyncCall::Pointer readHandler; ///< detects serverConnection closure
        AsyncCall::Pointer closeHandler; /*The close handler for pinned server side connection*/
    } pinning;

    /// Squid listening port details where this connection arrived.
    AnyP::PortCfgPointer port;

    bool transparent() const;
    bool reading() const;
    void stopReading(); ///< cancels comm_read if it is scheduled

    /// true if we stopped receiving the request
    const char *stoppedReceiving() const { return stoppedReceiving_; }
    /// true if we stopped sending the response
    const char *stoppedSending() const { return stoppedSending_; }
    /// note request receiving error and close as soon as we write the response
    void stopReceiving(const char *error);
    /// note response sending error and close as soon as we read the request
    void stopSending(const char *error);

    void expectNoForwarding(); ///< cleans up virgin request [body] forwarding state

    BodyPipe::Pointer expectRequestBody(int64_t size);
    virtual void noteMoreBodySpaceAvailable(BodyPipe::Pointer);
    virtual void noteBodyConsumerAborted(BodyPipe::Pointer);

    bool handleReadData();
    bool handleRequestBodyData();

    /// forward future client requests using the given server connection
    /// optionally, monitor pinned server connection for server-side closures
    void pinConnection(const Comm::ConnectionPointer &pinServerConn, HttpRequest *request, CachePeer *peer, bool auth, bool monitor = true);
    /// undo pinConnection() and, optionally, close the pinned connection
    void unpinConnection(const bool andClose);
    /// returns validated pinnned server connection (and stops its monitoring)
    Comm::ConnectionPointer borrowPinnedConnection(HttpRequest *request, const CachePeer *aPeer);
    /**
     * Checks if there is pinning info if it is valid. It can close the server side connection
     * if pinned info is not valid.
     \param request   if it is not NULL also checks if the pinning info refers to the request client side HttpRequest
     \param CachePeer      if it is not NULL also check if the CachePeer is the pinning CachePeer
     \return          The details of the server side connection (may be closed if failures were present).
     */
    const Comm::ConnectionPointer validatePinnedConnection(HttpRequest *request, const CachePeer *peer);
    /**
     * returts the pinned CachePeer if exists, NULL otherwise
     */
    CachePeer *pinnedPeer() const {return pinning.peer;}
    bool pinnedAuth() const {return pinning.auth;}

    // pining related comm callbacks
    void clientPinnedConnectionClosed(const CommCloseCbParams &io);

    // comm callbacks
    void clientReadRequest(const CommIoCbParams &io);
    void clientReadFtpData(const CommIoCbParams &io);
    void connStateClosed(const CommCloseCbParams &io);
    void requestTimeout(const CommTimeoutCbParams &params);

    // AsyncJob API
    virtual bool doneAll() const { return BodyProducer::doneAll() && false;}
    virtual void swanSong();

    /// Changes state so that we close the connection and quit after serving
    /// the client-side-detected error response instead of getting stuck.
    void quitAfterError(HttpRequest *request); // meant to be private

    /// The caller assumes responsibility for connection closure detection.
    void stopPinnedConnectionMonitoring();

    const bool isFtp;
    enum FtpState {
        FTP_BEGIN,
        FTP_CONNECTED,
        FTP_HANDLE_FEAT,
        FTP_HANDLE_PASV,
        FTP_HANDLE_PORT,
        FTP_HANDLE_DATA_REQUEST,
        FTP_HANDLE_UPLOAD_REQUEST,
        FTP_HANDLE_EPRT,
        FTP_HANDLE_EPSV,
        FTP_HANDLE_CWD,
        FTP_HANDLE_PASS,
        FTP_HANDLE_CDUP,
        FTP_ERROR
    };
    struct {
        String uri;
        String host;
        String workingDir;
        FtpState state;
        bool readGreeting;
        bool gotEpsvAll; ///< restrict data conn setup commands to just EPSV
        AsyncCall::Pointer onDataAcceptCall; ///< who to call upon data connection acceptance
        Comm::ConnectionPointer dataListenConn;
        Comm::ConnectionPointer dataConn;
        Ip::Address serverDataAddr;
        char uploadBuf[CLIENT_REQ_BUF_SZ];
        size_t uploadAvailSize;
        AsyncCall::Pointer listener; ///< set when we are passively listening
        AsyncCall::Pointer connector; ///< set when we are actively connecting
        AsyncCall::Pointer reader; ///< set when we are reading FTP data
    } ftp;
    const char *ftpBuildUri(const char *file = NULL);
    void ftpSetWorkingDir(const char *dir);

#if USE_OPENSSL
    /// called by FwdState when it is done bumping the server
    void httpsPeeked(Comm::ConnectionPointer serverConnection);

    /// Start to create dynamic SSL_CTX for host or uses static port SSL context.
    void getSslContextStart();
    /**
     * Done create dynamic ssl certificate.
     *
     * \param[in] isNew if generated certificate is new, so we need to add this certificate to storage.
     */
    void getSslContextDone(SSL_CTX * sslContext, bool isNew = false);
    /// Callback function. It is called when squid receive message from ssl_crtd.
    static void sslCrtdHandleReplyWrapper(void *data, const HelperReply &reply);
    /// Proccess response from ssl_crtd.
    void sslCrtdHandleReply(const HelperReply &reply);

    void switchToHttps(HttpRequest *request, Ssl::BumpMode bumpServerMode);
    bool switchedToHttps() const { return switchedToHttps_; }
    Ssl::ServerBump *serverBump() {return sslServerBump;}
    inline void setServerBump(Ssl::ServerBump *srvBump) {
        if (!sslServerBump)
            sslServerBump = srvBump;
        else
            assert(sslServerBump == srvBump);
    }
    /// Fill the certAdaptParams with the required data for certificate adaptation
    /// and create the key for storing/retrieve the certificate to/from the cache
    void buildSslCertGenerationParams(Ssl::CertificateProperties &certProperties);
    /// Called when the client sends the first request on a bumped connection.
    /// Returns false if no [delayed] error should be written to the client.
    /// Otherwise, writes the error to the client and returns true. Also checks
    /// for SQUID_X509_V_ERR_DOMAIN_MISMATCH on bumped requests.
    bool serveDelayedError(ClientSocketContext *context);

    Ssl::BumpMode sslBumpMode; ///< ssl_bump decision (Ssl::bumpEnd if n/a).

#else
    bool switchedToHttps() const { return false; }
#endif

<<<<<<< HEAD
    void finishDechunkingRequest(bool withSuccess);

    void resumeFtpRequest(ClientSocketContext *const context);
=======
    /* clt_conn_tag=tag annotation access */
    const SBuf &connectionTag() const { return connectionTag_; }
    void connectionTag(const char *aTag) { connectionTag_ = aTag; }
>>>>>>> 94da12c8

protected:
    void startDechunkingRequest();
    void abortChunkedRequestBody(const err_type error);
    err_type handleChunkedRequestBody(size_t &putSize);

    void startPinnedConnectionMonitoring();
    void clientPinnedConnectionRead(const CommIoCbParams &io);

private:
    int connFinishedWithConn(int size);
    void clientAfterReadingRequests();
    void processFtpRequest(ClientSocketContext *const context);
    void handleFtpRequestData();

    bool concurrentRequestQueueFilled() const;

    void pinNewConnection(const Comm::ConnectionPointer &pinServer, HttpRequest *request, CachePeer *aPeer, bool auth);

#if USE_AUTH
    /// some user details that can be used to perform authentication on this connection
    Auth::UserRequest::Pointer auth_;
#endif

    HttpParser parser_;

    // XXX: CBDATA plays with public/private and leaves the following 'private' fields all public... :(

#if USE_OPENSSL
    bool switchedToHttps_;
    /// The SSL server host name appears in CONNECT request or the server ip address for the intercepted requests
    String sslConnectHostOrIp; ///< The SSL server host name as passed in the CONNECT request
    String sslCommonName; ///< CN name for SSL certificate generation
    String sslBumpCertKey; ///< Key to use to store/retrieve generated certificate

    /// HTTPS server cert. fetching state for bump-ssl-server-first
    Ssl::ServerBump *sslServerBump;
    Ssl::CertSignAlgorithm signAlgorithm; ///< The signing algorithm to use
#endif

    /// the reason why we no longer write the response or nil
    const char *stoppedSending_;
    /// the reason why we no longer read the request or nil
    const char *stoppedReceiving_;

    AsyncCall::Pointer reader; ///< set when we are reading
    BodyPipe::Pointer bodyPipe; // set when we are reading request body

    SBuf connectionTag_; ///< clt_conn_tag=Tag annotation for client connection

    CBDATA_CLASS2(ConnStateData);
};

void setLogUri(ClientHttpRequest * http, char const *uri, bool cleanUrl = false);

const char *findTrailingHTTPVersion(const char *uriAndHTTPVersion, const char *end = NULL);

int varyEvaluateMatch(StoreEntry * entry, HttpRequest * req);

void clientOpenListenSockets(void);
void clientConnectionsClose(void);
void httpRequestFree(void *);

#endif /* SQUID_CLIENTSIDE_H */<|MERGE_RESOLUTION|>--- conflicted
+++ resolved
@@ -420,15 +420,13 @@
     bool switchedToHttps() const { return false; }
 #endif
 
-<<<<<<< HEAD
     void finishDechunkingRequest(bool withSuccess);
 
     void resumeFtpRequest(ClientSocketContext *const context);
-=======
+
     /* clt_conn_tag=tag annotation access */
     const SBuf &connectionTag() const { return connectionTag_; }
     void connectionTag(const char *aTag) { connectionTag_ = aTag; }
->>>>>>> 94da12c8
 
 protected:
     void startDechunkingRequest();
