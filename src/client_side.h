/*
 * Copyright (C) 1996-2016 The Squid Software Foundation and contributors
 *
 * Squid software is distributed under GPLv2+ license and includes
 * contributions from numerous individuals and organizations.
 * Please see the COPYING and CONTRIBUTORS files for details.
 */

/* DEBUG: section 33    Client-side Routines */

#ifndef SQUID_CLIENTSIDE_H
#define SQUID_CLIENTSIDE_H

#include "base/RunnersRegistry.h"
#include "clientStreamForward.h"
#include "comm.h"
#include "helper/forward.h"
#include "HttpControlMsg.h"
#include "HttpParser.h"
#include "ipc/FdNotes.h"
#include "SBuf.h"
#if USE_AUTH
#include "auth/UserRequest.h"
#endif
#if USE_OPENSSL
#include "ssl/support.h"
#endif

class ConnStateData;
class ClientHttpRequest;
class clientStreamNode;
class ChunkedCodingParser;
namespace AnyP
{
class PortCfg;
} // namespace Anyp

/**
 * Badly named.
 * This is in fact the processing context for a single HTTP request.
 *
 * Managing what has been done, and what happens next to the data buffer
 * holding what we hope is an HTTP request.
 *
 * Parsing is still a mess of global functions done in conjunction with the
 * real socket controller which generated ClientHttpRequest.
 * It also generates one of us and passes us control from there based on
 * the results of the parse.
 *
 * After that all the request interpretation and adaptation is in our scope.
 * Then finally the reply fetcher is created by this and we get the result
 * back. Which we then have to manage writing of it to the ConnStateData.
 *
 * The socket level management is done by a ConnStateData which owns us.
 * The scope of this objects control over a socket consists of the data
 * buffer received from ConnStateData with an initially unknown length.
 * When that length is known it sets the end bounary of our acces to the
 * buffer.
 *
 * The individual processing actions are done by other Jobs which we
 * kick off as needed.
 *
 * XXX: If an async call ends the ClientHttpRequest job, ClientSocketContext
 * (and ConnStateData) may not know about it, leading to segfaults and
 * assertions like areAllContextsForThisConnection(). This is difficult to fix
 * because ClientHttpRequest lacks a good way to communicate its ongoing
 * destruction back to the ClientSocketContext which pretends to "own" *http.
 */
class ClientSocketContext : public RefCountable
{

public:
    typedef RefCount<ClientSocketContext> Pointer;
    ClientSocketContext(const Comm::ConnectionPointer &aConn, ClientHttpRequest *aReq);
    ~ClientSocketContext();
    bool startOfOutput() const;
    void writeComplete(const Comm::ConnectionPointer &conn, char *bufnotused, size_t size, Comm::Flag errflag);
    void keepaliveNextRequest();

    Comm::ConnectionPointer clientConnection; /// details about the client connection socket.
    ClientHttpRequest *http;    /* we pretend to own that job */
    HttpReply *reply;
    char reqbuf[HTTP_REQBUF_SZ];
    Pointer next;

    struct {

        unsigned deferred:1; /* This is a pipelined request waiting for the current object to complete */

        unsigned parsed_ok:1; /* Was this parsed correctly? */
    } flags;
    bool mayUseConnection() const {return mayUseConnection_;}

    void mayUseConnection(bool aBool) {
        mayUseConnection_ = aBool;
        debugs(33,3, HERE << "This " << this << " marked " << aBool);
    }

    class DeferredParams
    {

    public:
        clientStreamNode *node;
        HttpReply *rep;
        StoreIOBuffer queuedBuffer;
    };

    DeferredParams deferredparams;
    int64_t writtenToSocket;
    void pullData();
    int64_t getNextRangeOffset() const;
    bool canPackMoreRanges() const;
    clientStream_status_t socketState();
    void sendBody(HttpReply * rep, StoreIOBuffer bodyData);
    void sendStartOfMessage(HttpReply * rep, StoreIOBuffer bodyData);
    size_t lengthToSend(Range<int64_t> const &available);
    void noteSentBodyBytes(size_t);
    void buildRangeHeader(HttpReply * rep);
    clientStreamNode * getTail() const;
    clientStreamNode * getClientReplyContext() const;
    ConnStateData *getConn() const;
    void connIsFinished();
    void removeFromConnectionList(ConnStateData * conn);
    void deferRecipientForLater(clientStreamNode * node, HttpReply * rep, StoreIOBuffer receivedData);
    bool multipartRangeRequest() const;
    void registerWithConn();
    void noteIoError(const int xerrno); ///< update state to reflect I/O error

    /// starts writing 1xx control message to the client
    void writeControlMsg(HttpControlMsg &msg);

protected:
    static IOCB WroteControlMsg;
    void wroteControlMsg(const Comm::ConnectionPointer &conn, char *bufnotused, size_t size, Comm::Flag errflag, int xerrno);

private:
    void prepareReply(HttpReply * rep);
    void packChunk(const StoreIOBuffer &bodyData, MemBuf &mb);
    void packRange(StoreIOBuffer const &, MemBuf * mb);
    void deRegisterWithConn();
    void doClose();
    void initiateClose(const char *reason);

    AsyncCall::Pointer cbControlMsgSent; ///< notifies HttpControlMsg Source

    bool mayUseConnection_; /* This request may use the connection. Don't read anymore requests for now */
    bool connRegistered_;

    CBDATA_CLASS2(ClientSocketContext);
};

class ConnectionDetail;
#if USE_OPENSSL
namespace Ssl
{
class ServerBump;
}
#endif
/**
 * Manages a connection to a client.
 *
 * Multiple requests (up to pipeline_prefetch) can be pipelined. This object is responsible for managing
 * which one is currently being fulfilled and what happens to the queue if the current one
 * causes the client connection to be closed early.
 *
 * Act as a manager for the connection and passes data in buffer to the current parser.
 * the parser has ambiguous scope at present due to being made from global functions
 * I believe this object uses the parser to identify boundaries and kick off the
 * actual HTTP request handling objects (ClientSocketContext, ClientHttpRequest, HttpRequest)
 *
 * If the above can be confirmed accurate we can call this object PipelineManager or similar
 */
class ConnStateData : public BodyProducer, public HttpControlMsgSink, public RegisteredRunner
{

public:
    explicit ConnStateData(const MasterXaction::Pointer &xact);
    virtual ~ConnStateData();

    void readSomeData();
    bool areAllContextsForThisConnection() const;
    void freeAllContexts();
    void notifyAllContexts(const int xerrno); ///< tell everybody about the err
    /// Traffic parsing
    bool clientParseRequests();
    void readNextRequest();
    ClientSocketContext::Pointer getCurrentContext() const;
    void addContextToQueue(ClientSocketContext * context);
    int getConcurrentRequestCount() const;
    bool isOpen() const;

    // HttpControlMsgSink API
    virtual void sendControlMsg(HttpControlMsg msg);

    // Client TCP connection details from comm layer.
    Comm::ConnectionPointer clientConnection;

    struct In {
        In();
        ~In();
        bool maybeMakeSpaceAvailable();

        ChunkedCodingParser *bodyParser; ///< parses chunked request body
        SBuf buf;
    } in;

    /** number of body bytes we need to comm_read for the "current" request
     *
     * \retval 0         We do not need to read any [more] body bytes
     * \retval negative  May need more but do not know how many; could be zero!
     * \retval positive  Need to read exactly that many more body bytes
     */
    int64_t mayNeedToReadMoreBody() const;

#if USE_AUTH
    /**
     * Fetch the user details for connection based authentication
     * NOTE: this is ONLY connection based because NTLM and Negotiate is against HTTP spec.
     */
    const Auth::UserRequest::Pointer &getAuth() const { return auth_; }

    /**
     * Set the user details for connection-based authentication to use from now until connection closure.
     *
     * Any change to existing credentials shows that something invalid has happened. Such as:
     * - NTLM/Negotiate auth was violated by the per-request headers missing a revalidation token
     * - NTLM/Negotiate auth was violated by the per-request headers being for another user
     * - SSL-Bump CONNECT tunnel with persistent credentials has ended
     */
    void setAuth(const Auth::UserRequest::Pointer &aur, const char *cause);
#endif

    /**
     * used by the owner of the connection, opaque otherwise
     * TODO: generalise the connection owner concept.
     */
    ClientSocketContext::Pointer currentobject;

    Ip::Address log_addr;
    int nrequests;

    struct {
        bool readMore; ///< needs comm_read (for this request or new requests)
        bool swanSang; // XXX: temporary flag to check proper cleanup
    } flags;
    struct {
        Comm::ConnectionPointer serverConnection; /* pinned server side connection */
        char *host;             /* host name of pinned connection */
        int port;               /* port of pinned connection */
        bool pinned;             /* this connection was pinned */
        bool auth;               /* pinned for www authentication */
        bool reading;   ///< we are monitoring for peer connection closure
        bool zeroReply; ///< server closed w/o response (ERR_ZERO_SIZE_OBJECT)
        CachePeer *peer;             /* CachePeer the connection goes via */
        AsyncCall::Pointer readHandler; ///< detects serverConnection closure
        AsyncCall::Pointer closeHandler; /*The close handler for pinned server side connection*/
    } pinning;

    /// Squid listening port details where this connection arrived.
    AnyP::PortCfgPointer port;

    bool transparent() const;
    bool reading() const;
    void stopReading(); ///< cancels comm_read if it is scheduled

    /// true if we stopped receiving the request
    const char *stoppedReceiving() const { return stoppedReceiving_; }
    /// true if we stopped sending the response
    const char *stoppedSending() const { return stoppedSending_; }
    /// note request receiving error and close as soon as we write the response
    void stopReceiving(const char *error);
    /// note response sending error and close as soon as we read the request
    void stopSending(const char *error);

    void expectNoForwarding(); ///< cleans up virgin request [body] forwarding state

    /* BodyPipe API */
    BodyPipe::Pointer expectRequestBody(int64_t size);
    virtual void noteMoreBodySpaceAvailable(BodyPipe::Pointer) = 0;
    virtual void noteBodyConsumerAborted(BodyPipe::Pointer) = 0;

    bool handleReadData();
    bool handleRequestBodyData();

    /// Forward future client requests using the given server connection.
    /// Optionally, monitor pinned server connection for remote-end closures.
    void pinConnection(const Comm::ConnectionPointer &pinServerConn, HttpRequest *request, CachePeer *peer, bool auth, bool monitor = true);
    /// Undo pinConnection() and, optionally, close the pinned connection.
    void unpinConnection(const bool andClose);
    /// Returns validated pinnned server connection (and stops its monitoring).
    Comm::ConnectionPointer borrowPinnedConnection(HttpRequest *request, const CachePeer *aPeer);
    /**
     * Checks if there is pinning info if it is valid. It can close the server side connection
     * if pinned info is not valid.
     \param request   if it is not NULL also checks if the pinning info refers to the request client side HttpRequest
     \param CachePeer      if it is not NULL also check if the CachePeer is the pinning CachePeer
     \return          The details of the server side connection (may be closed if failures were present).
     */
    const Comm::ConnectionPointer validatePinnedConnection(HttpRequest *request, const CachePeer *peer);
    /**
     * returts the pinned CachePeer if exists, NULL otherwise
     */
    CachePeer *pinnedPeer() const {return pinning.peer;}
    bool pinnedAuth() const {return pinning.auth;}

    /// called just before a FwdState-dispatched job starts using connection
    virtual void notePeerConnection(Comm::ConnectionPointer) {}

    // pining related comm callbacks
    virtual void clientPinnedConnectionClosed(const CommCloseCbParams &io);

    // comm callbacks
    void clientReadRequest(const CommIoCbParams &io);
    void clientReadFtpData(const CommIoCbParams &io);
    void connStateClosed(const CommCloseCbParams &io);
    void requestTimeout(const CommTimeoutCbParams &params);

    // AsyncJob API
    virtual void start();
    virtual bool doneAll() const { return BodyProducer::doneAll() && false;}
    virtual void swanSong();

    /// Changes state so that we close the connection and quit after serving
    /// the client-side-detected error response instead of getting stuck.
    void quitAfterError(HttpRequest *request); // meant to be private

    /// The caller assumes responsibility for connection closure detection.
    void stopPinnedConnectionMonitoring();

#if USE_OPENSSL
    /// the second part of old httpsAccept, waiting for future HttpsServer home
    void postHttpsAccept();

    /// Initializes and starts a peek-and-splice negotiation with the SSL client
    void startPeekAndSplice();
    /// Called when the initialization of peek-and-splice negotiation finidhed
    void startPeekAndSpliceDone();
    /// Called when a peek-and-splice step finished. For example after
    /// server SSL certificates received and fake server SSL certificates
    /// generated
    void doPeekAndSpliceStep();
    /// called by FwdState when it is done bumping the server
    void httpsPeeked(Comm::ConnectionPointer serverConnection);

    /// Start to create dynamic SSL_CTX for host or uses static port SSL context.
    void getSslContextStart();
    /**
     * Done create dynamic ssl certificate.
     *
     * \param[in] isNew if generated certificate is new, so we need to add this certificate to storage.
     */
    void getSslContextDone(SSL_CTX * sslContext, bool isNew = false);
    /// Callback function. It is called when squid receive message from ssl_crtd.
    static void sslCrtdHandleReplyWrapper(void *data, const Helper::Reply &reply);
    /// Proccess response from ssl_crtd.
    void sslCrtdHandleReply(const Helper::Reply &reply);

    void switchToHttps(HttpRequest *request, Ssl::BumpMode bumpServerMode);
    bool switchedToHttps() const { return switchedToHttps_; }
    Ssl::ServerBump *serverBump() {return sslServerBump;}
    inline void setServerBump(Ssl::ServerBump *srvBump) {
        if (!sslServerBump)
            sslServerBump = srvBump;
        else
            assert(sslServerBump == srvBump);
    }
    const SBuf &sslCommonName() const {return sslCommonName_;}
    void resetSslCommonName(const char *name) {sslCommonName_ = name;}
    /// Fill the certAdaptParams with the required data for certificate adaptation
    /// and create the key for storing/retrieve the certificate to/from the cache
    void buildSslCertGenerationParams(Ssl::CertificateProperties &certProperties);
    /// Called when the client sends the first request on a bumped connection.
    /// Returns false if no [delayed] error should be written to the client.
    /// Otherwise, writes the error to the client and returns true. Also checks
    /// for SQUID_X509_V_ERR_DOMAIN_MISMATCH on bumped requests.
    bool serveDelayedError(ClientSocketContext *context);

    Ssl::BumpMode sslBumpMode; ///< ssl_bump decision (Ssl::bumpEnd if n/a).

#else
    bool switchedToHttps() const { return false; }
#endif

    /* clt_conn_tag=tag annotation access */
    const SBuf &connectionTag() const { return connectionTag_; }
    void connectionTag(const char *aTag) { connectionTag_ = aTag; }

    /// handle a control message received by context from a peer and call back
    virtual void writeControlMsgAndCall(ClientSocketContext *context, HttpReply *rep, AsyncCall::Pointer &call) = 0;

    /// ClientStream calls this to supply response header (once) and data
    /// for the current ClientSocketContext.
    virtual void handleReply(HttpReply *header, StoreIOBuffer receivedData) = 0;

    /// remove no longer needed leading bytes from the input buffer
    void consumeInput(const size_t byteCount);

    /* TODO: Make the methods below (at least) non-public when possible. */

    /// stop parsing the request and create context for relaying error info
    ClientSocketContext *abortRequestParsing(const char *const errUri);

    /// generate a fake CONNECT request with the given payload
    /// at the beginning of the client I/O buffer
    void fakeAConnectRequest(const char *reason, const SBuf &payload);

    /* Registered Runner API */
    virtual void startShutdown();
    virtual void endingShutdown();

protected:
    void startDechunkingRequest();
    void finishDechunkingRequest(bool withSuccess);
    void abortChunkedRequestBody(const err_type error);
    err_type handleChunkedRequestBody(size_t &putSize);

    void startPinnedConnectionMonitoring();
    void clientPinnedConnectionRead(const CommIoCbParams &io);
#if USE_OPENSSL
    /// Handles a ready-for-reading TLS squid-to-server connection that
    /// we thought was idle.
<<<<<<< HEAD
    /// Returns false if and only if the connection should be closed.
=======
    /// \return false if and only if the connection should be closed.
>>>>>>> 05893326
    bool handleIdleClientPinnedTlsRead();
#endif

    /// parse input buffer prefix into a single transfer protocol request
    /// return NULL to request more header bytes (after checking any limits)
    /// use abortRequestParsing() to handle parsing errors w/o creating request
    virtual ClientSocketContext *parseOneRequest(Http::ProtocolVersion &ver) = 0;

    /// start processing a freshly parsed request
    virtual void processParsedRequest(ClientSocketContext *context, const Http::ProtocolVersion &ver) = 0;

    /// returning N allows a pipeline of 1+N requests (see pipeline_prefetch)
    virtual int pipelinePrefetchMax() const;

    /// timeout to use when waiting for the next request
    virtual time_t idleTimeout() const = 0;

    BodyPipe::Pointer bodyPipe; ///< set when we are reading request body

private:
    int connFinishedWithConn(int size);
    void clientAfterReadingRequests();
    bool concurrentRequestQueueFilled() const;

    void pinNewConnection(const Comm::ConnectionPointer &pinServer, HttpRequest *request, CachePeer *aPeer, bool auth);

    /* PROXY protocol functionality */
    bool proxyProtocolValidateClient();
    bool parseProxyProtocolHeader();
    bool parseProxy1p0();
    bool parseProxy2p0();
    bool proxyProtocolError(const char *reason);

    /// whether PROXY protocol header is still expected
    bool needProxyProtocolHeader_;

#if USE_AUTH
    /// some user details that can be used to perform authentication on this connection
    Auth::UserRequest::Pointer auth_;
#endif

#if USE_OPENSSL
    bool switchedToHttps_;
    /// The SSL server host name appears in CONNECT request or the server ip address for the intercepted requests
    String sslConnectHostOrIp; ///< The SSL server host name as passed in the CONNECT request
    SBuf sslCommonName_; ///< CN name for SSL certificate generation
    String sslBumpCertKey; ///< Key to use to store/retrieve generated certificate

    /// HTTPS server cert. fetching state for bump-ssl-server-first
    Ssl::ServerBump *sslServerBump;
    Ssl::CertSignAlgorithm signAlgorithm; ///< The signing algorithm to use
#endif

    /// the reason why we no longer write the response or nil
    const char *stoppedSending_;
    /// the reason why we no longer read the request or nil
    const char *stoppedReceiving_;

    AsyncCall::Pointer reader; ///< set when we are reading

    SBuf connectionTag_; ///< clt_conn_tag=Tag annotation for client connection
};

void setLogUri(ClientHttpRequest * http, char const *uri, bool cleanUrl = false);

const char *findTrailingHTTPVersion(const char *uriAndHTTPVersion, const char *end = NULL);

int varyEvaluateMatch(StoreEntry * entry, HttpRequest * req);

/// accept requests to a given port and inform subCall about them
void clientStartListeningOn(AnyP::PortCfgPointer &port, const RefCount< CommCbFunPtrCallT<CommAcceptCbPtrFun> > &subCall, const Ipc::FdNoteId noteId);

void clientOpenListenSockets(void);
void clientConnectionsClose(void);
void httpRequestFree(void *);

/// decide whether to expect multiple requests on the corresponding connection
void clientSetKeepaliveFlag(ClientHttpRequest *http);

/* misplaced declaratrions of Stream callbacks provided/used by client side */
SQUIDCEXTERN CSR clientGetMoreData;
SQUIDCEXTERN CSS clientReplyStatus;
SQUIDCEXTERN CSD clientReplyDetach;
CSCB clientSocketRecipient;
CSD clientSocketDetach;

/* TODO: Move to HttpServer. Warning: Move requires large code nonchanges! */
ClientSocketContext *parseHttpRequest(ConnStateData *, HttpParser *, HttpRequestMethod *, Http::ProtocolVersion *);
void clientProcessRequest(ConnStateData *conn, HttpParser *hp, ClientSocketContext *context, const HttpRequestMethod& method, Http::ProtocolVersion http_ver);
void clientPostHttpsAccept(ConnStateData *connState);

#endif /* SQUID_CLIENTSIDE_H */
<|MERGE_RESOLUTION|>--- conflicted
+++ resolved
@@ -419,11 +419,7 @@
 #if USE_OPENSSL
     /// Handles a ready-for-reading TLS squid-to-server connection that
     /// we thought was idle.
-<<<<<<< HEAD
-    /// Returns false if and only if the connection should be closed.
-=======
     /// \return false if and only if the connection should be closed.
->>>>>>> 05893326
     bool handleIdleClientPinnedTlsRead();
 #endif
 
