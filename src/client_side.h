--- conflicted
+++ resolved
@@ -54,13 +54,10 @@
 class clientStreamNode;
 class ChunkedCodingParser;
 class HelperReply;
-<<<<<<< HEAD
-=======
 namespace AnyP
 {
 class PortCfg;
 } // namespace Anyp
->>>>>>> 4b235afc
 
 /**
  * Badly named.
