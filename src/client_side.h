--- conflicted
+++ resolved
@@ -50,37 +50,6 @@
 class ChunkedCodingParser;
 class HttpParser;
 
-<<<<<<< HEAD
-template <class T>
-class Range;
-
-/**
- * Badly named.
- * This is in fact the processing context for a single HTTP request.
- *
- * Managing what has been done, and what happens next to the data buffer
- * holding what we hope is an HTTP request.
- *
- * Parsing is still a mess of global functions done in conjunction with the
- * real socket controller which generated ClientHttpRequest.
- * It also generates one of us and passes us control from there based on
- * the results of the parse.
- *
- * After that all the request interpretation and adaptation is in our scope.
- * Then finally the reply fetcher is created by this and we get the result
- * back. Which we then have to manage writing of it to the ConnStateData.
- *
- * The socket level management is done by a ConnStateData which owns us.
- * The scope of this objects control over a socket consists of the data
- * buffer received from ConnStateData with an initially unknown length.
- * When that length is known it sets the end bounary of our acces to the
- * buffer.
- *
- * The individual processing actions are done by other Jobs which we
- * kick off as needed.
- */
-=======
->>>>>>> 253749a8
 class ClientSocketContext : public RefCountable
 {
 
@@ -146,7 +115,7 @@
     void writeControlMsg(HttpControlMsg &msg);
 
 protected:
-    static IOCB WroteControlMsg;  //(int fd, char *bufnotused, size_t size, comm_err_t errflag, int xerrno, void *data);
+    static IOCB WroteControlMsg;
     void wroteControlMsg(const Comm::ConnectionPointer &conn, char *bufnotused, size_t size, comm_err_t errflag, int xerrno);
 
 private:
@@ -165,20 +134,7 @@
 };
 
 
-/**
- * Manages a connection to a client.
- *
- * Multiple requests (up to 2) can be pipelined. This object is responsible for managing
- * which one is currently being fulfilled and what happens to the queue if the current one
- * causes the client connection to be closed early.
- *
- * Act as a manager for the connection and passes data in buffer to the current parser.
- * the parser has ambiguous scope at present due to being made from global functions
- * I believe this object uses the parser to identify boundaries and kick off the
- * actual HTTP request handling objects (ClientSocketContext, ClientHttpRequest, HttpRequest)
- *
- * If the above can be confirmed accurate we can call this object PipelineManager or similar
- */
+/** A connection to a socket */
 class ConnStateData : public BodyProducer, public HttpControlMsgSink
 {
 
@@ -242,8 +198,6 @@
     ClientSocketContext::Pointer currentobject;
 
     Ip::Address log_addr;
-
-    /// count of requests made so far on this connection
     int nrequests;
 
     struct {
@@ -346,14 +300,12 @@
 
     // XXX: CBDATA plays with public/private and leaves the following 'private' fields all public... :(
     CBDATA_CLASS2(ConnStateData);
-    // XXX: CBDATA macro plays with public/private exposing all of the supposedly below private fields...
-
     bool closing_;
 
     bool switchedToHttps_;
     String sslHostName; ///< Host name for SSL certificate generation
     AsyncCall::Pointer reader; ///< set when we are reading
-    BodyPipe::Pointer bodyPipe; ///< set when we are reading request body
+    BodyPipe::Pointer bodyPipe; // set when we are reading request body
 };
 
 /* convenience class while splitting up body handling */
