--- conflicted
+++ resolved
@@ -411,18 +411,9 @@
     unsigned char width;
     unsigned char precision;
     enum log_quote quote;
-<<<<<<< HEAD
     unsigned int left:1;
     unsigned int space:1;
     unsigned int zero:1;
-=======
-
-unsigned int left:1;
-
-unsigned int space:1;
-
-unsigned int zero:1;
->>>>>>> e1f7507e
     int divisor;
     logformat_token *next;	/* todo: move from linked list to array */
 };
