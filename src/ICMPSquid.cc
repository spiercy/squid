/*
 * $Id: ICMPSquid.cc,v 1.1 2007/12/14 23:11:45 amosjeffries Exp $
 *
 * DEBUG: section 37    ICMP Routines
 * AUTHOR: Duane Wessels, Amos Jeffries
 *
 * SQUID Web Proxy Cache          http://www.squid-cache.org/
 * ----------------------------------------------------------
 *
 *  Squid is the result of efforts by numerous individuals from
 *  the Internet community; see the CONTRIBUTORS file for full
 *  details.   Many organizations have provided support for Squid's
 *  development; see the SPONSORS file for full details.  Squid is
 *  Copyrighted (C) 2001 by the Regents of the University of
 *  California; see the COPYRIGHT file for full details.  Squid
 *  incorporates software developed and/or copyrighted by other
 *  sources; see the CREDITS file for full details.
 *
 *  This program is free software; you can redistribute it and/or modify
 *  it under the terms of the GNU General Public License as published by
 *  the Free Software Foundation; either version 2 of the License, or
 *  (at your option) any later version.
 *  
 *  This program is distributed in the hope that it will be useful,
 *  but WITHOUT ANY WARRANTY; without even the implied warranty of
 *  MERCHANTABILITY or FITNESS FOR A PARTICULAR PURPOSE.  See the
 *  GNU General Public License for more details.
 *  
 *  You should have received a copy of the GNU General Public License
 *  along with this program; if not, write to the Free Software
 *  Foundation, Inc., 59 Temple Place, Suite 330, Boston, MA 02111, USA.
 *
 */

#include "squid.h"
#include "ICMPSquid.h"
#include "comm.h"
#include "SquidTime.h"

// Instance global to be available in main() and elsewhere.
ICMPSquid icmpEngine;

#if USE_ICMP

#define S_ICMP_ECHO     1
#if DEAD_CODE
#define S_ICMP_ICP      2
#endif
#define S_ICMP_DOM      3

static void * hIpc;
static pid_t pid;

#endif /* USE_ICMP */


ICMPSquid::ICMPSquid() : ICMP()
{
    ; // nothing new.
}

ICMPSquid::~ICMPSquid()
{
    Close();
}


#if USE_ICMP

void
ICMPSquid::SendEcho(IPAddress &to, int opcode, const char *payload, int len)
{
    static pingerEchoData pecho;
    int x, slen;

    /** \li Does nothing if the pinger socket is not available. */
    if(icmp_sock < 0) {
        debugs(37, 2, HERE << " Socket Closed. Aborted send to " << pecho.to << ", opcode " << opcode << ", len " << pecho.psize);
        return;
    }

    /** \li  If no payload is given or is set as NULL it will ignore payload and len */
    if(!payload)
        len = 0;
   
    /** \li Otherwise if len is 0, uses strlen() to detect length of payload.
     \bug This will result in part of the payload being truncated if it contains a NULL character.
     \bug Or it may result in a buffer over-run if the payload is not nul-terminated properly.
     */
    else if (payload && len == 0)
        len = strlen(payload);

    /** \li
     \bug If length specified or auto-detected is greater than the possible payload squid will die with an assert.
     \todo This should perhapse be reduced to a truncated payload? or no payload. A WARNING is due anyway.
     */
    assert(len <= PINGER_PAYLOAD_SZ);

    pecho.to = to;

    pecho.opcode = (unsigned char) opcode;

    pecho.psize = len;

    if(len > 0)
        xmemcpy(pecho.payload, payload, len);

    slen = sizeof(pingerEchoData) - PINGER_PAYLOAD_SZ + pecho.psize;

    debugs(37, 2, HERE << "to " << pecho.to << ", opcode " << opcode << ", len " << pecho.psize);

    x = comm_udp_send(icmp_sock, (char *)&pecho, slen, 0);

    if (x < 0) {
        debugs(37, 1, HERE << "send: " << xstrerror());

        /** \li  If the send results in ECONNREFUSED or EPIPE errors from helper, will cleanly shutdown the module. */
        /** \todo This should try restarting the helper a few times?? before giving up? */
        if (errno == ECONNREFUSED || errno == EPIPE) {
            Close();
            return;
        }
        /** All other send errors are ignored. */
    } else if (x != len) {
        debugs(37, 1, HERE << "Wrote " << x << " of " << slen << " bytes");
    }
}

// static Callback to wrap the squid-side ICMP handler.
// the ICMPSquid::Recv cannot be declared both static and virtual.
static void
icmpSquidRecv(int unused1, void *unused2)
{
    icmpEngine.Recv();
}

void
ICMPSquid::Recv()
{
    int n;
    static int fail_count = 0;
    pingerReplyData preply;
    static IPAddress F;

    commSetSelect(icmp_sock, COMM_SELECT_READ, icmpSquidRecv, NULL, 0);
    memset(&preply, '\0', sizeof(pingerReplyData));
    n = comm_udp_recv(icmp_sock,
                      (char *) &preply,
                      sizeof(pingerReplyData),
                      0);

    if (n < 0 && EAGAIN != errno) {
        debugs(37, 1, HERE << "recv: " << xstrerror());

        if (errno == ECONNREFUSED)
            Close();

        if (errno == ECONNRESET)
            Close();

        if (++fail_count == 10)
            Close();

        return;
    }

    fail_count = 0;

    /** If its a test probe from the pinger. Do nothing. */
    if (n == 0) {
        return;
    }

    F = preply.from;

    F.SetPort(0);

    switch (preply.opcode) {

    case S_ICMP_ECHO:
        debugs(37,4, HERE << " ICMP_ECHO of " << preply.from << " gave: hops=" << preply.hops <<", rtt=" << preply.rtt);
        break;

    case S_ICMP_DOM:
        debugs(37,4, HERE << " DomainPing of " << preply.from << " gave: hops=" << preply.hops <<", rtt=" << preply.rtt);
        netdbHandlePingReply(F, preply.hops, preply.rtt);
        break;

    default:
        debugs(37, 1, HERE << "Bad opcode: " << preply.opcode << " from " << F);
        break;
    }
}

#endif /* USE_ICMP */

void
ICMPSquid::DomainPing(IPAddress &to, const char *domain)
{
#if USE_ICMP
    debugs(37, 4, HERE << "'" << domain << "' (" << to << ")");
    SendEcho(to, S_ICMP_DOM, domain, 0);
#endif
}

int
ICMPSquid::Open(void)
{
#if USE_ICMP
    const char *args[2];
    int rfd;
    int wfd;
    IPAddress localhost;

    /* User configured disabled. */
    if(!Config.pinger.enable) {
        Close();
        return -1;
    }

    args[0] = "(pinger)";
    args[1] = NULL;
    localhost.SetLocalhost();

    /*
     * Do NOT use IPC_DGRAM (=IPC_UNIX_DGRAM) here because you can't
     * send() more than 4096 bytes on a socketpair() socket (at
     * least on FreeBSD).
     */
    pid = ipcCreate(IPC_UDP_SOCKET,
                    Config.pinger.program,
                    args,
                    "Pinger Socket",
                    localhost,
                    &rfd,
                    &wfd,
                    &hIpc);

    if (pid < 0)
        return -1;

    assert(rfd == wfd);

    icmp_sock = rfd;

    fd_note(icmp_sock, "pinger");

    commSetSelect(icmp_sock, COMM_SELECT_READ, icmpSquidRecv, NULL, 0);

    commSetTimeout(icmp_sock, -1, NULL, NULL);

    debugs(37, 1, HERE << "Pinger socket opened on FD " << icmp_sock);

    /* Tests the pinger immediately using localhost */
#if USE_IPV6
    SendEcho(localhost, S_ICMP_ECHO, "ip6-localhost");
#endif
    if(localhost.SetIPv4())
        SendEcho(localhost, S_ICMP_ECHO, "localhost");

#ifdef _SQUID_MSWIN_

    debugs(37, 4, HERE << "Pinger handle: 0x" << std::hex << hIpc << std::dec << ", PID: " << pid);

#endif /* _SQUID_MSWIN_ */
    return icmp_sock;
<<<<<<< HEAD
#else  /* USE_ICMP */
	return 0;
=======
#else /* USE_ICMP */
    return -1;
>>>>>>> 5aff5fce
#endif /* USE_ICMP */
}

void
ICMPSquid::Close(void)
{
#if USE_ICMP

    if (icmp_sock < 0)
        return;

    debugs(37, 1, HERE << "Closing Pinger socket on FD " << icmp_sock);

#ifdef _SQUID_MSWIN_

    send(icmp_sock, (const void *) "$shutdown\n", 10, 0);

#endif

    comm_close(icmp_sock);

#ifdef _SQUID_MSWIN_

    if (hIpc) {
        if (WaitForSingleObject(hIpc, 12000) != WAIT_OBJECT_0) {
            getCurrentTime();
            debugs(37, 0, HERE << "WARNING: (pinger," << pid << ") didn't exit in 12 seconds");
        }

        CloseHandle(hIpc);
    }

#endif
    icmp_sock = -1;

#endif
}<|MERGE_RESOLUTION|>--- conflicted
+++ resolved
@@ -264,13 +264,8 @@
 
 #endif /* _SQUID_MSWIN_ */
     return icmp_sock;
-<<<<<<< HEAD
-#else  /* USE_ICMP */
-	return 0;
-=======
 #else /* USE_ICMP */
     return -1;
->>>>>>> 5aff5fce
 #endif /* USE_ICMP */
 }
 
