#ifndef SQUID_REDIRECT_H_
#define SQUID_REDIRECT_H_

/*
 * DEBUG: section 61    Redirector
 * AUTHOR: Duane Wessels
 *
 * SQUID Web Proxy Cache          http://www.squid-cache.org/
 * ----------------------------------------------------------
 *
 *  Squid is the result of efforts by numerous individuals from
 *  the Internet community; see the CONTRIBUTORS file for full
 *  details.   Many organizations have provided support for Squid's
 *  development; see the SPONSORS file for full details.  Squid is
 *  Copyrighted (C) 2001 by the Regents of the University of
 *  California; see the COPYRIGHT file for full details.  Squid
 *  incorporates software developed and/or copyrighted by other
 *  sources; see the CREDITS file for full details.
 *
 *  This program is free software; you can redistribute it and/or modify
 *  it under the terms of the GNU General Public License as published by
 *  the Free Software Foundation; either version 2 of the License, or
 *  (at your option) any later version.
 *
 *  This program is distributed in the hope that it will be useful,
 *  but WITHOUT ANY WARRANTY; without even the implied warranty of
 *  MERCHANTABILITY or FITNESS FOR A PARTICULAR PURPOSE.  See the
 *  GNU General Public License for more details.
 *
 *  You should have received a copy of the GNU General Public License
 *  along with this program; if not, write to the Free Software
 *  Foundation, Inc., 59 Temple Place, Suite 330, Boston, MA 02111, USA.
 *
 */

#include "helper.h"

class ClientHttpRequest;

<<<<<<< HEAD
extern void redirectInit(void);
extern void redirectShutdown(void);
extern void redirectStart(ClientHttpRequest *, HLPCB *, void *);
=======
void redirectInit(void);
void redirectShutdown(void);
void redirectStart(ClientHttpRequest *, HLPCB *, void *);
>>>>>>> 4b235afc

#endif /* SQUID_REDIRECT_H_ */<|MERGE_RESOLUTION|>--- conflicted
+++ resolved
@@ -37,14 +37,8 @@
 
 class ClientHttpRequest;
 
-<<<<<<< HEAD
-extern void redirectInit(void);
-extern void redirectShutdown(void);
-extern void redirectStart(ClientHttpRequest *, HLPCB *, void *);
-=======
 void redirectInit(void);
 void redirectShutdown(void);
 void redirectStart(ClientHttpRequest *, HLPCB *, void *);
->>>>>>> 4b235afc
 
 #endif /* SQUID_REDIRECT_H_ */