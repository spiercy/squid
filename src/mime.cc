/*
 * Copyright (C) 1996-2016 The Squid Software Foundation and contributors
 *
 * Squid software is distributed under GPLv2+ license and includes
 * contributions from numerous individuals and organizations.
 * Please see the COPYING and CONTRIBUTORS files for details.
 */

/* DEBUG: section 25    MIME Parsing and Internal Icons */

#include "squid.h"
<<<<<<< HEAD
=======
#include "base/RegexPattern.h"
#include "disk.h"
>>>>>>> 5356a0bf
#include "fde.h"
#include "fs_io.h"
#include "globals.h"
#include "HttpHdrCc.h"
#include "HttpReply.h"
#include "HttpRequest.h"
#include "internal.h"
#include "MemBuf.h"
#include "MemObject.h"
#include "mime.h"
#include "RequestFlags.h"
#include "SquidConfig.h"
#include "Store.h"
#include "StoreClient.h"

#include <array>

#if HAVE_SYS_STAT_H
#include <sys/stat.h>
#endif

/* forward declarations */
static void mimeFreeMemory(void);
static const SBuf mimeGetIcon(const char *fn);

class MimeIcon : public StoreClient
{
    MEMPROXY_CLASS(MimeIcon);

public:
    explicit MimeIcon(const char *aName);
    ~MimeIcon();
    void setName(char const *);
    SBuf getName() const;
    void load();

    /* StoreClient API */
    virtual void created(StoreEntry *);

private:
    SBuf icon_;
    char *url_;
};

class MimeEntry
{
    MEMPROXY_CLASS(MimeEntry);

public:
    MimeEntry(const char *aPattern, const decltype(RegexPattern::flags) &reFlags,
                       const char *aContentType,
                       const char *aContentEncoding, const char *aTransferMode,
                       bool optionViewEnable, bool optionDownloadEnable,
                       const char *anIconName);
    MimeEntry(const MimeEntry &) = delete;
    MimeEntry(const MimeEntry &&) = delete;
    ~MimeEntry();

    RegexPattern pattern;
    const char *content_type;
    const char *content_encoding;
    char transfer_mode;
    bool view_option;
    bool download_option;
    MimeIcon theIcon;
    MimeEntry *next;
};

static MimeEntry *MimeTable = NULL;
static MimeEntry **MimeTableTail = &MimeTable;

static MimeEntry *
mimeGetEntry(const char *fn, int skip_encodings)
{
    MimeEntry *m;
    char *t;
    char *name = xstrdup(fn);

    do {
        t = NULL;

        for (m = MimeTable; m; m = m->next) {
            if (m->pattern.match(name))
                break;
        }

        if (!skip_encodings)
            (void) 0;
        else if (m == NULL)
            (void) 0;
        else if (strcmp(m->content_type, dash_str))
            (void) 0;
        else if (!strcmp(m->content_encoding, dash_str))
            (void) 0;
        else {
            /* Assume we matched /\.\w$/ and cut off the last extension */
            if ((t = strrchr(name, '.'))) {
                *t = '\0';
            } else {
                /* What? A encoding without a extension? */
                m = NULL;
            }
        }
    } while (t);

    xfree(name);
    return m;
}

MimeIcon::MimeIcon(const char *aName) :
    url_(nullptr)
{
    setName(aName);
}

MimeIcon::~MimeIcon()
{
    xfree(url_);
}

void
MimeIcon::setName(char const *aString)
{
    xfree(url_);
    icon_ = aString;
    url_ = xstrdup(internalLocalUri("/squid-internal-static/icons/", icon_));
}

SBuf
MimeIcon::getName() const
{
    return icon_;
}

const SBuf
mimeGetIcon(const char *fn)
{
    MimeEntry *m = mimeGetEntry(fn, 1);

    if (!m || !m->theIcon.getName().cmp(dash_str))
        return SBuf();

    return m->theIcon.getName();
}

const char *
mimeGetIconURL(const char *fn)
{
    SBuf icon(mimeGetIcon(fn));

    if (icon.isEmpty())
        return null_string;

    if (Config.icons.use_short_names) {
        static SBuf mb;
        mb.clear();
        mb.append("/squid-internal-static/icons/");
        mb.append(icon);
        return mb.c_str();
    } else {
        return internalLocalUri("/squid-internal-static/icons/", icon);
    }
}

const char *
mimeGetContentType(const char *fn)
{
    MimeEntry *m = mimeGetEntry(fn, 1);

    if (m == NULL)
        return NULL;

    if (!strcmp(m->content_type, dash_str))
        return NULL;

    return m->content_type;
}

const char *
mimeGetContentEncoding(const char *fn)
{
    MimeEntry *m = mimeGetEntry(fn, 0);

    if (m == NULL)
        return NULL;

    if (!strcmp(m->content_encoding, dash_str))
        return NULL;

    return m->content_encoding;
}

char
mimeGetTransferMode(const char *fn)
{
    MimeEntry *m = mimeGetEntry(fn, 0);
    return m ? m->transfer_mode : 'I';
}

bool
mimeGetDownloadOption(const char *fn)
{
    MimeEntry *m = mimeGetEntry(fn, 1);
    return m ? m->download_option : 0;
}

bool
mimeGetViewOption(const char *fn)
{
    MimeEntry *m = mimeGetEntry(fn, 0);
    return m != 0 ? m->view_option : false;
}

/* Initializes/reloads the mime table
 * Note: Due to Solaris STDIO problems the caller should NOT
 * call mimeFreeMemory on reconfigure. This way, if STDIO
 * fails we at least have the old copy loaded.
 */
void
mimeInit(char *filename)
{
    FILE *fp;
    char buf[BUFSIZ];
    char chopbuf[BUFSIZ];
    char *t;
    char *icon;
    char *type;
    char *encoding;
    char *mode;
    char *option;
    int view_option;
    int download_option;
    MimeEntry *m;

    if (filename == NULL)
        return;

    if ((fp = fopen(filename, "r")) == NULL) {
        int xerrno = errno;
        debugs(25, DBG_IMPORTANT, "mimeInit: " << filename << ": " << xstrerr(xerrno));
        return;
    }

#if _SQUID_WINDOWS_
    setmode(fileno(fp), O_TEXT);
#endif

    mimeFreeMemory();

    const auto re_flags = std::regex::extended | std::regex::nosubs | std::regex::icase;

    while (fgets(buf, BUFSIZ, fp)) {
        if ((t = strchr(buf, '#')))
            *t = '\0';

        if ((t = strchr(buf, '\r')))
            *t = '\0';

        if ((t = strchr(buf, '\n')))
            *t = '\0';

        if (buf[0] == '\0')
            continue;

        xstrncpy(chopbuf, buf, BUFSIZ);

        char *pattern;
        if ((pattern = strtok(chopbuf, w_space)) == NULL) {
            debugs(25, DBG_IMPORTANT, "mimeInit: parse error: '" << buf << "'");
            continue;
        }

        if ((type = strtok(NULL, w_space)) == NULL) {
            debugs(25, DBG_IMPORTANT, "mimeInit: parse error: '" << buf << "'");
            continue;
        }

        if ((icon = strtok(NULL, w_space)) == NULL) {
            debugs(25, DBG_IMPORTANT, "mimeInit: parse error: '" << buf << "'");
            continue;
        }

        if ((encoding = strtok(NULL, w_space)) == NULL) {
            debugs(25, DBG_IMPORTANT, "mimeInit: parse error: '" << buf << "'");
            continue;
        }

        if ((mode = strtok(NULL, w_space)) == NULL) {
            debugs(25, DBG_IMPORTANT, "mimeInit: parse error: '" << buf << "'");
            continue;
        }

        download_option = 0;
        view_option = 0;

        while ((option = strtok(NULL, w_space)) != NULL) {
            if (!strcmp(option, "+download"))
                download_option = 1;
            else if (!strcmp(option, "+view"))
                view_option = 1;
            else
                debugs(25, DBG_IMPORTANT, "mimeInit: unknown option: '" << buf << "' (" << option << ")");
        }

        try {
            m = new MimeEntry(pattern, re_flags, type, encoding, mode, view_option, download_option, icon);

        } catch (std::regex_error &e) {
            debugs(25, DBG_IMPORTANT, "mimeInit: invalid regular expression: '" << buf << "'");
            continue;
        }

        *MimeTableTail = m;

        MimeTableTail = &m->next;

        debugs(25, 5, "mimeInit: added '" << buf << "'");
    }

    fclose(fp);

    for (m = MimeTable; m != NULL; m = m->next)
        m->theIcon.load();
    debugs(25, DBG_IMPORTANT, "Finished loading MIME types and icons.");
}

void
mimeFreeMemory(void)
{
    MimeEntry *m;

    while ((m = MimeTable)) {
        MimeTable = m->next;
        delete m;
    }

    MimeTableTail = &MimeTable;
}

void
MimeIcon::load()
{
    const char *type = mimeGetContentType(icon_.c_str());

    if (type == NULL)
        fatal("Unknown icon format while reading mime.conf\n");

    StoreEntry::getPublic(this, url_, Http::METHOD_GET);
}

void
MimeIcon::created(StoreEntry *newEntry)
{
    /* if the icon is already in the store, do nothing */
    if (!newEntry->isNull())
        return;
    // XXX: if a 204 is cached due to earlier load 'failure' we should try to reload.

    // default is a 200 object with image data.
    // set to the backup value of 204 on image loading errors
    Http::StatusCode status = Http::scOkay;

    static char path[MAXPATHLEN];
    *path = 0;
    if (snprintf(path, sizeof(path)-1, "%s/" SQUIDSBUFPH, Config.icons.directory, SQUIDSBUFPRINT(icon_)) < 0) {
        debugs(25, DBG_CRITICAL, "ERROR: icon file '" << Config.icons.directory << "/" << icon_ << "' path is longer than " << MAXPATHLEN << " bytes");
        status = Http::scNoContent;
    }

    int fd = -1;
    errno = 0;
    if (status == Http::scOkay && (fd = file_open(path, O_RDONLY | O_BINARY)) < 0) {
        int xerrno = errno;
        debugs(25, DBG_CRITICAL, "ERROR: opening icon file " << path << ": " << xstrerr(xerrno));
        status = Http::scNoContent;
    }

    struct stat sb;
    errno = 0;
    if (status == Http::scOkay && fstat(fd, &sb) < 0) {
        int xerrno = errno;
        debugs(25, DBG_CRITICAL, "ERROR: opening icon file " << path << " FD " << fd << ", fstat error " << xstrerr(xerrno));
        file_close(fd);
        status = Http::scNoContent;
    }

    // fill newEntry with a canned 2xx response object
    RequestFlags flags;
    flags.cachable = true;
    StoreEntry *e = storeCreateEntry(url_,url_,flags,Http::METHOD_GET);
    assert(e != NULL);
    EBIT_SET(e->flags, ENTRY_SPECIAL);
    e->setPublicKey();
    e->buffer();
    HttpRequest *r = HttpRequest::CreateFromUrl(url_);

    if (NULL == r)
        fatalf("mimeLoadIcon: cannot parse internal URL: %s", url_);

    e->mem_obj->request = r;
    HTTPMSGLOCK(e->mem_obj->request);

    HttpReply *reply = new HttpReply;

    if (status == Http::scNoContent)
        reply->setHeaders(status, NULL, NULL, 0, -1, -1);
    else
        reply->setHeaders(status, NULL, mimeGetContentType(icon_.c_str()), sb.st_size, sb.st_mtime, -1);
    reply->cache_control = new HttpHdrCc();
    reply->cache_control->maxAge(86400);
    reply->header.putCc(reply->cache_control);
    e->replaceHttpReply(reply);

    if (status == Http::scOkay) {
        /* read the file into the buffer and append it to store */
        int n;
        std::array<char, 4096> buf;
        while ((n = FD_READ_METHOD(fd, buf.data(), buf.size())) > 0)
            e->append(buf.data(), n);

        file_close(fd);
    }

    e->flush();
    e->complete();
    e->timestampsSet();
    e->unlock("MimeIcon::created");
    debugs(25, 3, "Loaded icon " << url_);
}

MimeEntry::~MimeEntry()
{
    xfree(content_type);
    xfree(content_encoding);
}

MimeEntry::MimeEntry(const char *aPattern, const decltype(RegexPattern::flags) &reFlags,
                     const char *aContentType, const char *aContentEncoding,
                     const char *aTransferMode, bool optionViewEnable,
                     bool optionDownloadEnable, const char *anIconName) :
    pattern(reFlags, aPattern),
    content_type(xstrdup(aContentType)),
    content_encoding(xstrdup(aContentEncoding)),
    view_option(optionViewEnable),
    download_option(optionDownloadEnable),
    theIcon(anIconName),
    next(nullptr)
{
    if (!strcasecmp(aTransferMode, "ascii"))
        transfer_mode = 'A';
    else if (!strcasecmp(aTransferMode, "text"))
        transfer_mode = 'A';
    else
        transfer_mode = 'I';
}
<|MERGE_RESOLUTION|>--- conflicted
+++ resolved
@@ -9,11 +9,7 @@
 /* DEBUG: section 25    MIME Parsing and Internal Icons */
 
 #include "squid.h"
-<<<<<<< HEAD
-=======
 #include "base/RegexPattern.h"
-#include "disk.h"
->>>>>>> 5356a0bf
 #include "fde.h"
 #include "fs_io.h"
 #include "globals.h"
