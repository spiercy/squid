--- conflicted
+++ resolved
@@ -1149,11 +1149,7 @@
 #endif
             ++n_tries;
             request->flags.pinned = 1;
-<<<<<<< HEAD
-            request->hier.note(serverConn, request->GetHost());
-=======
             request->hier.note(serverConn, pinned_connection->pinning.host);
->>>>>>> 6cf3ab45
             if (pinned_connection->pinnedAuth())
                 request->flags.auth = 1;
             comm_add_close_handler(serverConn->fd, fwdServerClosedWrapper, this);
