/*
 * $Id$
 *
 *
 * SQUID Web Proxy Cache          http://www.squid-cache.org/
 * ----------------------------------------------------------
 *
 *  Squid is the result of efforts by numerous individuals from
 *  the Internet community; see the CONTRIBUTORS file for full
 *  details.   Many organizations have provided support for Squid's
 *  development; see the SPONSORS file for full details.  Squid is
 *  Copyrighted (C) 2001 by the Regents of the University of
 *  California; see the COPYRIGHT file for full details.  Squid
 *  incorporates software developed and/or copyrighted by other
 *  sources; see the CREDITS file for full details.
 *
 *  This program is free software; you can redistribute it and/or modify
 *  it under the terms of the GNU General Public License as published by
 *  the Free Software Foundation; either version 2 of the License, or
 *  (at your option) any later version.
 *
 *  This program is distributed in the hope that it will be useful,
 *  but WITHOUT ANY WARRANTY; without even the implied warranty of
 *  MERCHANTABILITY or FITNESS FOR A PARTICULAR PURPOSE.  See the
 *  GNU General Public License for more details.
 *
 *  You should have received a copy of the GNU General Public License
 *  along with this program; if not, write to the Free Software
 *  Foundation, Inc., 59 Temple Place, Suite 330, Boston, MA 02111, USA.
 *
 */
#ifndef SQUID_DEFINES_H
#define SQUID_DEFINES_H

#ifndef TRUE
#define TRUE 1
#endif
#ifndef FALSE
#define FALSE 0
#endif

#ifndef BUFSIZ
#define BUFSIZ  4096            /* make unreasonable guess */
#endif

#define ACL_NAME_SZ 32
#define BROWSERNAMELEN 128

#define ACL_SUNDAY	0x01
#define ACL_MONDAY	0x02
#define ACL_TUESDAY	0x04
#define ACL_WEDNESDAY	0x08
#define ACL_THURSDAY	0x10
#define ACL_FRIDAY	0x20
#define ACL_SATURDAY	0x40
#define ACL_ALLWEEK	0x7F
#define ACL_WEEKDAYS	0x3E

#define MAXHTTPPORTS			128

/* Select types. */
#define COMM_SELECT_READ   (0x1)
#define COMM_SELECT_WRITE  (0x2)

<<<<<<< HEAD
#define safe_free(x)	if (x) { xxfree(x); x = NULL; }
=======
#define COMM_NONBLOCKING	0x01
#define COMM_NOCLOEXEC		0x02
#define COMM_REUSEADDR		0x04
#define COMM_TRANSPARENT	0x08
#define COMM_DOBIND		0x10
>>>>>>> 13b08e1c

#define DISK_OK                   (0)
#define DISK_ERROR               (-1)
#define DISK_EOF                 (-2)
#define DISK_NO_SPACE_LEFT       (-6)

#define DNS_INBUF_SZ 4096

#define FD_DESC_SZ		64

#define FQDN_LOOKUP_IF_MISS	0x01
#define FQDN_MAX_NAMES 5

#define HTTP_REPLY_FIELD_SZ 128

#define BUF_TYPE_8K 	1
#define BUF_TYPE_MALLOC 2

#define ANONYMIZER_NONE		0
#define ANONYMIZER_STANDARD	1
#define ANONYMIZER_PARANOID	2

#define USER_IDENT_SZ 64
#define IDENT_NONE 0
#define IDENT_PENDING 1
#define IDENT_DONE 2

#define IP_LOOKUP_IF_MISS	0x01

#define MAX_MIME 4096

/* Mark a neighbor cache as dead if it doesn't answer this many pings */
#define HIER_MAX_DEFICIT  20

#define ICP_FLAG_HIT_OBJ     0x80000000ul
#define ICP_FLAG_SRC_RTT     0x40000000ul

/* Version */
#define ICP_VERSION_2		2
#define ICP_VERSION_3		3
#define ICP_VERSION_CURRENT	ICP_VERSION_2

#define DIRECT_UNKNOWN 0
#define DIRECT_NO    1
#define DIRECT_MAYBE 2
#define DIRECT_YES   3

#define REDIRECT_AV_FACTOR 1000

#define REDIRECT_NONE 0
#define REDIRECT_PENDING 1
#define REDIRECT_DONE 2

#define AUTHENTICATE_AV_FACTOR 1000
/* AUTHENTICATION */

#define NTLM_CHALLENGE_SZ 300

#define  CONNECT_PORT        443

#define current_stacksize(stack) ((stack)->top - (stack)->base)

/* logfile status */
#define LOG_ENABLE  1
#define LOG_DISABLE 0

#define SM_PAGE_SIZE 4096
#define MAX_CLIENT_BUF_SZ 4096

#define EBIT_SET(flag, bit) 	((void)((flag) |= ((1L<<(bit)))))
#define EBIT_CLR(flag, bit) 	((void)((flag) &= ~((1L<<(bit)))))
#define EBIT_TEST(flag, bit) 	((flag) & ((1L<<(bit))))

/* bit opearations on a char[] mask of unlimited length */
#define CBIT_BIT(bit)           (1<<((bit)%8))
#define CBIT_BIN(mask, bit)     (mask)[(bit)>>3]
#define CBIT_SET(mask, bit) 	((void)(CBIT_BIN(mask, bit) |= CBIT_BIT(bit)))
#define CBIT_CLR(mask, bit) 	((void)(CBIT_BIN(mask, bit) &= ~CBIT_BIT(bit)))
#define CBIT_TEST(mask, bit) 	(CBIT_BIN(mask, bit) & CBIT_BIT(bit))

#define MAX_FILES_PER_DIR (1<<20)

#define MAX_URL  8192
#define MAX_LOGIN_SZ  128

#define PEER_MAX_ADDRESSES 10
#define RTT_AV_FACTOR      50
#define RTT_BACKGROUND_AV_FACTOR      25	/* Background pings need a smaller factor since they are sent less frequently */

#define PEER_DEAD 0
#define PEER_ALIVE 1

#define AUTH_MSG_SZ 4096
#define HTTP_REPLY_BUF_SZ 4096
#define CLIENT_REQ_BUF_SZ 4096

#if !defined(ERROR_BUF_SZ) && defined(MAX_URL)
#define ERROR_BUF_SZ (MAX_URL << 2)
#endif

#if SQUID_SNMP
#define VIEWINCLUDED    1
#define VIEWEXCLUDED    2
#endif

#define STORE_META_OK     0x03
#define STORE_META_DIRTY  0x04
#define STORE_META_BAD    0x05

#define IPC_NONE 0
#define IPC_TCP_SOCKET 1
#define IPC_UDP_SOCKET 2
#define IPC_FIFO 3
#define IPC_UNIX_STREAM 4
#define IPC_UNIX_DGRAM 5

#if HAVE_SOCKETPAIR && defined (AF_UNIX)
#define IPC_STREAM IPC_UNIX_STREAM
#define IPC_DGRAM IPC_UNIX_DGRAM
#else
#define IPC_STREAM IPC_TCP_SOCKET
#define IPC_DGRAM IPC_UDP_SOCKET
#endif

#define STORE_META_KEY STORE_META_KEY_MD5

#define STORE_META_TLD_START sizeof(int)+sizeof(char)
#define STORE_META_TLD_SIZE STORE_META_TLD_START
#define SwapMetaType(x) (char)x[0]
#define SwapMetaSize(x) &x[sizeof(char)]
#define SwapMetaData(x) &x[STORE_META_TLD_START]
#define STORE_HDR_METASIZE (4*sizeof(time_t)+2*sizeof(u_short)+sizeof(uint64_t))
#define STORE_HDR_METASIZE_OLD (4*sizeof(time_t)+2*sizeof(u_short)+sizeof(size_t))

#define COUNT_INTERVAL 60
/*
 * keep 60 minutes' worth of per-minute readings (+ current reading)
 */
#define N_COUNT_HIST (3600 / COUNT_INTERVAL) + 1
/*
 * keep 3 days' (72 hours) worth of hourly readings
 */
#define N_COUNT_HOUR_HIST (86400 * 3) / (60 * COUNT_INTERVAL)

/* handy to determine the #elements in a static array */
#define countof(arr) (sizeof(arr)/sizeof(*arr))

/*
 * Max number of ICP messages to receive per call to icpHandleUdp
 */
#ifdef _SQUID_MSWIN_
#define INCOMING_ICP_MAX 1
#else
#define INCOMING_ICP_MAX 15
#endif
/*
 * Max number of DNS messages to receive per call to DNS read handler
 */
#ifdef _SQUID_MSWIN_
#define INCOMING_DNS_MAX 1
#else
#define INCOMING_DNS_MAX 15
#endif
/*
 * Max number of HTTP connections to accept per call to httpAccept
 * and PER HTTP PORT
 */
#ifdef _SQUID_MSWIN_
#define INCOMING_HTTP_MAX 1
#else
#define INCOMING_HTTP_MAX 10
#endif
#define INCOMING_TOTAL_MAX (INCOMING_ICP_MAX+INCOMING_HTTP_MAX)

/*
 * This many TCP connections must FAIL before we mark the
 * peer as DEAD
 */
#define PEER_TCP_MAGIC_COUNT 10

#define URI_WHITESPACE_STRIP 0
#define URI_WHITESPACE_ALLOW 1
#define URI_WHITESPACE_ENCODE 2
#define URI_WHITESPACE_CHOP 3
#define URI_WHITESPACE_DENY 4

#ifndef O_TEXT
#define O_TEXT 0
#endif
#ifndef O_BINARY
#define O_BINARY 0
#endif

/*
 * Macro to find file access mode
 */
#ifdef O_ACCMODE
#define FILE_MODE(x) ((x)&O_ACCMODE)
#else
#define FILE_MODE(x) ((x)&(O_RDONLY|O_WRONLY|O_RDWR))
#endif

#define	HTTP_REQBUF_SZ	4096

/* CygWin & Windows NT Port */
#ifdef _SQUID_WIN32_
#define _WIN_SQUID_SERVICE_CONTROL_STOP SERVICE_CONTROL_STOP
#define _WIN_SQUID_SERVICE_CONTROL_SHUTDOWN SERVICE_CONTROL_SHUTDOWN
#define _WIN_SQUID_SERVICE_CONTROL_INTERROGATE SERVICE_CONTROL_INTERROGATE
#define _WIN_SQUID_SERVICE_CONTROL_ROTATE	128
#define _WIN_SQUID_SERVICE_CONTROL_RECONFIGURE	129
#define _WIN_SQUID_SERVICE_CONTROL_DEBUG	130
#define _WIN_SQUID_SERVICE_CONTROL_INTERRUPT 	131
#define _WIN_SQUID_DEFAULT_SERVICE_NAME		"Squid"
#define _WIN_SQUID_SERVICE_OPTION		"--ntservice"
#define _WIN_SQUID_RUN_MODE_INTERACTIVE		0
#define _WIN_SQUID_RUN_MODE_SERVICE		1
#endif

#endif /* SQUID_DEFINES_H */<|MERGE_RESOLUTION|>--- conflicted
+++ resolved
@@ -62,15 +62,13 @@
 #define COMM_SELECT_READ   (0x1)
 #define COMM_SELECT_WRITE  (0x2)
 
-<<<<<<< HEAD
-#define safe_free(x)	if (x) { xxfree(x); x = NULL; }
-=======
+/*
 #define COMM_NONBLOCKING	0x01
 #define COMM_NOCLOEXEC		0x02
 #define COMM_REUSEADDR		0x04
 #define COMM_TRANSPARENT	0x08
 #define COMM_DOBIND		0x10
->>>>>>> 13b08e1c
+*/
 
 #define DISK_OK                   (0)
 #define DISK_ERROR               (-1)
