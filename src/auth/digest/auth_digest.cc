--- conflicted
+++ resolved
@@ -1389,10 +1389,6 @@
 {
     assert(!authUser());
     user(aUser);
-<<<<<<< HEAD
-
-=======
->>>>>>> e1f7507e
     user()->lock();
 }
 
