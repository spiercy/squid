#ifndef SQUID_PROTO_PORT_H
#define SQUID_PROTO_PORT_H

#include "cbdata.h"
<<<<<<< HEAD
#include "comm/Connection.h"
=======
>>>>>>> a3abddfd

#if USE_SSL
#include "ssl/gadgets.h"
#endif

struct http_port_list {
    http_port_list(const char *aProtocol);
    ~http_port_list();

    http_port_list *next;

    Ip::Address s;
    char *protocol;            /* protocol name */
    char *name;                /* visible name */
    char *defaultsite;         /* default web site */

    unsigned int intercepted:1;        /**< intercepting proxy port */
    unsigned int spoof_client_ip:1;    /**< spoof client ip if possible */
    unsigned int accel:1;              /**< HTTP accelerator */
    unsigned int allow_direct:1;       /**< Allow direct forwarding in accelerator mode */
    unsigned int vhost:1;              /**< uses host header */
    unsigned int sslBump:1;            /**< intercepts CONNECT requests */
    unsigned int ignore_cc:1;          /**< Ignore request Cache-Control directives */

    int vport;                 /* virtual port support, -1 for dynamic, >0 static*/
    bool connection_auth_disabled;     /* Don't support connection oriented auth */
    int disable_pmtu_discovery;

    struct {
        unsigned int enabled;
        unsigned int idle;
        unsigned int interval;
        unsigned int timeout;
    } tcp_keepalive;

<<<<<<< HEAD
    Comm::ConnectionPointer listenConn;   ///< Socket used by a ConnAcceptor for incoming clients.
=======
    /**
     * The FD listening socket.
     * If >= 0 we are actively listening for client requests.
     * use comm_close(listenFd) to stop.
     */
    int listenFd;
>>>>>>> a3abddfd

#if USE_SSL
    // XXX: temporary hack to ease move of SSL options to http_port
    http_port_list &http;

    char *cert;
    char *key;
    int version;
    char *cipher;
    char *options;
    char *clientca;
    char *cafile;
    char *capath;
    char *crlfile;
    char *dhfile;
    char *sslflags;
    char *sslContextSessionId; ///< "session id context" for staticSslContext
    bool generateHostCertificates; ///< dynamically make host cert for sslBump
    size_t dynamicCertMemCacheSize; ///< max size of generated certificates memory cache

    Ssl::SSL_CTX_Pointer staticSslContext; ///< for HTTPS accelerator or static sslBump
    Ssl::X509_Pointer signingCert; ///< x509 certificate for signing generated certificates
    Ssl::EVP_PKEY_Pointer signPkey; ///< private key for sighing generated certificates
#endif

    CBDATA_CLASS2(http_port_list);
};


#if USE_SSL

struct https_port_list: public http_port_list {
    https_port_list();
};

#endif

#endif /* SQUID_PROTO_PORT_H */<|MERGE_RESOLUTION|>--- conflicted
+++ resolved
@@ -2,10 +2,7 @@
 #define SQUID_PROTO_PORT_H
 
 #include "cbdata.h"
-<<<<<<< HEAD
 #include "comm/Connection.h"
-=======
->>>>>>> a3abddfd
 
 #if USE_SSL
 #include "ssl/gadgets.h"
@@ -41,16 +38,12 @@
         unsigned int timeout;
     } tcp_keepalive;
 
-<<<<<<< HEAD
-    Comm::ConnectionPointer listenConn;   ///< Socket used by a ConnAcceptor for incoming clients.
-=======
     /**
-     * The FD listening socket.
-     * If >= 0 we are actively listening for client requests.
-     * use comm_close(listenFd) to stop.
+     * The listening socket details.
+     * If Comm::ConnIsOpen() we are actively listening for client requests.
+     * use listenConn->close() to stop.
      */
-    int listenFd;
->>>>>>> a3abddfd
+    Comm::ConnectionPointer listenConn;
 
 #if USE_SSL
     // XXX: temporary hack to ease move of SSL options to http_port
