--- conflicted
+++ resolved
@@ -1631,12 +1631,8 @@
     ConnStateData * c = getConn();
     repContext->setReplyToError(ERR_ICAP_FAILURE, HTTP_INTERNAL_SERVER_ERROR,
                                 request->method, NULL,
-<<<<<<< HEAD
                                 (c != NULL ? c->clientConnection->remote : noAddr), request, NULL,
-=======
-                                (c != NULL ? c->peer : noAddr), request, NULL,
 #if USE_AUTH
->>>>>>> 9055f14b
                                 (c != NULL && c->auth_user_request != NULL ?
                                  c->auth_user_request : request->auth_user_request));
 #else
