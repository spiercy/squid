--- conflicted
+++ resolved
@@ -38,12 +38,8 @@
 #include "errorpage.h"
 #include "fd.h"
 #include "fde.h"
-<<<<<<< HEAD
-#include "forward.h"
 #include "FtpServer.h"
-=======
 #include "FwdState.h"
->>>>>>> 6de3828e
 #include "html_quote.h"
 #include "HttpHdrContRange.h"
 #include "HttpHeader.h"
@@ -152,17 +148,8 @@
 class FtpStateData : public Ftp::ServerStateData
 {
 public:
-<<<<<<< HEAD
-    void *operator new (size_t);
-    void operator delete (void *);
-    void *toCbdata() { return this; }
-
-    FtpStateData(FwdState *fwdState);
+    FtpStateData(FwdState *);
     virtual ~FtpStateData();
-=======
-    FtpStateData(FwdState *, const Comm::ConnectionPointer &conn);
-    ~FtpStateData();
->>>>>>> 6de3828e
     char user[MAX_URL];
     char password[MAX_URL];
     int password_url;
@@ -1881,28 +1868,12 @@
         }
     }
 
-    ftpState->data.addr = fd_table[ftpState->ctrl.conn->fd].ipaddr;
-    ftpState->data.addr.SetPort(port);
-
-<<<<<<< HEAD
+    ftpState->data.port = port;
+
+    safe_free(ftpState->data.host);
+    ftpState->data.host = xstrdup(fd_table[ftpState->ctrl.conn->fd].ipaddr);
+
     ftpState->connectDataChannel();
-=======
-    ftpState->ctrl.last_command = xstrdup("Connect to server data port");
-
-    // Generate a new data channel descriptor to be opened.
-    Comm::ConnectionPointer conn = new Comm::Connection;
-    conn->local = ftpState->ctrl.conn->local;
-    conn->local.port(0);
-    conn->remote = ftpState->ctrl.conn->remote;
-    conn->remote.port(port);
-
-    debugs(9, 3, HERE << "connecting to " << conn->remote);
-
-    ftpState->data.opener = commCbCall(9,3, "FtpStateData::ftpPasvCallback", CommConnectCbPtrFun(FtpStateData::ftpPasvCallback, ftpState));
-    Comm::ConnOpener *cs = new Comm::ConnOpener(conn, ftpState->data.opener, Config.Timeout.connect);
-    cs->setHost(ftpState->data.host);
-    AsyncJob::Start(cs);
->>>>>>> 6de3828e
 }
 
 /** \ingroup ServerProtocolFTPInternal
@@ -2057,77 +2028,13 @@
 static void
 ftpReadPasv(FtpStateData * ftpState)
 {
-    if (ftpState->handlePasvReply())
+    Ip::Address srvAddr; // unused
+    if (ftpState->handlePasvReply(srvAddr))
         ftpState->connectDataChannel();
     else {
         ftpSendEPRT(ftpState);
         return;
     }
-<<<<<<< HEAD
-=======
-
-    snprintf(ipaddr, 1024, "%d.%d.%d.%d", h1, h2, h3, h4);
-
-    ipa_remote = ipaddr;
-
-    if ( ipa_remote.isAnyAddr() ) {
-        debugs(9, DBG_IMPORTANT, "Unsafe PASV reply from " <<
-               ftpState->ctrl.conn->remote << ": " <<
-               ftpState->ctrl.last_reply);
-
-        ftpSendEPRT(ftpState);
-        return;
-    }
-
-    port = ((p1 << 8) + p2);
-
-    if (0 == port) {
-        debugs(9, DBG_IMPORTANT, "Unsafe PASV reply from " <<
-               ftpState->ctrl.conn->remote << ": " <<
-               ftpState->ctrl.last_reply);
-
-        ftpSendEPRT(ftpState);
-        return;
-    }
-
-    if (Config.Ftp.sanitycheck) {
-        if (port < 1024) {
-            debugs(9, DBG_IMPORTANT, "Unsafe PASV reply from " <<
-                   ftpState->ctrl.conn->remote << ": " <<
-                   ftpState->ctrl.last_reply);
-
-            ftpSendEPRT(ftpState);
-            return;
-        }
-    }
-
-    ftpState->data.port = port;
-
-    safe_free(ftpState->data.host);
-    if (Config.Ftp.sanitycheck)
-        ftpState->data.host = xstrdup(fd_table[ftpState->ctrl.conn->fd].ipaddr);
-    else
-        ftpState->data.host = xstrdup(ipaddr);
-
-    safe_free(ftpState->ctrl.last_command);
-
-    safe_free(ftpState->ctrl.last_reply);
-
-    ftpState->ctrl.last_command = xstrdup("Connect to server data port");
-
-    Comm::ConnectionPointer conn = new Comm::Connection;
-    conn->local = ftpState->ctrl.conn->local;
-    conn->local.port(0);
-    conn->remote = ipaddr;
-    conn->remote.port(port);
-
-    debugs(9, 3, HERE << "connecting to " << conn->remote);
-
-    ftpState->data.opener = commCbCall(9,3, "FtpStateData::ftpPasvCallback", CommConnectCbPtrFun(FtpStateData::ftpPasvCallback, ftpState));
-    Comm::ConnOpener *cs = new Comm::ConnOpener(conn, ftpState->data.opener, Config.Timeout.connect);
-    cs->setHost(ftpState->data.host);
-    AsyncJob::Start(cs);
->>>>>>> 6de3828e
 }
 
 void
@@ -2164,7 +2071,7 @@
         else
             ftpState->data.close();
     }
-    ftpState->data.addr.SetEmpty();
+    safe_free(ftpState->data.host);
 
     /*
      * Set up a listen socket on the same local address as the
@@ -2374,13 +2281,7 @@
     /** On COMM_OK start using the accepted data socket and discard the temporary listen socket. */
     data.close();
     data.opened(io.conn, dataCloser());
-<<<<<<< HEAD
-    data.addr = io.conn->remote;
-=======
-    static char ntoapeer[MAX_IPSTRLEN];
-    io.conn->remote.toStr(ntoapeer,sizeof(ntoapeer));
-    data.host = xstrdup(ntoapeer);
->>>>>>> 6de3828e
+    data.addr(io.conn->remote);
 
     debugs(9, 3, HERE << "Connected data socket on " <<
            io.conn << ". FD table says: " <<
