--- conflicted
+++ resolved
@@ -489,15 +489,8 @@
     flags.rest_supported = 1;
 
     typedef CommCbMemFunT<FtpStateData, CommCloseCbParams> Dialer;
-<<<<<<< HEAD
-    AsyncCall::Pointer closer = asyncCall(9, 5, "FtpStateData::ctrlClosed",
-                                          Dialer(this, &FtpStateData::ctrlClosed));
+    AsyncCall::Pointer closer = JobCallback(9, 5, Dialer, this, FtpStateData::ctrlClosed);
     ctrl.opened(conn, closer);
-=======
-    AsyncCall::Pointer closer = JobCallback(9, 5,
-                                            Dialer, this, FtpStateData::ctrlClosed);
-    ctrl.opened(theFwdState->server_fd, closer);
->>>>>>> 064d26a2
 
     if (request->method == METHOD_PUT)
         flags.put = 1;
@@ -630,8 +623,7 @@
     commSetTimeout(ctrl.conn->fd, -1, nullCall);
 
     typedef CommCbMemFunT<FtpStateData, CommTimeoutCbParams> TimeoutDialer;
-    AsyncCall::Pointer timeoutCall =  asyncCall(9, 5, "FtpStateData::ftpTimeout",
-                                      TimeoutDialer(this, &FtpStateData::ftpTimeout));
+    AsyncCall::Pointer timeoutCall =  JobCallback(9, 5, TimeoutDialer, this, FtpStateData::ftpTimeout);
     commSetTimeout(data.conn->fd, Config.Timeout.read, timeoutCall);
 }
 
@@ -1189,27 +1181,15 @@
     data.read_pending = true;
 
     typedef CommCbMemFunT<FtpStateData, CommTimeoutCbParams> TimeoutDialer;
-<<<<<<< HEAD
-    AsyncCall::Pointer timeoutCall =  asyncCall(9, 5, "FtpStateData::ftpTimeout",
-                                      TimeoutDialer(this,&FtpStateData::ftpTimeout));
-    commSetTimeout(data.conn->fd, Config.Timeout.read, timeoutCall);
-=======
     AsyncCall::Pointer timeoutCall =  JobCallback(9, 5,
                                       TimeoutDialer, this, FtpStateData::ftpTimeout);
-    commSetTimeout(data.fd, Config.Timeout.read, timeoutCall);
->>>>>>> 064d26a2
+    commSetTimeout(data.conn->fd, Config.Timeout.read, timeoutCall);
 
     debugs(9,5,HERE << "queueing read on FD " << data.conn->fd);
 
     typedef CommCbMemFunT<FtpStateData, CommIoCbParams> Dialer;
-<<<<<<< HEAD
     entry->delayAwareRead(data.conn->fd, data.readBuf->space(), read_sz,
-                          asyncCall(9, 5, "FtpStateData::dataRead",
-                                    Dialer(this, &FtpStateData::dataRead)));
-=======
-    entry->delayAwareRead(data.fd, data.readBuf->space(), read_sz,
                           JobCallback(9, 5, Dialer, this, FtpStateData::dataRead));
->>>>>>> 064d26a2
 }
 
 void
@@ -1565,15 +1545,8 @@
     }
 
     typedef CommCbMemFunT<FtpStateData, CommIoCbParams> Dialer;
-<<<<<<< HEAD
-    AsyncCall::Pointer call = asyncCall(9, 5, "FtpStateData::ftpWriteCommandCallback",
-                                        Dialer(this, &FtpStateData::ftpWriteCommandCallback));
+    AsyncCall::Pointer call = JobCallback(9, 5, Dialer, this, FtpStateData::ftpWriteCommandCallback);
     comm_write(ctrl.conn->fd,
-=======
-    AsyncCall::Pointer call = JobCallback(9, 5,
-                                          Dialer, this, FtpStateData::ftpWriteCommandCallback);
-    comm_write(ctrl.fd,
->>>>>>> 064d26a2
                ctrl.last_command,
                strlen(ctrl.last_command),
                call);
@@ -1707,14 +1680,6 @@
         /* We've already read some reply data */
         handleControlReply();
     } else {
-<<<<<<< HEAD
-=======
-        /* XXX What about Config.Timeout.read? */
-        typedef CommCbMemFunT<FtpStateData, CommIoCbParams> Dialer;
-        AsyncCall::Pointer reader = JobCallback(9, 5,
-                                                Dialer, this, FtpStateData::ftpReadControlReply);
-        comm_read(ctrl.fd, ctrl.buf + ctrl.offset, ctrl.size - ctrl.offset, reader);
->>>>>>> 064d26a2
         /*
          * Cancel the timeout on the Data socket (if any) and
          * establish one on the control socket.
@@ -1725,14 +1690,11 @@
         }
 
         typedef CommCbMemFunT<FtpStateData, CommTimeoutCbParams> TimeoutDialer;
-        AsyncCall::Pointer timeoutCall = JobCallback(9, 5,
-                                         TimeoutDialer, this, FtpStateData::ftpTimeout);
-
+        AsyncCall::Pointer timeoutCall = JobCallback(9, 5, TimeoutDialer, this, FtpStateData::ftpTimeout);
         commSetTimeout(ctrl.conn->fd, Config.Timeout.read, timeoutCall);
 
         typedef CommCbMemFunT<FtpStateData, CommIoCbParams> Dialer;
-        AsyncCall::Pointer reader=asyncCall(9, 5, "FtpStateData::ftpReadControlReply",
-                                            Dialer(this, &FtpStateData::ftpReadControlReply));
+        AsyncCall::Pointer reader = JobCallback(9, 5, Dialer, this, FtpStateData::ftpReadControlReply);
         comm_read(ctrl.conn->fd, ctrl.buf + ctrl.offset, ctrl.size - ctrl.offset, reader);
     }
 }
@@ -2769,20 +2731,13 @@
     }
 
     typedef CommCbMemFunT<FtpStateData, CommAcceptCbParams> acceptDialer;
-<<<<<<< HEAD
-    AsyncCall::Pointer acceptCall = asyncCall(11, 5, "FtpStateData::ftpAcceptDataConnection",
-                                    acceptDialer(ftpState, &FtpStateData::ftpAcceptDataConnection));
+    AsyncCall::Pointer acceptCall = JobCallback(11, 5, acceptDialer, ftpState, FtpStateData::ftpAcceptDataConnection);
     ftpState->data.listener = new Comm::ConnAcceptor(conn, false, ftpState->entry->url());
     ftpState->data.listener->subscribe(acceptCall);
 
     if (ftpState->data.listener->errcode != 0) {
         conn->close();
     } else {
-=======
-    AsyncCall::Pointer acceptCall = JobCallback(11, 5,
-                                    acceptDialer, ftpState, FtpStateData::ftpAcceptDataConnection);
-    ftpState->data.listener = new Comm::ListenStateData(fd, acceptCall, false);
->>>>>>> 064d26a2
 
         if (!fallback)
             conn->local.SetPort(comm_local_port(conn->fd));
@@ -2951,17 +2906,10 @@
 
             /* we are ony accepting once, so need to reset the listener socket. */
             typedef CommCbMemFunT<FtpStateData, CommAcceptCbParams> acceptDialer;
-<<<<<<< HEAD
-            AsyncCall::Pointer acceptCall = asyncCall(11, 5, "FtpStateData::ftpAcceptDataConnection",
-                                            acceptDialer(this, &FtpStateData::ftpAcceptDataConnection));
+            AsyncCall::Pointer acceptCall = JobCallback(11, 5, acceptDialer, this, FtpStateData::ftpAcceptDataConnection);
             data.listener = new Comm::ConnAcceptor(data.listen_conn, false, data.host);
             data.listener->subscribe(acceptCall);
             AsyncJob::AsyncStart(data.listener);
-=======
-            AsyncCall::Pointer acceptCall = JobCallback(11, 5,
-                                            acceptDialer, this, FtpStateData::ftpAcceptDataConnection);
-            data.listener = new Comm::ListenStateData(data.fd, acceptCall, false);
->>>>>>> 064d26a2
             return;
         }
     }
@@ -2980,21 +2928,7 @@
     assert(haveControlChannel("ftpAcceptDataConnection"));
     assert(ctrl.message == NULL);
 
-<<<<<<< HEAD
     // Ctrl channel operations will determine what happens to this data connection
-=======
-    typedef CommCbMemFunT<FtpStateData, CommTimeoutCbParams> TimeoutDialer;
-    AsyncCall::Pointer timeoutCall =  JobCallback(9, 5,
-                                      TimeoutDialer, this, FtpStateData::ftpTimeout);
-    commSetTimeout(data.fd, Config.Timeout.read, timeoutCall);
-
-    /*\todo XXX We should have a flag to track connect state...
-     *    host NULL -> not connected, port == local port
-     *    host set  -> connected, port == remote port
-     */
-    /* Restart state (SENT_NLST/LIST/RETR) */
-    FTP_SM_FUNCS[state] (this);
->>>>>>> 064d26a2
 }
 
 /// \ingroup ServerProtocolFTPInternal
@@ -3070,23 +3004,7 @@
         debugs(9, 3, HERE << "starting data transfer");
         switchTimeoutToDataChannel();
         sendMoreRequestBody();
-<<<<<<< HEAD
         fwd->dontRetry(true); // dont permit re-trying if the body was sent.
-=======
-        /** \par
-         * Cancel the timeout on the Control socket and
-         * establish one on the data socket.
-         */
-        AsyncCall::Pointer nullCall = NULL;
-        commSetTimeout(ctrl.fd, -1, nullCall);
-
-        typedef CommCbMemFunT<FtpStateData, CommTimeoutCbParams> TimeoutDialer;
-        AsyncCall::Pointer timeoutCall =  JobCallback(9, 5,
-                                          TimeoutDialer, this, FtpStateData::ftpTimeout);
-
-        commSetTimeout(data.fd, Config.Timeout.read, timeoutCall);
-
->>>>>>> 064d26a2
         state = WRITING_DATA;
         debugs(9, 3, HERE << "writing data channel");
     } else if (code == 150) {
@@ -3232,24 +3150,9 @@
         AsyncCall::Pointer acceptCall = JobCallback(11, 5,
                                         acceptDialer, ftpState, FtpStateData::ftpAcceptDataConnection);
 
-<<<<<<< HEAD
         ftpState->data.listener = new Comm::ConnAcceptor(ftpState->data.conn, false, ftpState->data.host);
         ftpState->data.listener->subscribe(acceptCall);
         AsyncJob::AsyncStart(ftpState->data.listener);
-=======
-        ftpState->data.listener = new Comm::ListenStateData(ftpState->data.fd, acceptCall, false);
-        /*
-         * Cancel the timeout on the Control socket and establish one
-         * on the data socket
-         */
-        AsyncCall::Pointer nullCall = NULL;
-        commSetTimeout(ftpState->ctrl.fd, -1, nullCall);
-
-        typedef CommCbMemFunT<FtpStateData, CommTimeoutCbParams> TimeoutDialer;
-        AsyncCall::Pointer timeoutCall =  JobCallback(9, 5,
-                                          TimeoutDialer, ftpState,FtpStateData::ftpTimeout);
-        commSetTimeout(ftpState->data.fd, Config.Timeout.read, timeoutCall);
->>>>>>> 064d26a2
         return;
     } else if (!ftpState->flags.tried_nlst && code > 300) {
         ftpSendNlst(ftpState);
@@ -3292,28 +3195,11 @@
         /* Accept data channel */
         ftpState->switchTimeoutToDataChannel();
         typedef CommCbMemFunT<FtpStateData, CommAcceptCbParams> acceptDialer;
-<<<<<<< HEAD
-        AsyncCall::Pointer acceptCall = asyncCall(11, 5, "FtpStateData::ftpAcceptDataConnection",
-                                        acceptDialer(ftpState, &FtpStateData::ftpAcceptDataConnection));
+        AsyncCall::Pointer acceptCall = JobCallback(11, 5,
+                                        acceptDialer, ftpState, FtpStateData::ftpAcceptDataConnection);
         ftpState->data.listener = new Comm::ConnAcceptor(ftpState->data.conn, false, ftpState->data.host);
         ftpState->data.listener->subscribe(acceptCall);
         AsyncJob::AsyncStart(ftpState->data.listener);
-=======
-        AsyncCall::Pointer acceptCall = JobCallback(11, 5,
-                                        acceptDialer, ftpState, FtpStateData::ftpAcceptDataConnection);
-        ftpState->data.listener = new Comm::ListenStateData(ftpState->data.fd, acceptCall, false);
-        /*
-         * Cancel the timeout on the Control socket and establish one
-         * on the data socket
-         */
-        AsyncCall::Pointer nullCall = NULL;
-        commSetTimeout(ftpState->ctrl.fd, -1, nullCall);
-
-        typedef CommCbMemFunT<FtpStateData, CommTimeoutCbParams> TimeoutDialer;
-        AsyncCall::Pointer timeoutCall =  JobCallback(9, 5,
-                                          TimeoutDialer, ftpState,FtpStateData::ftpTimeout);
-        commSetTimeout(ftpState->data.fd, Config.Timeout.read, timeoutCall);
->>>>>>> 064d26a2
     } else if (code >= 300) {
         if (!ftpState->flags.try_slash_hack) {
             /* Try this as a directory missing trailing slash... */
