--- conflicted
+++ resolved
@@ -170,11 +170,7 @@
 bool
 Http::Server::writeControlMsgAndCall(ClientSocketContext *context, HttpReply *rep, AsyncCall::Pointer &call)
 {
-<<<<<<< HEAD
-    // Ignore this late control message if we have started sending a 
-=======
     // Ignore this late control message if we have started sending a
->>>>>>> 4fef4b02
     // reply to the user already (e.g., after an error).
     if (context->reply) {
         debugs(11, 2, "drop 1xx made late by " << context->reply);
