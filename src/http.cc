
/*
 * $Id$
 *
 * DEBUG: section 11    Hypertext Transfer Protocol (HTTP)
 * AUTHOR: Harvest Derived
 *
 * SQUID Web Proxy Cache          http://www.squid-cache.org/
 * ----------------------------------------------------------
 *
 *  Squid is the result of efforts by numerous individuals from
 *  the Internet community; see the CONTRIBUTORS file for full
 *  details.   Many organizations have provided support for Squid's
 *  development; see the SPONSORS file for full details.  Squid is
 *  Copyrighted (C) 2001 by the Regents of the University of
 *  California; see the COPYRIGHT file for full details.  Squid
 *  incorporates software developed and/or copyrighted by other
 *  sources; see the CREDITS file for full details.
 *
 *  This program is free software; you can redistribute it and/or modify
 *  it under the terms of the GNU General Public License as published by
 *  the Free Software Foundation; either version 2 of the License, or
 *  (at your option) any later version.
 *
 *  This program is distributed in the hope that it will be useful,
 *  but WITHOUT ANY WARRANTY; without even the implied warranty of
 *  MERCHANTABILITY or FITNESS FOR A PARTICULAR PURPOSE.  See the
 *  GNU General Public License for more details.
 *
 *  You should have received a copy of the GNU General Public License
 *  along with this program; if not, write to the Free Software
 *  Foundation, Inc., 59 Temple Place, Suite 330, Boston, MA 02111, USA.
 *
 */

/*
 * Anonymizing patch by lutz@as-node.jena.thur.de
 * have a look into http-anon.c to get more informations.
 */

#include "squid.h"

#include "acl/FilledChecklist.h"
#include "auth/UserRequest.h"
#include "base/AsyncJobCalls.h"
#include "base/TextException.h"
#include "base64.h"
#include "comm/Connection.h"
#include "comm/Write.h"
#if USE_DELAY_POOLS
#include "DelayPools.h"
#endif
#include "errorpage.h"
#include "http.h"
#include "HttpControlMsg.h"
#include "HttpHdrContRange.h"
#include "HttpHdrSc.h"
#include "HttpHdrScTarget.h"
#include "HttpReply.h"
#include "HttpRequest.h"
#include "MemBuf.h"
#include "MemObject.h"
#include "protos.h"
#include "rfc1738.h"
#include "SquidTime.h"
#include "Store.h"


#define SQUID_ENTER_THROWING_CODE() try {
#define SQUID_EXIT_THROWING_CODE(status) \
  	status = true; \
    } \
    catch (const std::exception &e) { \
	debugs (11, 1, "Exception error:" << e.what()); \
	status = false; \
    }

CBDATA_CLASS_INIT(HttpStateData);

static const char *const crlf = "\r\n";

static void httpMaybeRemovePublic(StoreEntry *, http_status);
static void copyOneHeaderFromClientsideRequestToUpstreamRequest(const HttpHeaderEntry *e, const String strConnection, HttpRequest * request, const HttpRequest * orig_request,
        HttpHeader * hdr_out, const int we_do_ranges, const http_state_flags);

HttpStateData::HttpStateData(FwdState *theFwdState) : AsyncJob("HttpStateData"), ServerStateData(theFwdState),
        lastChunk(0), header_bytes_read(0), reply_bytes_read(0),
        body_bytes_truncated(0), httpChunkDecoder(NULL)
{
    debugs(11,5,HERE << "HttpStateData " << this << " created");
    ignoreCacheControl = false;
    surrogateNoStore = false;
    serverConnection = fwd->serverConnection();
    readBuf = new MemBuf;
    readBuf->init();
    orig_request = HTTPMSGLOCK(fwd->request);

    // reset peer response time stats for %<pt
    orig_request->hier.peer_http_request_sent.tv_sec = 0;
    orig_request->hier.peer_http_request_sent.tv_usec = 0;

    if (fwd->serverConnection() != NULL)
        _peer = cbdataReference(fwd->serverConnection()->getPeer());         /* might be NULL */

    if (_peer) {
        const char *url;

        if (_peer->options.originserver)
            url = orig_request->urlpath.termedBuf();
        else
            url = entry->url();

        HttpRequest * proxy_req = new HttpRequest(orig_request->method, orig_request->protocol, url);

        proxy_req->SetHost(_peer->host);

        proxy_req->port = _peer->http_port;

        proxy_req->flags = orig_request->flags;

        proxy_req->lastmod = orig_request->lastmod;

        proxy_req->flags.proxying = 1;

        HTTPMSGUNLOCK(request);

        request = HTTPMSGLOCK(proxy_req);

        /*
         * This NEIGHBOR_PROXY_ONLY check probably shouldn't be here.
         * We might end up getting the object from somewhere else if,
         * for example, the request to this neighbor fails.
         */
        if (_peer->options.proxy_only)
            entry->releaseRequest();

#if USE_DELAY_POOLS
        entry->setNoDelay(_peer->options.no_delay);
#endif
    }

    /*
     * register the handler to free HTTP state data when the FD closes
     */
    typedef CommCbMemFunT<HttpStateData, CommCloseCbParams> Dialer;
    closeHandler = JobCallback(9, 5, Dialer, this, HttpStateData::httpStateConnClosed);
    comm_add_close_handler(serverConnection->fd, closeHandler);
}

HttpStateData::~HttpStateData()
{
    /*
     * don't forget that ~ServerStateData() gets called automatically
     */

    if (!readBuf->isNull())
        readBuf->clean();

    delete readBuf;

    if (httpChunkDecoder)
        delete httpChunkDecoder;

    HTTPMSGUNLOCK(orig_request);

    cbdataReferenceDone(_peer);

    debugs(11,5, HERE << "HttpStateData " << this << " destroyed; " << serverConnection);
}

const Comm::ConnectionPointer &
HttpStateData::dataDescriptor() const
{
    return serverConnection;
}

/*
static void
httpStateFree(int fd, void *data)
{
    HttpStateData *httpState = static_cast<HttpStateData *>(data);
    debugs(11, 5, "httpStateFree: FD " << fd << ", httpState=" << data);
    delete httpState;
}*/

void
HttpStateData::httpStateConnClosed(const CommCloseCbParams &params)
{
    debugs(11, 5, "httpStateFree: FD " << params.fd << ", httpState=" << params.data);
    deleteThis("HttpStateData::httpStateConnClosed");
}

int
httpCachable(const HttpRequestMethod& method)
{
    /* GET and HEAD are cachable. Others are not. */

    // TODO: replase to HttpRequestMethod::isCachable() ?
    if (method != METHOD_GET && method != METHOD_HEAD)
        return 0;

    /* else cachable */
    return 1;
}

void
HttpStateData::httpTimeout(const CommTimeoutCbParams &params)
{
    debugs(11, 4, HERE << serverConnection << ": '" << entry->url() << "'" );

    if (entry->store_status == STORE_PENDING) {
        fwd->fail(errorCon(ERR_READ_TIMEOUT, HTTP_GATEWAY_TIMEOUT, fwd->request));
    }

    serverConnection->close();
}

static void
httpMaybeRemovePublic(StoreEntry * e, http_status status)
{
    int remove = 0;
    int forbidden = 0;
    StoreEntry *pe;

    if (!EBIT_TEST(e->flags, KEY_PRIVATE))
        return;

    switch (status) {

    case HTTP_OK:

    case HTTP_NON_AUTHORITATIVE_INFORMATION:

    case HTTP_MULTIPLE_CHOICES:

    case HTTP_MOVED_PERMANENTLY:

    case HTTP_MOVED_TEMPORARILY:

    case HTTP_GONE:

    case HTTP_NOT_FOUND:
        remove = 1;

        break;

    case HTTP_FORBIDDEN:

    case HTTP_METHOD_NOT_ALLOWED:
        forbidden = 1;

        break;

#if WORK_IN_PROGRESS

    case HTTP_UNAUTHORIZED:
        forbidden = 1;

        break;

#endif

    default:
#if QUESTIONABLE
        /*
         * Any 2xx response should eject previously cached entities...
         */

        if (status >= 200 && status < 300)
            remove = 1;

#endif

        break;
    }

    if (!remove && !forbidden)
        return;

    assert(e->mem_obj);

    if (e->mem_obj->request)
        pe = storeGetPublicByRequest(e->mem_obj->request);
    else
        pe = storeGetPublic(e->mem_obj->url, e->mem_obj->method);

    if (pe != NULL) {
        assert(e != pe);
#if USE_HTCP
        neighborsHtcpClear(e, NULL, e->mem_obj->request, e->mem_obj->method, HTCP_CLR_INVALIDATION);
#endif
        pe->release();
    }

    /** \par
     * Also remove any cached HEAD response in case the object has
     * changed.
     */
    if (e->mem_obj->request)
        pe = storeGetPublicByRequestMethod(e->mem_obj->request, METHOD_HEAD);
    else
        pe = storeGetPublic(e->mem_obj->url, METHOD_HEAD);

    if (pe != NULL) {
        assert(e != pe);
#if USE_HTCP
        neighborsHtcpClear(e, NULL, e->mem_obj->request, HttpRequestMethod(METHOD_HEAD), HTCP_CLR_INVALIDATION);
#endif
        pe->release();
    }
}

void
HttpStateData::processSurrogateControl(HttpReply *reply)
{
    if (request->flags.accelerated && reply->surrogate_control) {
        HttpHdrScTarget *sctusable = httpHdrScGetMergedTarget(reply->surrogate_control, Config.Accel.surrogate_id);

        if (sctusable) {
            if (EBIT_TEST(sctusable->mask, SC_NO_STORE) ||
                    (Config.onoff.surrogate_is_remote
                     && EBIT_TEST(sctusable->mask, SC_NO_STORE_REMOTE))) {
                surrogateNoStore = true;
                entry->makePrivate();
            }

            /* The HttpHeader logic cannot tell if the header it's parsing is a reply to an
             * accelerated request or not...
             * Still, this is an abstraction breach. - RC
             */
            if (sctusable->max_age != -1) {
                if (sctusable->max_age < sctusable->max_stale)
                    reply->expires = reply->date + sctusable->max_age;
                else
                    reply->expires = reply->date + sctusable->max_stale;

                /* And update the timestamps */
                entry->timestampsSet();
            }

            /* We ignore cache-control directives as per the Surrogate specification */
            ignoreCacheControl = true;

            httpHdrScTargetDestroy(sctusable);
        }
    }
}

int
HttpStateData::cacheableReply()
{
    HttpReply const *rep = finalReply();
    HttpHeader const *hdr = &rep->header;
    const int cc_mask = (rep->cache_control) ? rep->cache_control->mask : 0;
    const char *v;
#if USE_HTTP_VIOLATIONS

    const refresh_t *R = NULL;

    /* This strange looking define first looks up the refresh pattern
     * and then checks if the specified flag is set. The main purpose
     * of this is to simplify the refresh pattern lookup and USE_HTTP_VIOLATIONS
     * condition
     */
#define REFRESH_OVERRIDE(flag) \
    ((R = (R ? R : refreshLimits(entry->mem_obj->url))) , \
    (R && R->flags.flag))
#else
#define REFRESH_OVERRIDE(flag) 0
#endif

    if (surrogateNoStore)
        return 0;

    // RFC 2616: do not cache replies to responses with no-store CC directive
    if (request && request->cache_control &&
            EBIT_TEST(request->cache_control->mask, CC_NO_STORE) &&
            !REFRESH_OVERRIDE(ignore_no_store))
        return 0;

    if (!ignoreCacheControl) {
        if (EBIT_TEST(cc_mask, CC_PRIVATE)) {
            if (!REFRESH_OVERRIDE(ignore_private))
                return 0;
        }

        if (EBIT_TEST(cc_mask, CC_NO_CACHE)) {
            if (!REFRESH_OVERRIDE(ignore_no_cache))
                return 0;
        }

        if (EBIT_TEST(cc_mask, CC_NO_STORE)) {
            if (!REFRESH_OVERRIDE(ignore_no_store))
                return 0;
        }
    }

    if (request->flags.auth || request->flags.auth_sent) {
        /*
         * Responses to requests with authorization may be cached
         * only if a Cache-Control: public reply header is present.
         * RFC 2068, sec 14.9.4
         */

        if (!EBIT_TEST(cc_mask, CC_PUBLIC)) {
            if (!REFRESH_OVERRIDE(ignore_auth))
                return 0;
        }
    }

    /* Pragma: no-cache in _replies_ is not documented in HTTP,
     * but servers like "Active Imaging Webcast/2.0" sure do use it */
    if (hdr->has(HDR_PRAGMA)) {
        String s = hdr->getList(HDR_PRAGMA);
        const int no_cache = strListIsMember(&s, "no-cache", ',');
        s.clean();

        if (no_cache) {
            if (!REFRESH_OVERRIDE(ignore_no_cache))
                return 0;
        }
    }

    /*
     * The "multipart/x-mixed-replace" content type is used for
     * continuous push replies.  These are generally dynamic and
     * probably should not be cachable
     */
    if ((v = hdr->getStr(HDR_CONTENT_TYPE)))
        if (!strncasecmp(v, "multipart/x-mixed-replace", 25))
            return 0;

    switch (rep->sline.status) {
        /* Responses that are cacheable */

    case HTTP_OK:

    case HTTP_NON_AUTHORITATIVE_INFORMATION:

    case HTTP_MULTIPLE_CHOICES:

    case HTTP_MOVED_PERMANENTLY:

    case HTTP_GONE:
        /*
         * Don't cache objects that need to be refreshed on next request,
         * unless we know how to refresh it.
         */

        if (!refreshIsCachable(entry) && !REFRESH_OVERRIDE(store_stale)) {
            debugs(22, 3, "refreshIsCachable() returned non-cacheable..");
            return 0;
        } else
            return 1;

        /* NOTREACHED */
        break;

        /* Responses that only are cacheable if the server says so */

    case HTTP_MOVED_TEMPORARILY:
    case HTTP_TEMPORARY_REDIRECT:
        if (rep->expires > rep->date && rep->date > 0)
            return 1;
        else
            return 0;

        /* NOTREACHED */
        break;

        /* Errors can be negatively cached */

    case HTTP_NO_CONTENT:

    case HTTP_USE_PROXY:

    case HTTP_BAD_REQUEST:

    case HTTP_FORBIDDEN:

    case HTTP_NOT_FOUND:

    case HTTP_METHOD_NOT_ALLOWED:

    case HTTP_REQUEST_URI_TOO_LARGE:

    case HTTP_INTERNAL_SERVER_ERROR:

    case HTTP_NOT_IMPLEMENTED:

    case HTTP_BAD_GATEWAY:

    case HTTP_SERVICE_UNAVAILABLE:

    case HTTP_GATEWAY_TIMEOUT:
        return -1;

        /* NOTREACHED */
        break;

        /* Some responses can never be cached */

    case HTTP_PARTIAL_CONTENT:	/* Not yet supported */

    case HTTP_SEE_OTHER:

    case HTTP_NOT_MODIFIED:

    case HTTP_UNAUTHORIZED:

    case HTTP_PROXY_AUTHENTICATION_REQUIRED:

    case HTTP_INVALID_HEADER:	/* Squid header parsing error */

    case HTTP_HEADER_TOO_LARGE:

    case HTTP_PAYMENT_REQUIRED:
    case HTTP_NOT_ACCEPTABLE:
    case HTTP_REQUEST_TIMEOUT:
    case HTTP_CONFLICT:
    case HTTP_LENGTH_REQUIRED:
    case HTTP_PRECONDITION_FAILED:
    case HTTP_REQUEST_ENTITY_TOO_LARGE:
    case HTTP_UNSUPPORTED_MEDIA_TYPE:
    case HTTP_UNPROCESSABLE_ENTITY:
    case HTTP_LOCKED:
    case HTTP_FAILED_DEPENDENCY:
    case HTTP_INSUFFICIENT_STORAGE:
    case HTTP_REQUESTED_RANGE_NOT_SATISFIABLE:
    case HTTP_EXPECTATION_FAILED:

        return 0;

    default:
        /* RFC 2616 section 6.1.1: an unrecognized response MUST NOT be cached. */
        debugs (11, 3, HERE << "Unknown HTTP status code " << rep->sline.status << ". Not cacheable.");

        return 0;

        /* NOTREACHED */
        break;
    }

    /* NOTREACHED */
}

/*
 * For Vary, store the relevant request headers as
 * virtual headers in the reply
 * Returns false if the variance cannot be stored
 */
const char *
httpMakeVaryMark(HttpRequest * request, HttpReply const * reply)
{
    String vary, hdr;
    const char *pos = NULL;
    const char *item;
    const char *value;
    int ilen;
    static String vstr;

    vstr.clean();
    vary = reply->header.getList(HDR_VARY);

    while (strListGetItem(&vary, ',', &item, &ilen, &pos)) {
        char *name = (char *)xmalloc(ilen + 1);
        xstrncpy(name, item, ilen + 1);
        Tolower(name);

        if (strcmp(name, "*") == 0) {
            /* Can not handle "Vary: *" withtout ETag support */
            safe_free(name);
            vstr.clean();
            break;
        }

        strListAdd(&vstr, name, ',');
        hdr = request->header.getByName(name);
        safe_free(name);
        value = hdr.termedBuf();

        if (value) {
            value = rfc1738_escape_part(value);
            vstr.append("=\"", 2);
            vstr.append(value);
            vstr.append("\"", 1);
        }

        hdr.clean();
    }

    vary.clean();
#if X_ACCELERATOR_VARY

    pos = NULL;
    vary = reply->header.getList(HDR_X_ACCELERATOR_VARY);

    while (strListGetItem(&vary, ',', &item, &ilen, &pos)) {
        char *name = (char *)xmalloc(ilen + 1);
        xstrncpy(name, item, ilen + 1);
        Tolower(name);
        strListAdd(&vstr, name, ',');
        hdr = request->header.getByName(name);
        safe_free(name);
        value = hdr.termedBuf();

        if (value) {
            value = rfc1738_escape_part(value);
            vstr.append("=\"", 2);
            vstr.append(value);
            vstr.append("\"", 1);
        }

        hdr.clean();
    }

    vary.clean();
#endif

    debugs(11, 3, "httpMakeVaryMark: " << vstr);
    return vstr.termedBuf();
}

void
HttpStateData::keepaliveAccounting(HttpReply *reply)
{
    if (flags.keepalive)
        if (_peer)
            _peer->stats.n_keepalives_sent++;

    if (reply->keep_alive) {
        if (_peer)
            _peer->stats.n_keepalives_recv++;

        if (Config.onoff.detect_broken_server_pconns
                && reply->bodySize(request->method) == -1 && !flags.chunked) {
            debugs(11, 1, "keepaliveAccounting: Impossible keep-alive header from '" << entry->url() << "'" );
            // debugs(11, 2, "GOT HTTP REPLY HDR:\n---------\n" << readBuf->content() << "\n----------" );
            flags.keepalive_broken = 1;
        }
    }
}

void
HttpStateData::checkDateSkew(HttpReply *reply)
{
    if (reply->date > -1 && !_peer) {
        int skew = abs((int)(reply->date - squid_curtime));

        if (skew > 86400)
            debugs(11, 3, "" << request->GetHost() << "'s clock is skewed by " << skew << " seconds!");
    }
}

/**
 * This creates the error page itself.. its likely
 * that the forward ported reply header max size patch
 * generates non http conformant error pages - in which
 * case the errors where should be 'BAD_GATEWAY' etc
 */
void
HttpStateData::processReplyHeader()
{
    /** Creates a blank header. If this routine is made incremental, this will not do */

    /* NP: all exit points to this function MUST call ctx_exit(ctx) */
    Ctx ctx = ctx_enter(entry->mem_obj->url);

    debugs(11, 3, "processReplyHeader: key '" << entry->getMD5Text() << "'");

    assert(!flags.headers_parsed);

    if (!readBuf->hasContent()) {
        ctx_exit(ctx);
        return;
    }

    http_status error = HTTP_STATUS_NONE;

    HttpReply *newrep = new HttpReply;
    const bool parsed = newrep->parse(readBuf, eof, &error);

    if (!parsed && readBuf->contentSize() > 5 && strncmp(readBuf->content(), "HTTP/", 5) != 0 && strncmp(readBuf->content(), "ICY", 3) != 0) {
        MemBuf *mb;
        HttpReply *tmprep = new HttpReply;
        tmprep->setHeaders(HTTP_OK, "Gatewaying", NULL, -1, -1, -1);
        tmprep->header.putExt("X-Transformed-From", "HTTP/0.9");
        mb = tmprep->pack();
        newrep->parse(mb, eof, &error);
        delete mb;
        delete tmprep;
    } else {
        if (!parsed && error > 0) { // unrecoverable parsing error
            debugs(11, 3, "processReplyHeader: Non-HTTP-compliant header: '" <<  readBuf->content() << "'");
            flags.headers_parsed = 1;
            newrep->sline.version = HttpVersion(1,1);
            newrep->sline.status = error;
            HttpReply *vrep = setVirginReply(newrep);
            entry->replaceHttpReply(vrep);
            ctx_exit(ctx);
            return;
        }

        if (!parsed) { // need more data
            assert(!error);
            assert(!eof);
            delete newrep;
            ctx_exit(ctx);
            return;
        }

        debugs(11, 9, "GOT HTTP REPLY HDR:\n---------\n" << readBuf->content() << "\n----------");

        header_bytes_read = headersEnd(readBuf->content(), readBuf->contentSize());
        readBuf->consume(header_bytes_read);
    }

    newrep->removeStaleWarnings();

    if (newrep->sline.protocol == PROTO_HTTP && newrep->sline.status >= 100 && newrep->sline.status < 200) {
        handle1xx(newrep);
        ctx_exit(ctx);
        return;
    }

    flags.chunked = 0;
    if (newrep->sline.protocol == PROTO_HTTP && newrep->header.chunked()) {
        flags.chunked = 1;
        httpChunkDecoder = new ChunkedCodingParser;
    }

    if (!peerSupportsConnectionPinning())
        orig_request->flags.connection_auth_disabled = 1;

    HttpReply *vrep = setVirginReply(newrep);
    flags.headers_parsed = 1;

    keepaliveAccounting(vrep);

    checkDateSkew(vrep);

    processSurrogateControl (vrep);

    /** \todo IF the reply is a 1.0 reply, AND it has a Connection: Header
     * Parse the header and remove all referenced headers
     */

    orig_request->hier.peer_reply_status = newrep->sline.status;

    ctx_exit(ctx);
}

/// ignore or start forwarding the 1xx response (a.k.a., control message)
void
HttpStateData::handle1xx(HttpReply *reply)
{
    HttpMsgPointerT<HttpReply> msg(reply); // will destroy reply if unused

    // one 1xx at a time: we must not be called while waiting for previous 1xx
    Must(!flags.handling1xx);
    flags.handling1xx = true;

    if (!orig_request->canHandle1xx()) {
        debugs(11, 2, HERE << "ignoring client-unsupported 1xx");
        proceedAfter1xx();
        return;
    }

#if USE_HTTP_VIOLATIONS
    // check whether the 1xx response forwarding is allowed by squid.conf
    if (Config.accessList.reply) {
        ACLFilledChecklist ch(Config.accessList.reply, request, NULL);
        ch.reply = HTTPMSGLOCK(reply);
        if (!ch.fastCheck()) { // TODO: support slow lookups?
            debugs(11, 3, HERE << "ignoring denied 1xx");
            proceedAfter1xx();
            return;
        }
    }
#endif // USE_HTTP_VIOLATIONS

    debugs(11, 2, HERE << "forwarding 1xx to client");

    // the Sink will use this to call us back after writing 1xx to the client
    typedef NullaryMemFunT<HttpStateData> CbDialer;
    const AsyncCall::Pointer cb = JobCallback(11, 3, CbDialer, this,
                                  HttpStateData::proceedAfter1xx);
    CallJobHere1(11, 4, orig_request->clientConnection, ConnStateData,
                 ConnStateData::sendControlMsg, HttpControlMsg(msg, cb));
    // If the call is not fired, then the Sink is gone, and HttpStateData
    // will terminate due to an aborted store entry or another similar error.
    // If we get stuck, it is not handle1xx fault if we could get stuck
    // for similar reasons without a 1xx response.
}

/// restores state and resumes processing after 1xx is ignored or forwarded
void
HttpStateData::proceedAfter1xx()
{
    Must(flags.handling1xx);

    debugs(11, 2, HERE << "consuming " << header_bytes_read <<
           " header and " << reply_bytes_read << " body bytes read after 1xx");
    header_bytes_read = 0;
    reply_bytes_read = 0;

    CallJobHere(11, 3, this, HttpStateData, HttpStateData::processReply);
}


/**
 * returns true if the peer can support connection pinning
*/
bool HttpStateData::peerSupportsConnectionPinning() const
{
    const HttpReply *rep = entry->mem_obj->getReply();
    const HttpHeader *hdr = &rep->header;
    bool rc;
    String header;

    if (!_peer)
        return true;

    /*If this peer does not support connection pinning (authenticated
      connections) return false
     */
    if (!_peer->connection_auth)
        return false;

    /*The peer supports connection pinning and the http reply status
      is not unauthorized, so the related connection can be pinned
     */
    if (rep->sline.status != HTTP_UNAUTHORIZED)
        return true;

    /*The server respond with HTTP_UNAUTHORIZED and the peer configured
      with "connection-auth=on" we know that the peer supports pinned
      connections
    */
    if (_peer->connection_auth == 1)
        return true;

    /*At this point peer has configured with "connection-auth=auto"
      parameter so we need some extra checks to decide if we are going
      to allow pinned connections or not
    */

    /*if the peer configured with originserver just allow connection
        pinning (squid 2.6 behaviour)
     */
    if (_peer->options.originserver)
        return true;

    /*if the connections it is already pinned it is OK*/
    if (request->flags.pinned)
        return true;

    /*Allow pinned connections only if the Proxy-support header exists in
      reply and has in its list the "Session-Based-Authentication"
      which means that the peer supports connection pinning.
     */
    if (!hdr->has(HDR_PROXY_SUPPORT))
        return false;

    header = hdr->getStrOrList(HDR_PROXY_SUPPORT);
    /* XXX This ought to be done in a case-insensitive manner */
    rc = (strstr(header.termedBuf(), "Session-Based-Authentication") != NULL);

    return rc;
}

// Called when we parsed (and possibly adapted) the headers but
// had not starting storing (a.k.a., sending) the body yet.
void
HttpStateData::haveParsedReplyHeaders()
{
    ServerStateData::haveParsedReplyHeaders();

    Ctx ctx = ctx_enter(entry->mem_obj->url);
    HttpReply *rep = finalReply();

    if (rep->sline.status == HTTP_PARTIAL_CONTENT &&
            rep->content_range)
        currentOffset = rep->content_range->spec.offset;

    entry->timestampsSet();

    /* Check if object is cacheable or not based on reply code */
    debugs(11, 3, "haveParsedReplyHeaders: HTTP CODE: " << rep->sline.status);

    if (neighbors_do_private_keys)
        httpMaybeRemovePublic(entry, rep->sline.status);

    if (rep->header.has(HDR_VARY)
#if X_ACCELERATOR_VARY
            || rep->header.has(HDR_X_ACCELERATOR_VARY)
#endif
       ) {
        const char *vary = httpMakeVaryMark(orig_request, rep);

        if (!vary) {
            entry->makePrivate();
            if (!fwd->reforwardableStatus(rep->sline.status))
                EBIT_CLR(entry->flags, ENTRY_FWD_HDR_WAIT);
            goto no_cache;
        }

        entry->mem_obj->vary_headers = xstrdup(vary);
    }

#if WIP_FWD_LOG
    fwdStatus(fwd, s);

#endif
    /*
     * If its not a reply that we will re-forward, then
     * allow the client to get it.
     */
    if (!fwd->reforwardableStatus(rep->sline.status))
        EBIT_CLR(entry->flags, ENTRY_FWD_HDR_WAIT);

    switch (cacheableReply()) {

    case 1:
        entry->makePublic();
        break;

    case 0:
        entry->makePrivate();
        break;

    case -1:

#if USE_HTTP_VIOLATIONS
        if (Config.negativeTtl > 0)
            entry->cacheNegatively();
        else
#endif
            entry->makePrivate();

        break;

    default:
        assert(0);

        break;
    }

no_cache:

    if (!ignoreCacheControl && rep->cache_control) {
        if (EBIT_TEST(rep->cache_control->mask, CC_PROXY_REVALIDATE) ||
                EBIT_TEST(rep->cache_control->mask, CC_MUST_REVALIDATE) ||
                EBIT_TEST(rep->cache_control->mask, CC_S_MAXAGE))
            EBIT_SET(entry->flags, ENTRY_REVALIDATE);
    }

#if HEADERS_LOG
    headersLog(1, 0, request->method, rep);

#endif

    ctx_exit(ctx);
}

HttpStateData::ConnectionStatus
HttpStateData::statusIfComplete() const
{
    const HttpReply *rep = virginReply();
    /** \par
     * If the reply wants to close the connection, it takes precedence */

    if (httpHeaderHasConnDir(&rep->header, "close"))
        return COMPLETE_NONPERSISTENT_MSG;

    /** \par
     * If we didn't send a keep-alive request header, then this
     * can not be a persistent connection.
     */
    if (!flags.keepalive)
        return COMPLETE_NONPERSISTENT_MSG;

    /** \par
     * If we haven't sent the whole request then this can not be a persistent
     * connection.
     */
    if (!flags.request_sent) {
        debugs(11, 1, "statusIfComplete: Request not yet fully sent \"" << RequestMethodStr(orig_request->method) << " " << entry->url() << "\"" );
        return COMPLETE_NONPERSISTENT_MSG;
    }

    /** \par
     * What does the reply have to say about keep-alive?
     */
    /**
     \bug XXX BUG?
     * If the origin server (HTTP/1.0) does not send a keep-alive
     * header, but keeps the connection open anyway, what happens?
     * We'll return here and http.c waits for an EOF before changing
     * store_status to STORE_OK.   Combine this with ENTRY_FWD_HDR_WAIT
     * and an error status code, and we might have to wait until
     * the server times out the socket.
     */
    if (!rep->keep_alive)
        return COMPLETE_NONPERSISTENT_MSG;

    return COMPLETE_PERSISTENT_MSG;
}

HttpStateData::ConnectionStatus
HttpStateData::persistentConnStatus() const
{
<<<<<<< HEAD
    debugs(11, 3, HERE << serverConnection << " eof=" << eof);
    const HttpReply *vrep = virginReply();
    debugs(11, 5, "persistentConnStatus: content_length=" << vrep->content_length);

    /* If we haven't seen the end of reply headers, we are not done */
    debugs(11, 5, "persistentConnStatus: flags.headers_parsed=" << flags.headers_parsed);

    if (!flags.headers_parsed)
        return INCOMPLETE_MSG;

=======
    debugs(11, 3, "persistentConnStatus: FD " << fd << " eof=" << eof);
>>>>>>> eae3a9a6
    if (eof) // already reached EOF
        return COMPLETE_NONPERSISTENT_MSG;

    /* If server fd is closing (but we have not been notified yet), stop Comm
       I/O to avoid assertions. TODO: Change Comm API to handle callers that
       want more I/O after async closing (usually initiated by others). */
    // XXX: add canReceive or s/canSend/canTalkToServer/
    if (!canSend(fd))
        return COMPLETE_NONPERSISTENT_MSG;

    /** \par
     * In chunked response we do not know the content length but we are absolutely
     * sure about the end of response, so we are calling the statusIfComplete to
     * decide if we can be persistant
     */
    if (lastChunk && flags.chunked)
        return statusIfComplete();

    const HttpReply *vrep = virginReply();
    debugs(11, 5, "persistentConnStatus: content_length=" << vrep->content_length);

    const int64_t clen = vrep->bodySize(request->method);

    debugs(11, 5, "persistentConnStatus: clen=" << clen);

    /* If the body size is unknown we must wait for EOF */
    if (clen < 0)
        return INCOMPLETE_MSG;

    /** \par
     * If the body size is known, we must wait until we've gotten all of it. */
    if (clen > 0) {
        // old technique:
        // if (entry->mem_obj->endOffset() < vrep->content_length + vrep->hdr_sz)
        const int64_t body_bytes_read = reply_bytes_read - header_bytes_read;
        debugs(11,5, "persistentConnStatus: body_bytes_read=" <<
               body_bytes_read << " content_length=" << vrep->content_length);

        if (body_bytes_read < vrep->content_length)
            return INCOMPLETE_MSG;

        if (body_bytes_truncated > 0) // already read more than needed
            return COMPLETE_NONPERSISTENT_MSG; // disable pconns
    }

    /** \par
     * If there is no message body or we got it all, we can be persistent */
    return statusIfComplete();
}

/*
 * This is the callback after some data has been read from the network
 */
/*
void
HttpStateData::ReadReplyWrapper(int fd, char *buf, size_t len, comm_err_t flag, int xerrno, void *data)
{
    HttpStateData *httpState = static_cast<HttpStateData *>(data);
    assert (fd == httpState->serverConnection->fd);
    // assert(buf == readBuf->content());
    PROF_start(HttpStateData_readReply);
    httpState->readReply(len, flag, xerrno);
    PROF_stop(HttpStateData_readReply);
}
*/

/* XXX this function is too long! */
void
HttpStateData::readReply(const CommIoCbParams &io)
{
    int bin;
    int clen;
    int len = io.size;

//    assert(serverConnection->fd == io.fd); // XXX: false when closing. serverConnection-> will already be -1.

    flags.do_next_read = 0;

    debugs(11, 5, HERE << io.conn << ": len " << len << ".");

    // Bail out early on COMM_ERR_CLOSING - close handlers will tidy up for us
    if (io.flag == COMM_ERR_CLOSING) {
        debugs(11, 3, "http socket closing");
        return;
    }

    if (EBIT_TEST(entry->flags, ENTRY_ABORTED)) {
        maybeReadVirginBody();
        return;
    }

    // handle I/O errors
    if (io.flag != COMM_OK || len < 0) {
        debugs(11, 2, HERE << io.conn << ": read failure: " << xstrerror() << ".");

        if (ignoreErrno(io.xerrno)) {
            flags.do_next_read = 1;
        } else {
            ErrorState *err;
            err = errorCon(ERR_READ_ERROR, HTTP_BAD_GATEWAY, fwd->request);
            err->xerrno = io.xerrno;
            fwd->fail(err);
            flags.do_next_read = 0;
            serverConnection->close();
        }
        return;
    }

    // update I/O stats
    if (len > 0) {
        readBuf->appended(len);
        reply_bytes_read += len;
#if USE_DELAY_POOLS
        DelayId delayId = entry->mem_obj->mostBytesAllowed();
        delayId.bytesIn(len);
#endif

        kb_incr(&statCounter.server.all.kbytes_in, len);
        kb_incr(&statCounter.server.http.kbytes_in, len);
        IOStats.Http.reads++;

        for (clen = len - 1, bin = 0; clen; bin++)
            clen >>= 1;

        IOStats.Http.read_hist[bin]++;

        // update peer response time stats (%<pt)
        const timeval &sent = orig_request->hier.peer_http_request_sent;
        orig_request->hier.peer_response_time =
            sent.tv_sec ? tvSubMsec(sent, current_time) : -1;
    }

    /** \par
     * Here the RFC says we should ignore whitespace between replies, but we can't as
     * doing so breaks HTTP/0.9 replies beginning with witespace, and in addition
     * the response splitting countermeasures is extremely likely to trigger on this,
     * not allowing connection reuse in the first place.
     */
#if DONT_DO_THIS
    if (!flags.headers_parsed && len > 0 && fd_table[serverConnection->fd].uses > 1) {
        /* Skip whitespace between replies */

        while (len > 0 && xisspace(*buf))
            xmemmove(buf, buf + 1, len--);

        if (len == 0) {
            /* Continue to read... */
            /* Timeout NOT increased. This whitespace was from previous reply */
            flags.do_next_read = 1;
            maybeReadVirginBody();
            return;
        }
    }

#endif

    if (len == 0) { // reached EOF?
        eof = 1;
        flags.do_next_read = 0;

        /* Bug 2879: Replies may terminate with \r\n then EOF instead of \r\n\r\n
         * Ensure here that we have at minimum two \r\n when EOF is seen.
         * TODO: Add eof parameter to headersEnd() and move this hack there.
         */
        if (readBuf->contentSize() && !flags.headers_parsed) {
            /*
             * Yes Henrik, there is a point to doing this.  When we
             * called httpProcessReplyHeader() before, we didn't find
             * the end of headers, but now we are definately at EOF, so
             * we want to process the reply headers.
             */
            /* Fake an "end-of-headers" to work around such broken servers */
            readBuf->append("\r\n", 2);
        }
    }

    processReply();
}

/// processes the already read and buffered response data, possibly after
/// waiting for asynchronous 1xx control message processing
void
HttpStateData::processReply()
{

    if (flags.handling1xx) { // we came back after handling a 1xx response
        debugs(11, 5, HERE << "done with 1xx handling");
        flags.handling1xx = false;
        Must(!flags.headers_parsed);
    }

    if (!flags.headers_parsed) { // have not parsed headers yet?
        PROF_start(HttpStateData_processReplyHeader);
        processReplyHeader();
        PROF_stop(HttpStateData_processReplyHeader);

        if (!continueAfterParsingHeader()) // parsing error or need more data
            return; // TODO: send errors to ICAP

        adaptOrFinalizeReply();
    }

    // kick more reads if needed and/or process the response body, if any
    PROF_start(HttpStateData_processReplyBody);
    processReplyBody(); // may call serverComplete()
    PROF_stop(HttpStateData_processReplyBody);
}

/**
 \retval true    if we can continue with processing the body or doing ICAP.
 */
bool
HttpStateData::continueAfterParsingHeader()
{
    if (flags.handling1xx) {
        debugs(11, 5, HERE << "wait for 1xx handling");
        Must(!flags.headers_parsed);
        return false;
    }

    if (!flags.headers_parsed && !eof) {
        debugs(11, 9, HERE << "needs more at " << readBuf->contentSize());
        flags.do_next_read = 1;
        /** \retval false If we have not finished parsing the headers and may get more data.
         *                Schedules more reads to retrieve the missing data.
         */
        maybeReadVirginBody(); // schedules all kinds of reads; TODO: rename
        return false;
    }

    /** If we are done with parsing, check for errors */

    err_type error = ERR_NONE;

    if (flags.headers_parsed) { // parsed headers, possibly with errors
        // check for header parsing errors
        if (HttpReply *vrep = virginReply()) {
            const http_status s = vrep->sline.status;
            const HttpVersion &v = vrep->sline.version;
            if (s == HTTP_INVALID_HEADER && v != HttpVersion(0,9)) {
                debugs(11, DBG_IMPORTANT, "WARNING: HTTP: Invalid Response: Bad header encountered from " << entry->url() << " AKA " << orig_request->GetHost() << orig_request->urlpath.termedBuf() );
                error = ERR_INVALID_RESP;
            } else if (s == HTTP_HEADER_TOO_LARGE) {
                fwd->dontRetry(true);
                error = ERR_TOO_BIG;
            } else {
                return true; // done parsing, got reply, and no error
            }
        } else {
            // parsed headers but got no reply
            debugs(11, DBG_IMPORTANT, "WARNING: HTTP: Invalid Response: No reply at all for " << entry->url() << " AKA " << orig_request->GetHost() << orig_request->urlpath.termedBuf() );
            error = ERR_INVALID_RESP;
        }
    } else {
        assert(eof);
        if (readBuf->hasContent()) {
            error = ERR_INVALID_RESP;
            debugs(11, DBG_IMPORTANT, "WARNING: HTTP: Invalid Response: Headers did not parse at all for " << entry->url() << " AKA " << orig_request->GetHost() << orig_request->urlpath.termedBuf() );
        } else {
            error = ERR_ZERO_SIZE_OBJECT;
            debugs(11, (orig_request->flags.accelerated?DBG_IMPORTANT:2), "WARNING: HTTP: Invalid Response: No object data received for " <<
                   entry->url() << " AKA " << orig_request->GetHost() << orig_request->urlpath.termedBuf() );
        }
    }

    assert(error != ERR_NONE);
    entry->reset();
    fwd->fail(errorCon(error, HTTP_BAD_GATEWAY, fwd->request));
    flags.do_next_read = 0;
    serverConnection->close();
    return false; // quit on error
}

/** truncate what we read if we read too much so that writeReplyBody()
    writes no more than what we should have read */
void
HttpStateData::truncateVirginBody()
{
    assert(flags.headers_parsed);

    HttpReply *vrep = virginReply();
    int64_t clen = -1;
    if (!vrep->expectingBody(request->method, clen) || clen < 0)
        return; // no body or a body of unknown size, including chunked

    const int64_t body_bytes_read = reply_bytes_read - header_bytes_read;
    if (body_bytes_read - body_bytes_truncated <= clen)
        return; // we did not read too much or already took care of the extras

    if (const int64_t extras = body_bytes_read - body_bytes_truncated - clen) {
        // server sent more that the advertised content length
        debugs(11,5, HERE << "body_bytes_read=" << body_bytes_read <<
               " clen=" << clen << '/' << vrep->content_length <<
               " body_bytes_truncated=" << body_bytes_truncated << '+' << extras);

        readBuf->truncate(extras);
        body_bytes_truncated += extras;
    }
}

/**
 * Call this when there is data from the origin server
 * which should be sent to either StoreEntry, or to ICAP...
 */
void
HttpStateData::writeReplyBody()
{
    truncateVirginBody(); // if needed
    const char *data = readBuf->content();
    int len = readBuf->contentSize();
    addVirginReplyBody(data, len);
    readBuf->consume(len);
}

bool
HttpStateData::decodeAndWriteReplyBody()
{
    const char *data = NULL;
    int len;
    bool wasThereAnException = false;
    assert(flags.chunked);
    assert(httpChunkDecoder);
    SQUID_ENTER_THROWING_CODE();
    MemBuf decodedData;
    decodedData.init();
    const bool doneParsing = httpChunkDecoder->parse(readBuf,&decodedData);
    len = decodedData.contentSize();
    data=decodedData.content();
    addVirginReplyBody(data, len);
    if (doneParsing) {
        lastChunk = 1;
        flags.do_next_read = 0;
    }
    SQUID_EXIT_THROWING_CODE(wasThereAnException);
    return wasThereAnException;
}

/**
 * processReplyBody has two purposes:
 *  1 - take the reply body data, if any, and put it into either
 *      the StoreEntry, or give it over to ICAP.
 *  2 - see if we made it to the end of the response (persistent
 *      connections and such)
 */
void
HttpStateData::processReplyBody()
{
    Ip::Address client_addr;
    bool ispinned = false;

    if (!flags.headers_parsed) {
        flags.do_next_read = 1;
        maybeReadVirginBody();
        return;
    }

#if USE_ADAPTATION
    debugs(11,5, HERE << "adaptationAccessCheckPending=" << adaptationAccessCheckPending);
    if (adaptationAccessCheckPending)
        return;

#endif

    /*
     * At this point the reply headers have been parsed and consumed.
     * That means header content has been removed from readBuf and
     * it contains only body data.
     */
    if (flags.chunked) {
        if (!decodeAndWriteReplyBody()) {
            flags.do_next_read = 0;
            serverComplete();
            return;
        }
    } else
        writeReplyBody();

    if (EBIT_TEST(entry->flags, ENTRY_ABORTED)) {
        /*
         * The above writeReplyBody() call could ABORT this entry,
         * in that case, the server FD should already be closed.
         * there's nothing for us to do.
         */
        (void) 0;
    } else
        switch (persistentConnStatus()) {
        case INCOMPLETE_MSG:
            {
            debugs(11, 5, "processReplyBody: INCOMPLETE_MSG from " << serverConnection);
            /* Wait for more data or EOF condition */
            AsyncCall::Pointer nil;
            if (flags.keepalive_broken) {
                commSetConnTimeout(serverConnection, 10, nil);
            } else {
                commSetConnTimeout(serverConnection, Config.Timeout.read, nil);
            }

            flags.do_next_read = 1;
            }
            break;

        case COMPLETE_PERSISTENT_MSG:
            debugs(11, 5, "processReplyBody: COMPLETE_PERSISTENT_MSG from " << serverConnection);
            /* yes we have to clear all these! */
            commUnsetConnTimeout(serverConnection);
            flags.do_next_read = 0;

            comm_remove_close_handler(serverConnection->fd, closeHandler);
            closeHandler = NULL;
            fwd->unregister(serverConnection);

            if (orig_request->flags.spoof_client_ip)
                client_addr = orig_request->client_addr;


            if (request->flags.pinned) {
                ispinned = true;
            } else if (request->flags.connection_auth && request->flags.auth_sent) {
                ispinned = true;
            }

            if (orig_request->pinnedConnection() && ispinned) {
                orig_request->pinnedConnection()->pinConnection(serverConnection, orig_request, _peer,
                        (request->flags.connection_auth != 0));
            } else {
                fwd->pconnPush(serverConnection, request->GetHost());
            }

            serverConnection = NULL;
            serverComplete();
            return;

        case COMPLETE_NONPERSISTENT_MSG:
            debugs(11, 5, "processReplyBody: COMPLETE_NONPERSISTENT_MSG from " << serverConnection);
            serverComplete();
            return;
        }

    maybeReadVirginBody();
}

void
HttpStateData::maybeReadVirginBody()
{
    // we may need to grow the buffer if headers do not fit
    const int minRead = flags.headers_parsed ? 0 :1024;
    const int read_size = replyBodySpace(*readBuf, minRead);

    debugs(11,9, HERE << (flags.do_next_read ? "may" : "wont") <<
           " read up to " << read_size << " bytes from " << serverConnection);

    /*
     * why <2? Because delayAwareRead() won't actually read if
     * you ask it to read 1 byte.  The delayed read request
     * just gets re-queued until the client side drains, then
     * the I/O thread hangs.  Better to not register any read
     * handler until we get a notification from someone that
     * its okay to read again.
     */
    if (read_size < 2)
        return;

    if (flags.do_next_read) {
        flags.do_next_read = 0;
        typedef CommCbMemFunT<HttpStateData, CommIoCbParams> Dialer;
        entry->delayAwareRead(serverConnection, readBuf->space(read_size), read_size,
                              JobCallback(11, 5, Dialer, this,  HttpStateData::readReply));
    }
}

/// called after writing the very last request byte (body, last-chunk, etc)
void
HttpStateData::wroteLast(const CommIoCbParams &io)
{
    debugs(11, 5, HERE << serverConnection << ": size " << io.size << ": errflag " << io.flag << ".");
#if URL_CHECKSUM_DEBUG

    entry->mem_obj->checkUrlChecksum();
#endif

    if (io.size > 0) {
        fd_bytes(io.fd, io.size, FD_WRITE);
        kb_incr(&statCounter.server.all.kbytes_out, io.size);
        kb_incr(&statCounter.server.http.kbytes_out, io.size);
    }

    if (io.flag == COMM_ERR_CLOSING)
        return;

    if (io.flag) {
        ErrorState *err;
        err = errorCon(ERR_WRITE_ERROR, HTTP_BAD_GATEWAY, fwd->request);
        err->xerrno = io.xerrno;
        fwd->fail(err);
        serverConnection->close();
        return;
    }

    sendComplete();
}

/// successfully wrote the entire request (including body, last-chunk, etc.)
void
HttpStateData::sendComplete()
{
    /*
     * Set the read timeout here because it hasn't been set yet.
     * We only set the read timeout after the request has been
     * fully written to the server-side.  If we start the timeout
     * after connection establishment, then we are likely to hit
     * the timeout for POST/PUT requests that have very large
     * request bodies.
     */
    typedef CommCbMemFunT<HttpStateData, CommTimeoutCbParams> TimeoutDialer;
    AsyncCall::Pointer timeoutCall =  JobCallback(11, 5,
                                      TimeoutDialer, this, HttpStateData::httpTimeout);

    commSetConnTimeout(serverConnection, Config.Timeout.read, timeoutCall);

    flags.request_sent = 1;

    orig_request->hier.peer_http_request_sent = current_time;
}

// Close the HTTP server connection. Used by serverComplete().
void
HttpStateData::closeServer()
{
    debugs(11,5, HERE << "closing HTTP server " << serverConnection << " this " << this);

    if (Comm::IsConnOpen(serverConnection)) {
        fwd->unregister(serverConnection);
        comm_remove_close_handler(serverConnection->fd, closeHandler);
        closeHandler = NULL;
        serverConnection->close();
    }
}

bool
HttpStateData::doneWithServer() const
{
    return !Comm::IsConnOpen(serverConnection);
}

/*
 * Fixup authentication request headers for special cases
 */
static void
httpFixupAuthentication(HttpRequest * request, HttpRequest * orig_request, const HttpHeader * hdr_in, HttpHeader * hdr_out, http_state_flags flags)
{
    http_hdr_type header = flags.originpeer ? HDR_AUTHORIZATION : HDR_PROXY_AUTHORIZATION;

    /* Nothing to do unless we are forwarding to a peer */
    if (!request->flags.proxying)
        return;

    /* Needs to be explicitly enabled */
    if (!orig_request->peer_login)
        return;

    /* Maybe already dealt with? */
    if (hdr_out->has(header))
        return;

    /* Nothing to do here for PASSTHRU */
    if (strcmp(orig_request->peer_login, "PASSTHRU") == 0)
        return;

    /* PROXYPASS is a special case, single-signon to servers with the proxy password (basic only) */
    if (flags.originpeer && strcmp(orig_request->peer_login, "PROXYPASS") == 0 && hdr_in->has(HDR_PROXY_AUTHORIZATION)) {
        const char *auth = hdr_in->getStr(HDR_PROXY_AUTHORIZATION);

        if (auth && strncasecmp(auth, "basic ", 6) == 0) {
            hdr_out->putStr(header, auth);
            return;
        }
    }

    /* Special mode to pass the username to the upstream cache */
    if (*orig_request->peer_login == '*') {
        char loginbuf[256];
        const char *username = "-";

        if (orig_request->extacl_user.size())
            username = orig_request->extacl_user.termedBuf();
        else if (orig_request->auth_user_request != NULL)
            username = orig_request->auth_user_request->username();

        snprintf(loginbuf, sizeof(loginbuf), "%s%s", username, orig_request->peer_login + 1);

        httpHeaderPutStrf(hdr_out, header, "Basic %s",
                          base64_encode(loginbuf));
        return;
    }

    /* external_acl provided credentials */
    if (orig_request->extacl_user.size() && orig_request->extacl_passwd.size() &&
            (strcmp(orig_request->peer_login, "PASS") == 0 ||
             strcmp(orig_request->peer_login, "PROXYPASS") == 0)) {
        char loginbuf[256];
        snprintf(loginbuf, sizeof(loginbuf), SQUIDSTRINGPH ":" SQUIDSTRINGPH,
                 SQUIDSTRINGPRINT(orig_request->extacl_user),
                 SQUIDSTRINGPRINT(orig_request->extacl_passwd));
        httpHeaderPutStrf(hdr_out, header, "Basic %s",
                          base64_encode(loginbuf));
        return;
    }

    /* Kerberos login to peer */
#if HAVE_KRB5 && HAVE_GSSAPI
    if (strncmp(orig_request->peer_login, "NEGOTIATE",strlen("NEGOTIATE")) == 0) {
        char *Token=NULL;
        char *PrincipalName=NULL,*p;
        if ((p=strchr(orig_request->peer_login,':')) != NULL ) {
            PrincipalName=++p;
        }
        Token = peer_proxy_negotiate_auth(PrincipalName,request->peer_host);
        if (Token) {
            httpHeaderPutStrf(hdr_out, HDR_PROXY_AUTHORIZATION, "Negotiate %s",Token);
        }
        return;
    }
#endif /* HAVE_KRB5 && HAVE_GSSAPI */

    httpHeaderPutStrf(hdr_out, header, "Basic %s",
                      base64_encode(orig_request->peer_login));
    return;
}

/*
 * build request headers and append them to a given MemBuf
 * used by buildRequestPrefix()
 * note: initialised the HttpHeader, the caller is responsible for Clean()-ing
 */
void
HttpStateData::httpBuildRequestHeader(HttpRequest * request,
                                      HttpRequest * orig_request,
                                      StoreEntry * entry,
                                      HttpHeader * hdr_out,
                                      const http_state_flags flags)
{
    /* building buffer for complex strings */
#define BBUF_SZ (MAX_URL+32)
    LOCAL_ARRAY(char, bbuf, BBUF_SZ);
    LOCAL_ARRAY(char, ntoabuf, MAX_IPSTRLEN);
    const HttpHeader *hdr_in = &orig_request->header;
    const HttpHeaderEntry *e = NULL;
    HttpHeaderPos pos = HttpHeaderInitPos;
    assert (hdr_out->owner == hoRequest);

    /* append our IMS header */
    if (request->lastmod > -1)
        hdr_out->putTime(HDR_IF_MODIFIED_SINCE, request->lastmod);

    bool we_do_ranges = decideIfWeDoRanges (orig_request);

    String strConnection (hdr_in->getList(HDR_CONNECTION));

    while ((e = hdr_in->getEntry(&pos)))
        copyOneHeaderFromClientsideRequestToUpstreamRequest(e, strConnection, request, orig_request, hdr_out, we_do_ranges, flags);

    /* Abstraction break: We should interpret multipart/byterange responses
     * into offset-length data, and this works around our inability to do so.
     */
    if (!we_do_ranges && orig_request->multipartRangeRequest()) {
        /* don't cache the result */
        orig_request->flags.cachable = 0;
        /* pretend it's not a range request */
        delete orig_request->range;
        orig_request->range = NULL;
        orig_request->flags.range = 0;
    }

    /* append Via */
    if (Config.onoff.via) {
        String strVia;
        strVia = hdr_in->getList(HDR_VIA);
        snprintf(bbuf, BBUF_SZ, "%d.%d %s",
                 orig_request->http_ver.major,
                 orig_request->http_ver.minor, ThisCache);
        strListAdd(&strVia, bbuf, ',');
        hdr_out->putStr(HDR_VIA, strVia.termedBuf());
        strVia.clean();
    }

    if (orig_request->flags.accelerated) {
        /* Append Surrogate-Capabilities */
        String strSurrogate(hdr_in->getList(HDR_SURROGATE_CAPABILITY));
#if USE_SQUID_ESI
        snprintf(bbuf, BBUF_SZ, "%s=\"Surrogate/1.0 ESI/1.0\"", Config.Accel.surrogate_id);
#else
        snprintf(bbuf, BBUF_SZ, "%s=\"Surrogate/1.0\"", Config.Accel.surrogate_id);
#endif
        strListAdd(&strSurrogate, bbuf, ',');
        hdr_out->putStr(HDR_SURROGATE_CAPABILITY, strSurrogate.termedBuf());
    }

    /** \pre Handle X-Forwarded-For */
    if (strcmp(opt_forwarded_for, "delete") != 0) {

        String strFwd = hdr_in->getList(HDR_X_FORWARDED_FOR);

        if (strFwd.size() > 65536/2) {
            // There is probably a forwarding loop with Via detection disabled.
            // If we do nothing, String will assert on overflow soon.
            // TODO: Terminate all transactions with huge XFF?
            strFwd = "error";

            static int warnedCount = 0;
            if (warnedCount++ < 100) {
                const char *url = entry ? entry->url() : urlCanonical(orig_request);
                debugs(11, 1, "Warning: likely forwarding loop with " << url);
            }
        }

        if (strcmp(opt_forwarded_for, "on") == 0) {
            /** If set to ON - append client IP or 'unknown'. */
            if ( orig_request->client_addr.IsNoAddr() )
                strListAdd(&strFwd, "unknown", ',');
            else
                strListAdd(&strFwd, orig_request->client_addr.NtoA(ntoabuf, MAX_IPSTRLEN), ',');
        } else if (strcmp(opt_forwarded_for, "off") == 0) {
            /** If set to OFF - append 'unknown'. */
            strListAdd(&strFwd, "unknown", ',');
        } else if (strcmp(opt_forwarded_for, "transparent") == 0) {
            /** If set to TRANSPARENT - pass through unchanged. */
        } else if (strcmp(opt_forwarded_for, "truncate") == 0) {
            /** If set to TRUNCATE - drop existing list and replace with client IP or 'unknown'. */
            if ( orig_request->client_addr.IsNoAddr() )
                strFwd = "unknown";
            else
                strFwd = orig_request->client_addr.NtoA(ntoabuf, MAX_IPSTRLEN);
        }
        if (strFwd.size() > 0)
            hdr_out->putStr(HDR_X_FORWARDED_FOR, strFwd.termedBuf());
    }
    /** If set to DELETE - do not copy through. */

    /* append Host if not there already */
    if (!hdr_out->has(HDR_HOST)) {
        if (orig_request->peer_domain) {
            hdr_out->putStr(HDR_HOST, orig_request->peer_domain);
        } else if (orig_request->port == urlDefaultPort(orig_request->protocol)) {
            /* use port# only if not default */
            hdr_out->putStr(HDR_HOST, orig_request->GetHost());
        } else {
            httpHeaderPutStrf(hdr_out, HDR_HOST, "%s:%d",
                              orig_request->GetHost(),
                              (int) orig_request->port);
        }
    }

    /* append Authorization if known in URL, not in header and going direct */
    if (!hdr_out->has(HDR_AUTHORIZATION)) {
        if (!request->flags.proxying && *request->login) {
            httpHeaderPutStrf(hdr_out, HDR_AUTHORIZATION, "Basic %s",
                              base64_encode(request->login));
        }
    }

    /* Fixup (Proxy-)Authorization special cases. Plain relaying dealt with above */
    httpFixupAuthentication(request, orig_request, hdr_in, hdr_out, flags);

    /* append Cache-Control, add max-age if not there already */
    {
        HttpHdrCc *cc = hdr_in->getCc();

        if (!cc)
            cc = httpHdrCcCreate();

#if 0 /* see bug 2330 */
        /* Set no-cache if determined needed but not found */
        if (orig_request->flags.nocache)
            EBIT_SET(cc->mask, CC_NO_CACHE);
#endif

        /* Add max-age only without no-cache */
        if (!EBIT_TEST(cc->mask, CC_MAX_AGE) && !EBIT_TEST(cc->mask, CC_NO_CACHE)) {
            const char *url =
                entry ? entry->url() : urlCanonical(orig_request);
            httpHdrCcSetMaxAge(cc, getMaxAge(url));

            if (request->urlpath.size())
                assert(strstr(url, request->urlpath.termedBuf()));
        }

        /* Enforce sibling relations */
        if (flags.only_if_cached)
            EBIT_SET(cc->mask, CC_ONLY_IF_CACHED);

        hdr_out->putCc(cc);

        httpHdrCcDestroy(cc);
    }

    /* maybe append Connection: keep-alive */
    if (flags.keepalive) {
        hdr_out->putStr(HDR_CONNECTION, "keep-alive");
    }

    /* append Front-End-Https */
    if (flags.front_end_https) {
        if (flags.front_end_https == 1 || request->protocol == PROTO_HTTPS)
            hdr_out->putStr(HDR_FRONT_END_HTTPS, "On");
    }

    if (flags.chunked_request) {
        // Do not just copy the original value so that if the client-side
        // starts decode other encodings, this code may remain valid.
        hdr_out->putStr(HDR_TRANSFER_ENCODING, "chunked");
    }

    /* Now mangle the headers. */
    if (Config2.onoff.mangle_request_headers)
        httpHdrMangleList(hdr_out, request, ROR_REQUEST);

    strConnection.clean();
}

/**
 * Decides whether a particular header may be cloned from the received Clients request
 * to our outgoing fetch request.
 */
void
copyOneHeaderFromClientsideRequestToUpstreamRequest(const HttpHeaderEntry *e, const String strConnection, HttpRequest * request, const HttpRequest * orig_request, HttpHeader * hdr_out, const int we_do_ranges, const http_state_flags flags)
{
    debugs(11, 5, "httpBuildRequestHeader: " << e->name << ": " << e->value );

    switch (e->id) {

        /** \par RFC 2616 sect 13.5.1 - Hop-by-Hop headers which Squid should not pass on. */

    case HDR_PROXY_AUTHORIZATION:
        /** \par Proxy-Authorization:
         * Only pass on proxy authentication to peers for which
         * authentication forwarding is explicitly enabled
         */
        if (!flags.originpeer && flags.proxying && orig_request->peer_login &&
                (strcmp(orig_request->peer_login, "PASS") == 0 ||
                 strcmp(orig_request->peer_login, "PROXYPASS") == 0 ||
                 strcmp(orig_request->peer_login, "PASSTHRU") == 0)) {
            hdr_out->addEntry(e->clone());
        }
        break;

        /** \par RFC 2616 sect 13.5.1 - Hop-by-Hop headers which Squid does not pass on. */

    case HDR_CONNECTION:          /** \par Connection: */
    case HDR_TE:                  /** \par TE: */
    case HDR_KEEP_ALIVE:          /** \par Keep-Alive: */
    case HDR_PROXY_AUTHENTICATE:  /** \par Proxy-Authenticate: */
    case HDR_TRAILER:             /** \par Trailer: */
    case HDR_UPGRADE:             /** \par Upgrade: */
    case HDR_TRANSFER_ENCODING:   /** \par Transfer-Encoding: */
        break;


        /** \par OTHER headers I haven't bothered to track down yet. */

    case HDR_AUTHORIZATION:
        /** \par WWW-Authorization:
         * Pass on WWW authentication */

        if (!flags.originpeer) {
            hdr_out->addEntry(e->clone());
        } else {
            /** \note In accelerators, only forward authentication if enabled
             * (see also httpFixupAuthentication for special cases)
             */
            if (orig_request->peer_login &&
                    (strcmp(orig_request->peer_login, "PASS") == 0 ||
                     strcmp(orig_request->peer_login, "PASSTHRU") == 0 ||
                     strcmp(orig_request->peer_login, "PROXYPASS") == 0)) {
                hdr_out->addEntry(e->clone());
            }
        }

        break;

    case HDR_HOST:
        /** \par Host:
         * Normally Squid rewrites the Host: header.
         * However, there is one case when we don't: If the URL
         * went through our redirector and the admin configured
         * 'redir_rewrites_host' to be off.
         */
        if (orig_request->peer_domain)
            hdr_out->putStr(HDR_HOST, orig_request->peer_domain);
        else if (request->flags.redirected && !Config.onoff.redir_rewrites_host)
            hdr_out->addEntry(e->clone());
        else {
            /* use port# only if not default */

            if (orig_request->port == urlDefaultPort(orig_request->protocol)) {
                hdr_out->putStr(HDR_HOST, orig_request->GetHost());
            } else {
                httpHeaderPutStrf(hdr_out, HDR_HOST, "%s:%d",
                                  orig_request->GetHost(),
                                  (int) orig_request->port);
            }
        }

        break;

    case HDR_IF_MODIFIED_SINCE:
        /** \par If-Modified-Since:
        * append unless we added our own;
         * \note at most one client's ims header can pass through */

        if (!hdr_out->has(HDR_IF_MODIFIED_SINCE))
            hdr_out->addEntry(e->clone());

        break;

    case HDR_MAX_FORWARDS:
        /** \par Max-Forwards:
         * pass only on TRACE or OPTIONS requests */
        if (orig_request->method == METHOD_TRACE || orig_request->method == METHOD_OPTIONS) {
            const int64_t hops = e->getInt64();

            if (hops > 0)
                hdr_out->putInt64(HDR_MAX_FORWARDS, hops - 1);
        }

        break;

    case HDR_VIA:
        /** \par Via:
         * If Via is disabled then forward any received header as-is.
         * Otherwise leave for explicit updated addition later. */

        if (!Config.onoff.via)
            hdr_out->addEntry(e->clone());

        break;

    case HDR_RANGE:

    case HDR_IF_RANGE:

    case HDR_REQUEST_RANGE:
        /** \par Range:, If-Range:, Request-Range:
         * Only pass if we accept ranges */
        if (!we_do_ranges)
            hdr_out->addEntry(e->clone());

        break;

    case HDR_PROXY_CONNECTION: // SHOULD ignore. But doing so breaks things.
        break;

    case HDR_X_FORWARDED_FOR:

    case HDR_CACHE_CONTROL:
        /** \par X-Forwarded-For:, Cache-Control:
         * handled specially by Squid, so leave off for now.
         * append these after the loop if needed */
        break;

    case HDR_FRONT_END_HTTPS:
        /** \par Front-End-Https:
         * Pass thru only if peer is configured with front-end-https */
        if (!flags.front_end_https)
            hdr_out->addEntry(e->clone());

        break;

    default:
        /** \par default.
         * pass on all other header fields
         * which are NOT listed by the special Connection: header. */

        if (strConnection.size()>0 && strListIsMember(&strConnection, e->name.termedBuf(), ',')) {
            debugs(11, 2, "'" << e->name << "' header cropped by Connection: definition");
            return;
        }

        hdr_out->addEntry(e->clone());
    }
}

bool
HttpStateData::decideIfWeDoRanges (HttpRequest * orig_request)
{
    bool result = true;
    /* decide if we want to do Ranges ourselves
     * and fetch the whole object now)
     * We want to handle Ranges ourselves iff
     *    - we can actually parse client Range specs
     *    - the specs are expected to be simple enough (e.g. no out-of-order ranges)
     *    - reply will be cachable
     * (If the reply will be uncachable we have to throw it away after
     *  serving this request, so it is better to forward ranges to
     *  the server and fetch only the requested content)
     */

    int64_t roffLimit = orig_request->getRangeOffsetLimit();

    if (NULL == orig_request->range || !orig_request->flags.cachable
            || orig_request->range->offsetLimitExceeded(roffLimit) || orig_request->flags.connection_auth)
        result = false;

    debugs(11, 8, "decideIfWeDoRanges: range specs: " <<
           orig_request->range << ", cachable: " <<
           orig_request->flags.cachable << "; we_do_ranges: " << result);

    return result;
}

/* build request prefix and append it to a given MemBuf;
 * return the length of the prefix */
mb_size_t
HttpStateData::buildRequestPrefix(HttpRequest * aRequest,
                                  HttpRequest * original_request,
                                  StoreEntry * sentry,
                                  MemBuf * mb)
{
    const int offset = mb->size;
    HttpVersion httpver(1,1);
    mb->Printf("%s %s HTTP/%d.%d\r\n",
               RequestMethodStr(aRequest->method),
               aRequest->urlpath.size() ? aRequest->urlpath.termedBuf() : "/",
               httpver.major,httpver.minor);
    /* build and pack headers */
    {
        HttpHeader hdr(hoRequest);
        Packer p;
        httpBuildRequestHeader(aRequest, original_request, sentry, &hdr, flags);

        if (aRequest->flags.pinned && aRequest->flags.connection_auth)
            aRequest->flags.auth_sent = 1;
        else if (hdr.has(HDR_AUTHORIZATION))
            aRequest->flags.auth_sent = 1;

        packerToMemInit(&p, mb);
        hdr.packInto(&p);
        hdr.clean();
        packerClean(&p);
    }
    /* append header terminator */
    mb->append(crlf, 2);
    return mb->size - offset;
}

/* This will be called when connect completes. Write request. */
bool
HttpStateData::sendRequest()
{
    MemBuf mb;

    debugs(11, 5, HERE << serverConnection << ", request " << request << ", this " << this << ".");

    if (!Comm::IsConnOpen(serverConnection)) {
        debugs(11,3, HERE << "cannot send request to closing " << serverConnection);
        assert(closeHandler != NULL);
        return false;
    }

    typedef CommCbMemFunT<HttpStateData, CommTimeoutCbParams> TimeoutDialer;
    AsyncCall::Pointer timeoutCall =  JobCallback(11, 5,
                                      TimeoutDialer, this, HttpStateData::httpTimeout);
    commSetConnTimeout(serverConnection, Config.Timeout.lifetime, timeoutCall);
    flags.do_next_read = 1;
    maybeReadVirginBody();

    if (orig_request->body_pipe != NULL) {
        if (!startRequestBodyFlow()) // register to receive body data
            return false;
        typedef CommCbMemFunT<HttpStateData, CommIoCbParams> Dialer;
        requestSender = JobCallback(11,5,
                                    Dialer, this, HttpStateData::sentRequestBody);

        Must(!flags.chunked_request);
        // Preserve original chunked encoding unless we learned the length.
        if (orig_request->header.chunked() && orig_request->content_length < 0)
            flags.chunked_request = 1;
    } else {
        assert(!requestBodySource);
        typedef CommCbMemFunT<HttpStateData, CommIoCbParams> Dialer;
        requestSender = JobCallback(11,5,
                                    Dialer, this,  HttpStateData::wroteLast);
    }

    if (_peer != NULL) {
        if (_peer->options.originserver) {
            flags.proxying = 0;
            flags.originpeer = 1;
        } else {
            flags.proxying = 1;
            flags.originpeer = 0;
        }
    } else {
        flags.proxying = 0;
        flags.originpeer = 0;
    }

    /*
     * Is keep-alive okay for all request methods?
     */
    if (orig_request->flags.must_keepalive)
        flags.keepalive = 1;
    else if (!Config.onoff.server_pconns)
        flags.keepalive = 0;
    else if (_peer == NULL)
        flags.keepalive = 1;
    else if (_peer->stats.n_keepalives_sent < 10)
        flags.keepalive = 1;
    else if ((double) _peer->stats.n_keepalives_recv /
             (double) _peer->stats.n_keepalives_sent > 0.50)
        flags.keepalive = 1;

    if (_peer) {
        if (neighborType(_peer, request) == PEER_SIBLING &&
                !_peer->options.allow_miss)
            flags.only_if_cached = 1;

        flags.front_end_https = _peer->front_end_https;
    }

    mb.init();
    request->peer_host=_peer?_peer->host:NULL;
    buildRequestPrefix(request, orig_request, entry, &mb);
    debugs(11, 6, HERE << serverConnection << ":\n" << mb.buf);
    Comm::Write(serverConnection, &mb, requestSender);

    return true;
}

bool
HttpStateData::getMoreRequestBody(MemBuf &buf)
{
    // parent's implementation can handle the no-encoding case
    if (!flags.chunked_request)
        return ServerStateData::getMoreRequestBody(buf);

    MemBuf raw;

    Must(requestBodySource != NULL);
    if (!requestBodySource->getMoreData(raw))
        return false; // no request body bytes to chunk yet

    // optimization: pre-allocate buffer size that should be enough
    const mb_size_t rawDataSize = raw.contentSize();
    // we may need to send: hex-chunk-size CRLF raw-data CRLF last-chunk
    buf.init(16 + 2 + rawDataSize + 2 + 5, raw.max_capacity);

    buf.Printf("%x\r\n", static_cast<unsigned int>(rawDataSize));
    buf.append(raw.content(), rawDataSize);
    buf.Printf("\r\n");

    Must(rawDataSize > 0); // we did not accidently created last-chunk above

    // Do not send last-chunk unless we successfully received everything
    if (receivedWholeRequestBody) {
        Must(!flags.sentLastChunk);
        flags.sentLastChunk = true;
        buf.append("0\r\n\r\n", 5);
    }

    return true;
}

void
httpStart(FwdState *fwd)
{
    debugs(11, 3, "httpStart: \"" << RequestMethodStr(fwd->request->method) << " " << fwd->entry->url() << "\"" );
    HttpStateData *httpState = new HttpStateData(fwd);

    if (!httpState->sendRequest()) {
        debugs(11, 3, "httpStart: aborted");
        delete httpState;
        return;
    }

    statCounter.server.all.requests++;
    statCounter.server.http.requests++;

    /*
     * We used to set the read timeout here, but not any more.
     * Now its set in httpSendComplete() after the full request,
     * including request body, has been written to the server.
     */
}

/// if broken posts are enabled for the request, try to fix and return true
bool
HttpStateData::finishingBrokenPost()
{
#if USE_HTTP_VIOLATIONS
    if (!Config.accessList.brokenPosts) {
        debugs(11, 5, HERE << "No brokenPosts list");
        return false;
    }

    ACLFilledChecklist ch(Config.accessList.brokenPosts, request, NULL);
    if (!ch.fastCheck()) {
        debugs(11, 5, HERE << "didn't match brokenPosts");
        return false;
    }

    if (!Comm::IsConnOpen(serverConnection)) {
        debugs(11,2, HERE << "ignoring broken POST for closed " << serverConnection);
        assert(closeHandler != NULL);
        return true; // prevent caller from proceeding as if nothing happened
    }

    debugs(11, 2, "finishingBrokenPost: fixing broken POST");
    typedef CommCbMemFunT<HttpStateData, CommIoCbParams> Dialer;
    requestSender = JobCallback(11,5,
                                Dialer, this, HttpStateData::wroteLast);
    Comm::Write(serverConnection, "\r\n", 2, requestSender, NULL);
    return true;
#else
    return false;
#endif /* USE_HTTP_VIOLATIONS */
}

/// if needed, write last-chunk to end the request body and return true
bool
HttpStateData::finishingChunkedRequest()
{
    if (flags.sentLastChunk) {
        debugs(11, 5, HERE << "already sent last-chunk");
        return false;
    }

    Must(receivedWholeRequestBody); // or we should not be sending last-chunk
    flags.sentLastChunk = true;

    typedef CommCbMemFunT<HttpStateData, CommIoCbParams> Dialer;
    requestSender = JobCallback(11,5, Dialer, this, HttpStateData::wroteLast);
    Comm::Write(serverConnection, "0\r\n\r\n", 5, requestSender, NULL);
    return true;
}

void
HttpStateData::doneSendingRequestBody()
{
    ServerStateData::doneSendingRequestBody();
    debugs(11,5, HERE << serverConnection);

    // do we need to write something after the last body byte?
    if (flags.chunked_request && finishingChunkedRequest())
        return;
    if (!flags.chunked_request && finishingBrokenPost())
        return;

    sendComplete();
}

// more origin request body data is available
void
HttpStateData::handleMoreRequestBodyAvailable()
{
    if (eof || !Comm::IsConnOpen(serverConnection)) {
        // XXX: we should check this condition in other callbacks then!
        // TODO: Check whether this can actually happen: We should unsubscribe
        // as a body consumer when the above condition(s) are detected.
        debugs(11, 1, HERE << "Transaction aborted while reading HTTP body");
        return;
    }

    assert(requestBodySource != NULL);

    if (requestBodySource->buf().hasContent()) {
        // XXX: why does not this trigger a debug message on every request?

        if (flags.headers_parsed && !flags.abuse_detected) {
            flags.abuse_detected = 1;
            debugs(11, 1, "http handleMoreRequestBodyAvailable: Likely proxy abuse detected '" << orig_request->client_addr << "' -> '" << entry->url() << "'" );

            if (virginReply()->sline.status == HTTP_INVALID_HEADER) {
                serverConnection->close();
                return;
            }
        }
    }

    HttpStateData::handleMoreRequestBodyAvailable();
}

// premature end of the request body
void
HttpStateData::handleRequestBodyProducerAborted()
{
    ServerStateData::handleRequestBodyProducerAborted();
    if (entry->isEmpty()) {
        debugs(11, 3, "request body aborted: " << serverConnection);
        ErrorState *err;
        err = errorCon(ERR_READ_ERROR, HTTP_BAD_GATEWAY, fwd->request);
        err->xerrno = errno;
        fwd->fail(err);
    }

    abortTransaction("request body producer aborted");
}

// called when we wrote request headers(!) or a part of the body
void
HttpStateData::sentRequestBody(const CommIoCbParams &io)
{
    if (io.size > 0)
        kb_incr(&statCounter.server.http.kbytes_out, io.size);

    ServerStateData::sentRequestBody(io);
}

// Quickly abort the transaction
// TODO: destruction should be sufficient as the destructor should cleanup,
// including canceling close handlers
void
HttpStateData::abortTransaction(const char *reason)
{
    debugs(11,5, HERE << "aborting transaction for " << reason <<
           "; " << serverConnection << ", this " << this);

    if (Comm::IsConnOpen(serverConnection)) {
        serverConnection->close();
        return;
    }

    fwd->handleUnregisteredServerEnd();
    deleteThis("HttpStateData::abortTransaction");
}

HttpRequest *
HttpStateData::originalRequest()
{
    return orig_request;
}<|MERGE_RESOLUTION|>--- conflicted
+++ resolved
@@ -1010,20 +1010,7 @@
 HttpStateData::ConnectionStatus
 HttpStateData::persistentConnStatus() const
 {
-<<<<<<< HEAD
     debugs(11, 3, HERE << serverConnection << " eof=" << eof);
-    const HttpReply *vrep = virginReply();
-    debugs(11, 5, "persistentConnStatus: content_length=" << vrep->content_length);
-
-    /* If we haven't seen the end of reply headers, we are not done */
-    debugs(11, 5, "persistentConnStatus: flags.headers_parsed=" << flags.headers_parsed);
-
-    if (!flags.headers_parsed)
-        return INCOMPLETE_MSG;
-
-=======
-    debugs(11, 3, "persistentConnStatus: FD " << fd << " eof=" << eof);
->>>>>>> eae3a9a6
     if (eof) // already reached EOF
         return COMPLETE_NONPERSISTENT_MSG;
 
@@ -1031,7 +1018,7 @@
        I/O to avoid assertions. TODO: Change Comm API to handle callers that
        want more I/O after async closing (usually initiated by others). */
     // XXX: add canReceive or s/canSend/canTalkToServer/
-    if (!canSend(fd))
+    if (!Comm::IsConnOpen(serverConnection))
         return COMPLETE_NONPERSISTENT_MSG;
 
     /** \par
