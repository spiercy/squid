
/*
 * $Id$
 *
 * DEBUG: section 11    Hypertext Transfer Protocol (HTTP)
 * AUTHOR: Harvest Derived
 *
 * SQUID Web Proxy Cache          http://www.squid-cache.org/
 * ----------------------------------------------------------
 *
 *  Squid is the result of efforts by numerous individuals from
 *  the Internet community; see the CONTRIBUTORS file for full
 *  details.   Many organizations have provided support for Squid's
 *  development; see the SPONSORS file for full details.  Squid is
 *  Copyrighted (C) 2001 by the Regents of the University of
 *  California; see the COPYRIGHT file for full details.  Squid
 *  incorporates software developed and/or copyrighted by other
 *  sources; see the CREDITS file for full details.
 *
 *  This program is free software; you can redistribute it and/or modify
 *  it under the terms of the GNU General Public License as published by
 *  the Free Software Foundation; either version 2 of the License, or
 *  (at your option) any later version.
 *
 *  This program is distributed in the hope that it will be useful,
 *  but WITHOUT ANY WARRANTY; without even the implied warranty of
 *  MERCHANTABILITY or FITNESS FOR A PARTICULAR PURPOSE.  See the
 *  GNU General Public License for more details.
 *
 *  You should have received a copy of the GNU General Public License
 *  along with this program; if not, write to the Free Software
 *  Foundation, Inc., 59 Temple Place, Suite 330, Boston, MA 02111, USA.
 *
 */

/*
 * Anonymizing patch by lutz@as-node.jena.thur.de
 * have a look into http-anon.c to get more informations.
 */

#include "squid.h"

#include "acl/FilledChecklist.h"
#include "auth/UserRequest.h"
#include "base/TextException.h"
#include "comm/Connection.h"
#if DELAY_POOLS
#include "DelayPools.h"
#endif
#include "errorpage.h"
#include "fde.h"
#include "http.h"
#include "HttpHdrContRange.h"
#include "HttpHdrSc.h"
#include "HttpHdrScTarget.h"
#include "HttpReply.h"
#include "HttpRequest.h"
#include "MemBuf.h"
#include "MemObject.h"
#include "protos.h"
#include "rfc1738.h"
#include "SquidTime.h"
#include "Store.h"


#define SQUID_ENTER_THROWING_CODE() try {
#define SQUID_EXIT_THROWING_CODE(status) \
  	status = true; \
    } \
    catch (const std::exception &e) { \
	debugs (11, 1, "Exception error:" << e.what()); \
	status = false; \
    }

CBDATA_CLASS_INIT(HttpStateData);

static const char *const crlf = "\r\n";

static void httpMaybeRemovePublic(StoreEntry *, http_status);
static void copyOneHeaderFromClientsideRequestToUpstreamRequest(const HttpHeaderEntry *e, const String strConnection, HttpRequest * request, const HttpRequest * orig_request,
        HttpHeader * hdr_out, const int we_do_ranges, const http_state_flags);

HttpStateData::HttpStateData(FwdState *theFwdState) : AsyncJob("HttpStateData"), ServerStateData(theFwdState),
        lastChunk(0), header_bytes_read(0), reply_bytes_read(0),
        body_bytes_truncated(0), httpChunkDecoder(NULL)
{
    debugs(11,5,HERE << "HttpStateData " << this << " created");
    ignoreCacheControl = false;
    surrogateNoStore = false;
    serverConnection = fwd->serverConnection();
    readBuf = new MemBuf;
    readBuf->init();
    orig_request = HTTPMSGLOCK(fwd->request);

    // reset peer response time stats for %<pt
    orig_request->hier.peer_http_request_sent.tv_sec = 0;
    orig_request->hier.peer_http_request_sent.tv_usec = 0;

    if (fwd->serverConnection() != NULL)
        _peer = cbdataReference(fwd->serverConnection()->getPeer());         /* might be NULL */

    if (_peer) {
        const char *url;

        if (_peer->options.originserver)
            url = orig_request->urlpath.termedBuf();
        else
            url = entry->url();

        HttpRequest * proxy_req = new HttpRequest(orig_request->method, orig_request->protocol, url);

        proxy_req->SetHost(_peer->host);

        proxy_req->port = _peer->http_port;

        proxy_req->flags = orig_request->flags;

        proxy_req->lastmod = orig_request->lastmod;

        proxy_req->flags.proxying = 1;

        HTTPMSGUNLOCK(request);

        request = HTTPMSGLOCK(proxy_req);

        /*
         * This NEIGHBOR_PROXY_ONLY check probably shouldn't be here.
         * We might end up getting the object from somewhere else if,
         * for example, the request to this neighbor fails.
         */
        if (_peer->options.proxy_only)
            entry->releaseRequest();

#if DELAY_POOLS

        entry->setNoDelay(_peer->options.no_delay);

#endif
    }

    /*
     * register the handler to free HTTP state data when the FD closes
     */
    typedef CommCbMemFunT<HttpStateData, CommCloseCbParams> Dialer;
<<<<<<< HEAD
    closeHandler = asyncCall(9, 5, "httpStateData::httpStateConnClosed",
                             Dialer(this,&HttpStateData::httpStateConnClosed));
    comm_add_close_handler(serverConnection->fd, closeHandler);
=======
    closeHandler = JobCallback(9, 5,
                               Dialer, this, HttpStateData::httpStateConnClosed);
    comm_add_close_handler(fd, closeHandler);
>>>>>>> 064d26a2
}

HttpStateData::~HttpStateData()
{
    /*
     * don't forget that ~ServerStateData() gets called automatically
     */

    if (!readBuf->isNull())
        readBuf->clean();

    delete readBuf;

    if (httpChunkDecoder)
        delete httpChunkDecoder;

    HTTPMSGUNLOCK(orig_request);

    cbdataReferenceDone(_peer);

    debugs(11,5, HERE << "HttpStateData " << this << " destroyed; FD " << (serverConnection!=NULL?serverConnection->fd:-1) );
}

const Comm::ConnectionPointer &
HttpStateData::dataDescriptor() const
{
    return serverConnection;
}

/*
static void
httpStateFree(int fd, void *data)
{
    HttpStateData *httpState = static_cast<HttpStateData *>(data);
    debugs(11, 5, "httpStateFree: FD " << fd << ", httpState=" << data);
    delete httpState;
}*/

void
HttpStateData::httpStateConnClosed(const CommCloseCbParams &params)
{
    debugs(11, 5, "httpStateFree: FD " << params.fd << ", httpState=" << params.data);
    deleteThis("HttpStateData::httpStateConnClosed");
}

int
httpCachable(const HttpRequestMethod& method)
{
    /* GET and HEAD are cachable. Others are not. */

    // TODO: replase to HttpRequestMethod::isCachable() ?
    if (method != METHOD_GET && method != METHOD_HEAD)
        return 0;

    /* else cachable */
    return 1;
}

void
HttpStateData::httpTimeout(const CommTimeoutCbParams &params)
{
    debugs(11, 4, "httpTimeout: FD " << serverConnection->fd << ": '" << entry->url() << "'" );

    if (entry->store_status == STORE_PENDING) {
        fwd->fail(errorCon(ERR_READ_TIMEOUT, HTTP_GATEWAY_TIMEOUT, fwd->request));
    }

    serverConnection->close();
}

static void
httpMaybeRemovePublic(StoreEntry * e, http_status status)
{
    int remove = 0;
    int forbidden = 0;
    StoreEntry *pe;

    if (!EBIT_TEST(e->flags, KEY_PRIVATE))
        return;

    switch (status) {

    case HTTP_OK:

    case HTTP_NON_AUTHORITATIVE_INFORMATION:

    case HTTP_MULTIPLE_CHOICES:

    case HTTP_MOVED_PERMANENTLY:

    case HTTP_MOVED_TEMPORARILY:

    case HTTP_GONE:

    case HTTP_NOT_FOUND:
        remove = 1;

        break;

    case HTTP_FORBIDDEN:

    case HTTP_METHOD_NOT_ALLOWED:
        forbidden = 1;

        break;

#if WORK_IN_PROGRESS

    case HTTP_UNAUTHORIZED:
        forbidden = 1;

        break;

#endif

    default:
#if QUESTIONABLE
        /*
         * Any 2xx response should eject previously cached entities...
         */

        if (status >= 200 && status < 300)
            remove = 1;

#endif

        break;
    }

    if (!remove && !forbidden)
        return;

    assert(e->mem_obj);

    if (e->mem_obj->request)
        pe = storeGetPublicByRequest(e->mem_obj->request);
    else
        pe = storeGetPublic(e->mem_obj->url, e->mem_obj->method);

    if (pe != NULL) {
        assert(e != pe);
#if USE_HTCP
        neighborsHtcpClear(e, NULL, e->mem_obj->request, e->mem_obj->method, HTCP_CLR_INVALIDATION);
#endif
        pe->release();
    }

    /** \par
     * Also remove any cached HEAD response in case the object has
     * changed.
     */
    if (e->mem_obj->request)
        pe = storeGetPublicByRequestMethod(e->mem_obj->request, METHOD_HEAD);
    else
        pe = storeGetPublic(e->mem_obj->url, METHOD_HEAD);

    if (pe != NULL) {
        assert(e != pe);
#if USE_HTCP
        neighborsHtcpClear(e, NULL, e->mem_obj->request, HttpRequestMethod(METHOD_HEAD), HTCP_CLR_INVALIDATION);
#endif
        pe->release();
    }
}

void
HttpStateData::processSurrogateControl(HttpReply *reply)
{
    if (request->flags.accelerated && reply->surrogate_control) {
        HttpHdrScTarget *sctusable = httpHdrScGetMergedTarget(reply->surrogate_control, Config.Accel.surrogate_id);

        if (sctusable) {
            if (EBIT_TEST(sctusable->mask, SC_NO_STORE) ||
                    (Config.onoff.surrogate_is_remote
                     && EBIT_TEST(sctusable->mask, SC_NO_STORE_REMOTE))) {
                surrogateNoStore = true;
                entry->makePrivate();
            }

            /* The HttpHeader logic cannot tell if the header it's parsing is a reply to an
             * accelerated request or not...
             * Still, this is an abstraction breach. - RC
             */
            if (sctusable->max_age != -1) {
                if (sctusable->max_age < sctusable->max_stale)
                    reply->expires = reply->date + sctusable->max_age;
                else
                    reply->expires = reply->date + sctusable->max_stale;

                /* And update the timestamps */
                entry->timestampsSet();
            }

            /* We ignore cache-control directives as per the Surrogate specification */
            ignoreCacheControl = true;

            httpHdrScTargetDestroy(sctusable);
        }
    }
}

int
HttpStateData::cacheableReply()
{
    HttpReply const *rep = finalReply();
    HttpHeader const *hdr = &rep->header;
    const int cc_mask = (rep->cache_control) ? rep->cache_control->mask : 0;
    const char *v;
#if USE_HTTP_VIOLATIONS

    const refresh_t *R = NULL;

    /* This strange looking define first looks up the refresh pattern
     * and then checks if the specified flag is set. The main purpose
     * of this is to simplify the refresh pattern lookup and USE_HTTP_VIOLATIONS
     * condition
     */
#define REFRESH_OVERRIDE(flag) \
    ((R = (R ? R : refreshLimits(entry->mem_obj->url))) , \
    (R && R->flags.flag))
#else
#define REFRESH_OVERRIDE(flag) 0
#endif

    if (surrogateNoStore)
        return 0;

    if (!ignoreCacheControl) {
        if (EBIT_TEST(cc_mask, CC_PRIVATE)) {
            if (!REFRESH_OVERRIDE(ignore_private))
                return 0;
        }

        if (EBIT_TEST(cc_mask, CC_NO_CACHE)) {
            if (!REFRESH_OVERRIDE(ignore_no_cache))
                return 0;
        }

        if (EBIT_TEST(cc_mask, CC_NO_STORE)) {
            if (!REFRESH_OVERRIDE(ignore_no_store))
                return 0;
        }
    }

    if (request->flags.auth || request->flags.auth_sent) {
        /*
         * Responses to requests with authorization may be cached
         * only if a Cache-Control: public reply header is present.
         * RFC 2068, sec 14.9.4
         */

        if (!EBIT_TEST(cc_mask, CC_PUBLIC)) {
            if (!REFRESH_OVERRIDE(ignore_auth))
                return 0;
        }
    }

    /* Pragma: no-cache in _replies_ is not documented in HTTP,
     * but servers like "Active Imaging Webcast/2.0" sure do use it */
    if (hdr->has(HDR_PRAGMA)) {
        String s = hdr->getList(HDR_PRAGMA);
        const int no_cache = strListIsMember(&s, "no-cache", ',');
        s.clean();

        if (no_cache) {
            if (!REFRESH_OVERRIDE(ignore_no_cache))
                return 0;
        }
    }

    /*
     * The "multipart/x-mixed-replace" content type is used for
     * continuous push replies.  These are generally dynamic and
     * probably should not be cachable
     */
    if ((v = hdr->getStr(HDR_CONTENT_TYPE)))
        if (!strncasecmp(v, "multipart/x-mixed-replace", 25))
            return 0;

    switch (rep->sline.status) {
        /* Responses that are cacheable */

    case HTTP_OK:

    case HTTP_NON_AUTHORITATIVE_INFORMATION:

    case HTTP_MULTIPLE_CHOICES:

    case HTTP_MOVED_PERMANENTLY:

    case HTTP_GONE:
        /*
         * Don't cache objects that need to be refreshed on next request,
         * unless we know how to refresh it.
         */

        if (!refreshIsCachable(entry) && !REFRESH_OVERRIDE(store_stale)) {
            debugs(22, 3, "refreshIsCachable() returned non-cacheable..");
            return 0;
        } else
            return 1;

        /* NOTREACHED */
        break;

        /* Responses that only are cacheable if the server says so */

    case HTTP_MOVED_TEMPORARILY:
    case HTTP_TEMPORARY_REDIRECT:
        if (rep->expires > rep->date && rep->date > 0)
            return 1;
        else
            return 0;

        /* NOTREACHED */
        break;

        /* Errors can be negatively cached */

    case HTTP_NO_CONTENT:

    case HTTP_USE_PROXY:

    case HTTP_BAD_REQUEST:

    case HTTP_FORBIDDEN:

    case HTTP_NOT_FOUND:

    case HTTP_METHOD_NOT_ALLOWED:

    case HTTP_REQUEST_URI_TOO_LARGE:

    case HTTP_INTERNAL_SERVER_ERROR:

    case HTTP_NOT_IMPLEMENTED:

    case HTTP_BAD_GATEWAY:

    case HTTP_SERVICE_UNAVAILABLE:

    case HTTP_GATEWAY_TIMEOUT:
        return -1;

        /* NOTREACHED */
        break;

        /* Some responses can never be cached */

    case HTTP_PARTIAL_CONTENT:	/* Not yet supported */

    case HTTP_SEE_OTHER:

    case HTTP_NOT_MODIFIED:

    case HTTP_UNAUTHORIZED:

    case HTTP_PROXY_AUTHENTICATION_REQUIRED:

    case HTTP_INVALID_HEADER:	/* Squid header parsing error */

    case HTTP_HEADER_TOO_LARGE:

    case HTTP_PAYMENT_REQUIRED:
    case HTTP_NOT_ACCEPTABLE:
    case HTTP_REQUEST_TIMEOUT:
    case HTTP_CONFLICT:
    case HTTP_LENGTH_REQUIRED:
    case HTTP_PRECONDITION_FAILED:
    case HTTP_REQUEST_ENTITY_TOO_LARGE:
    case HTTP_UNSUPPORTED_MEDIA_TYPE:
    case HTTP_UNPROCESSABLE_ENTITY:
    case HTTP_LOCKED:
    case HTTP_FAILED_DEPENDENCY:
    case HTTP_INSUFFICIENT_STORAGE:
    case HTTP_REQUESTED_RANGE_NOT_SATISFIABLE:
    case HTTP_EXPECTATION_FAILED:

        return 0;

    default:
        /* RFC 2616 section 6.1.1: an unrecognized response MUST NOT be cached. */
        debugs (11, 3, HERE << "Unknown HTTP status code " << rep->sline.status << ". Not cacheable.");

        return 0;

        /* NOTREACHED */
        break;
    }

    /* NOTREACHED */
}

/*
 * For Vary, store the relevant request headers as
 * virtual headers in the reply
 * Returns false if the variance cannot be stored
 */
const char *
httpMakeVaryMark(HttpRequest * request, HttpReply const * reply)
{
    String vary, hdr;
    const char *pos = NULL;
    const char *item;
    const char *value;
    int ilen;
    static String vstr;

    vstr.clean();
    vary = reply->header.getList(HDR_VARY);

    while (strListGetItem(&vary, ',', &item, &ilen, &pos)) {
        char *name = (char *)xmalloc(ilen + 1);
        xstrncpy(name, item, ilen + 1);
        Tolower(name);

        if (strcmp(name, "*") == 0) {
            /* Can not handle "Vary: *" withtout ETag support */
            safe_free(name);
            vstr.clean();
            break;
        }

        strListAdd(&vstr, name, ',');
        hdr = request->header.getByName(name);
        safe_free(name);
        value = hdr.termedBuf();

        if (value) {
            value = rfc1738_escape_part(value);
            vstr.append("=\"", 2);
            vstr.append(value);
            vstr.append("\"", 1);
        }

        hdr.clean();
    }

    vary.clean();
#if X_ACCELERATOR_VARY

    pos = NULL;
    vary = reply->header.getList(HDR_X_ACCELERATOR_VARY);

    while (strListGetItem(&vary, ',', &item, &ilen, &pos)) {
        char *name = (char *)xmalloc(ilen + 1);
        xstrncpy(name, item, ilen + 1);
        Tolower(name);
        strListAdd(&vstr, name, ',');
        hdr = request->header.getByName(name);
        safe_free(name);
        value = hdr.termedBuf();

        if (value) {
            value = rfc1738_escape_part(value);
            vstr.append("=\"", 2);
            vstr.append(value);
            vstr.append("\"", 1);
        }

        hdr.clean();
    }

    vary.clean();
#endif

    debugs(11, 3, "httpMakeVaryMark: " << vstr);
    return vstr.termedBuf();
}

void
HttpStateData::keepaliveAccounting(HttpReply *reply)
{
    if (flags.keepalive)
        if (_peer)
            _peer->stats.n_keepalives_sent++;

    if (reply->keep_alive) {
        if (_peer)
            _peer->stats.n_keepalives_recv++;

        if (Config.onoff.detect_broken_server_pconns
                && reply->bodySize(request->method) == -1 && !flags.chunked) {
            debugs(11, 1, "keepaliveAccounting: Impossible keep-alive header from '" << entry->url() << "'" );
            // debugs(11, 2, "GOT HTTP REPLY HDR:\n---------\n" << readBuf->content() << "\n----------" );
            flags.keepalive_broken = 1;
        }
    }
}

void
HttpStateData::checkDateSkew(HttpReply *reply)
{
    if (reply->date > -1 && !_peer) {
        int skew = abs((int)(reply->date - squid_curtime));

        if (skew > 86400)
            debugs(11, 3, "" << request->GetHost() << "'s clock is skewed by " << skew << " seconds!");
    }
}

/**
 * This creates the error page itself.. its likely
 * that the forward ported reply header max size patch
 * generates non http conformant error pages - in which
 * case the errors where should be 'BAD_GATEWAY' etc
 */
void
HttpStateData::processReplyHeader()
{
    /** Creates a blank header. If this routine is made incremental, this will not do */

    /* NP: all exit points to this function MUST call ctx_exit(ctx) */
    Ctx ctx = ctx_enter(entry->mem_obj->url);

    debugs(11, 3, "processReplyHeader: key '" << entry->getMD5Text() << "'");

    assert(!flags.headers_parsed);

    if (!readBuf->hasContent()) {
        ctx_exit(ctx);
        return;
    }

    http_status error = HTTP_STATUS_NONE;

    HttpReply *newrep = new HttpReply;
    const bool parsed = newrep->parse(readBuf, eof, &error);

    if (!parsed && readBuf->contentSize() > 5 && strncmp(readBuf->content(), "HTTP/", 5) != 0 && strncmp(readBuf->content(), "ICY", 3) != 0) {
        MemBuf *mb;
        HttpReply *tmprep = new HttpReply;
        tmprep->setHeaders(HTTP_OK, "Gatewaying", NULL, -1, -1, -1);
        tmprep->header.putExt("X-Transformed-From", "HTTP/0.9");
        mb = tmprep->pack();
        newrep->parse(mb, eof, &error);
        delete tmprep;
    } else {
        if (!parsed && error > 0) { // unrecoverable parsing error
            debugs(11, 3, "processReplyHeader: Non-HTTP-compliant header: '" <<  readBuf->content() << "'");
            flags.headers_parsed = 1;
            newrep->sline.version = HttpVersion(1,1);
            newrep->sline.status = error;
            HttpReply *vrep = setVirginReply(newrep);
            entry->replaceHttpReply(vrep);
            ctx_exit(ctx);
            return;
        }

        if (!parsed) { // need more data
            assert(!error);
            assert(!eof);
            delete newrep;
            ctx_exit(ctx);
            return;
        }

        debugs(11, 9, "GOT HTTP REPLY HDR:\n---------\n" << readBuf->content() << "\n----------");

        header_bytes_read = headersEnd(readBuf->content(), readBuf->contentSize());
        readBuf->consume(header_bytes_read);
    }

    /* Skip 1xx messages for now. Advertised in Via as an internal 1.0 hop */
    if (newrep->sline.protocol == PROTO_HTTP && newrep->sline.status >= 100 && newrep->sline.status < 200) {

#if WHEN_HTTP11_EXPECT_HANDLED
        /* When HTTP/1.1 check if the client is expecting a 1xx reply and maybe pass it on */
        if (orig_request->header.has(HDR_EXPECT)) {
            // TODO: pass to the client anyway?
        }
#endif
        delete newrep;
        debugs(11, 2, HERE << "1xx headers consume " << header_bytes_read << " bytes header.");
        header_bytes_read = 0;
        if (reply_bytes_read > 0)
            debugs(11, 2, HERE << "1xx headers consume " << reply_bytes_read << " bytes reply.");
        reply_bytes_read = 0;
        ctx_exit(ctx);
        processReplyHeader();
        return;
    }

    flags.chunked = 0;
    if (newrep->sline.protocol == PROTO_HTTP && newrep->header.chunked()) {
        flags.chunked = 1;
        httpChunkDecoder = new ChunkedCodingParser;
    }

    if (!peerSupportsConnectionPinning())
        orig_request->flags.connection_auth_disabled = 1;

    HttpReply *vrep = setVirginReply(newrep);
    flags.headers_parsed = 1;

    keepaliveAccounting(vrep);

    checkDateSkew(vrep);

    processSurrogateControl (vrep);

    /** \todo IF the reply is a 1.0 reply, AND it has a Connection: Header
     * Parse the header and remove all referenced headers
     */

    orig_request->hier.peer_reply_status = newrep->sline.status;

    ctx_exit(ctx);
}

/**
 * returns true if the peer can support connection pinning
*/
bool HttpStateData::peerSupportsConnectionPinning() const
{
    const HttpReply *rep = entry->mem_obj->getReply();
    const HttpHeader *hdr = &rep->header;
    bool rc;
    String header;

    if (!_peer)
        return true;

    /*If this peer does not support connection pinning (authenticated
      connections) return false
     */
    if (!_peer->connection_auth)
        return false;

    /*The peer supports connection pinning and the http reply status
      is not unauthorized, so the related connection can be pinned
     */
    if (rep->sline.status != HTTP_UNAUTHORIZED)
        return true;

    /*The server respond with HTTP_UNAUTHORIZED and the peer configured
      with "connection-auth=on" we know that the peer supports pinned
      connections
    */
    if (_peer->connection_auth == 1)
        return true;

    /*At this point peer has configured with "connection-auth=auto"
      parameter so we need some extra checks to decide if we are going
      to allow pinned connections or not
    */

    /*if the peer configured with originserver just allow connection
        pinning (squid 2.6 behaviour)
     */
    if (_peer->options.originserver)
        return true;

    /*if the connections it is already pinned it is OK*/
    if (request->flags.pinned)
        return true;

    /*Allow pinned connections only if the Proxy-support header exists in
      reply and has in its list the "Session-Based-Authentication"
      which means that the peer supports connection pinning.
     */
    if (!hdr->has(HDR_PROXY_SUPPORT))
        return false;

    header = hdr->getStrOrList(HDR_PROXY_SUPPORT);
    /* XXX This ought to be done in a case-insensitive manner */
    rc = (strstr(header.termedBuf(), "Session-Based-Authentication") != NULL);

    return rc;
}

// Called when we parsed (and possibly adapted) the headers but
// had not starting storing (a.k.a., sending) the body yet.
void
HttpStateData::haveParsedReplyHeaders()
{
    ServerStateData::haveParsedReplyHeaders();

    Ctx ctx = ctx_enter(entry->mem_obj->url);
    HttpReply *rep = finalReply();

    if (rep->sline.status == HTTP_PARTIAL_CONTENT &&
            rep->content_range)
        currentOffset = rep->content_range->spec.offset;

    entry->timestampsSet();

    /* Check if object is cacheable or not based on reply code */
    debugs(11, 3, "haveParsedReplyHeaders: HTTP CODE: " << rep->sline.status);

    if (neighbors_do_private_keys)
        httpMaybeRemovePublic(entry, rep->sline.status);

    if (rep->header.has(HDR_VARY)
#if X_ACCELERATOR_VARY
            || rep->header.has(HDR_X_ACCELERATOR_VARY)
#endif
       ) {
        const char *vary = httpMakeVaryMark(orig_request, rep);

        if (!vary) {
            entry->makePrivate();
            if (!fwd->reforwardableStatus(rep->sline.status))
                EBIT_CLR(entry->flags, ENTRY_FWD_HDR_WAIT);
            goto no_cache;
        }

        entry->mem_obj->vary_headers = xstrdup(vary);
    }

#if WIP_FWD_LOG
    fwdStatus(fwd, s);

#endif
    /*
     * If its not a reply that we will re-forward, then
     * allow the client to get it.
     */
    if (!fwd->reforwardableStatus(rep->sline.status))
        EBIT_CLR(entry->flags, ENTRY_FWD_HDR_WAIT);

    switch (cacheableReply()) {

    case 1:
        entry->makePublic();
        break;

    case 0:
        entry->makePrivate();
        break;

    case -1:

#if USE_HTTP_VIOLATIONS
        if (Config.negativeTtl > 0)
            entry->cacheNegatively();
        else
#endif
            entry->makePrivate();

        break;

    default:
        assert(0);

        break;
    }

no_cache:

    if (!ignoreCacheControl && rep->cache_control) {
        if (EBIT_TEST(rep->cache_control->mask, CC_PROXY_REVALIDATE))
            EBIT_SET(entry->flags, ENTRY_REVALIDATE);
        else if (EBIT_TEST(rep->cache_control->mask, CC_MUST_REVALIDATE))
            EBIT_SET(entry->flags, ENTRY_REVALIDATE);
    }

#if HEADERS_LOG
    headersLog(1, 0, request->method, rep);

#endif

    ctx_exit(ctx);
}

HttpStateData::ConnectionStatus
HttpStateData::statusIfComplete() const
{
    const HttpReply *rep = virginReply();
    /** \par
     * If the reply wants to close the connection, it takes precedence */

    if (httpHeaderHasConnDir(&rep->header, "close"))
        return COMPLETE_NONPERSISTENT_MSG;

    /** \par
     * If we didn't send a keep-alive request header, then this
     * can not be a persistent connection.
     */
    if (!flags.keepalive)
        return COMPLETE_NONPERSISTENT_MSG;

    /** \par
     * If we haven't sent the whole request then this can not be a persistent
     * connection.
     */
    if (!flags.request_sent) {
        debugs(11, 1, "statusIfComplete: Request not yet fully sent \"" << RequestMethodStr(orig_request->method) << " " << entry->url() << "\"" );
        return COMPLETE_NONPERSISTENT_MSG;
    }

    /** \par
     * What does the reply have to say about keep-alive?
     */
    /**
     \bug XXX BUG?
     * If the origin server (HTTP/1.0) does not send a keep-alive
     * header, but keeps the connection open anyway, what happens?
     * We'll return here and http.c waits for an EOF before changing
     * store_status to STORE_OK.   Combine this with ENTRY_FWD_HDR_WAIT
     * and an error status code, and we might have to wait until
     * the server times out the socket.
     */
    if (!rep->keep_alive)
        return COMPLETE_NONPERSISTENT_MSG;

    return COMPLETE_PERSISTENT_MSG;
}

HttpStateData::ConnectionStatus
HttpStateData::persistentConnStatus() const
{
    debugs(11, 3, "persistentConnStatus: FD " << serverConnection->fd << " eof=" << eof);
    const HttpReply *vrep = virginReply();
    debugs(11, 5, "persistentConnStatus: content_length=" << vrep->content_length);

    /* If we haven't seen the end of reply headers, we are not done */
    debugs(11, 5, "persistentConnStatus: flags.headers_parsed=" << flags.headers_parsed);

    if (!flags.headers_parsed)
        return INCOMPLETE_MSG;

    if (eof) // already reached EOF
        return COMPLETE_NONPERSISTENT_MSG;

    /** \par
     * In chunked response we do not know the content length but we are absolutely
     * sure about the end of response, so we are calling the statusIfComplete to
     * decide if we can be persistant
     */
    if (lastChunk && flags.chunked)
        return statusIfComplete();

    const int64_t clen = vrep->bodySize(request->method);

    debugs(11, 5, "persistentConnStatus: clen=" << clen);

    /* If the body size is unknown we must wait for EOF */
    if (clen < 0)
        return INCOMPLETE_MSG;

    /** \par
     * If the body size is known, we must wait until we've gotten all of it. */
    if (clen > 0) {
        // old technique:
        // if (entry->mem_obj->endOffset() < vrep->content_length + vrep->hdr_sz)
        const int64_t body_bytes_read = reply_bytes_read - header_bytes_read;
        debugs(11,5, "persistentConnStatus: body_bytes_read=" <<
               body_bytes_read << " content_length=" << vrep->content_length);

        if (body_bytes_read < vrep->content_length)
            return INCOMPLETE_MSG;

        if (body_bytes_truncated > 0) // already read more than needed
            return COMPLETE_NONPERSISTENT_MSG; // disable pconns
    }

    /** \par
     * If there is no message body or we got it all, we can be persistent */
    return statusIfComplete();
}

/*
 * This is the callback after some data has been read from the network
 */
/*
void
HttpStateData::ReadReplyWrapper(int fd, char *buf, size_t len, comm_err_t flag, int xerrno, void *data)
{
    HttpStateData *httpState = static_cast<HttpStateData *>(data);
    assert (fd == httpState->serverConnection->fd);
    // assert(buf == readBuf->content());
    PROF_start(HttpStateData_readReply);
    httpState->readReply(len, flag, xerrno);
    PROF_stop(HttpStateData_readReply);
}
*/

/* XXX this function is too long! */
void
HttpStateData::readReply(const CommIoCbParams &io)
{
    int bin;
    int clen;
    int len = io.size;

    assert(serverConnection->fd == io.fd);

    flags.do_next_read = 0;

    debugs(11, 5, "httpReadReply: FD " << io.fd << ": len " << len << ".");

    // Bail out early on COMM_ERR_CLOSING - close handlers will tidy up for us
    if (io.flag == COMM_ERR_CLOSING) {
        debugs(11, 3, "http socket closing");
        return;
    }

    if (EBIT_TEST(entry->flags, ENTRY_ABORTED)) {
        maybeReadVirginBody();
        return;
    }

    // handle I/O errors
    if (io.flag != COMM_OK || len < 0) {
        debugs(11, 2, "httpReadReply: FD " << io.fd << ": read failure: " << xstrerror() << ".");

        if (ignoreErrno(io.xerrno)) {
            flags.do_next_read = 1;
        } else {
            ErrorState *err;
            err = errorCon(ERR_READ_ERROR, HTTP_BAD_GATEWAY, fwd->request);
            err->xerrno = io.xerrno;
            fwd->fail(err);
            flags.do_next_read = 0;
            serverConnection->close();
        }
        return;
    }

    // update I/O stats
    if (len > 0) {
        readBuf->appended(len);
        reply_bytes_read += len;
#if DELAY_POOLS

        DelayId delayId = entry->mem_obj->mostBytesAllowed();
        delayId.bytesIn(len);
#endif

        kb_incr(&statCounter.server.all.kbytes_in, len);
        kb_incr(&statCounter.server.http.kbytes_in, len);
        IOStats.Http.reads++;

        for (clen = len - 1, bin = 0; clen; bin++)
            clen >>= 1;

        IOStats.Http.read_hist[bin]++;

        // update peer response time stats (%<pt)
        const timeval &sent = orig_request->hier.peer_http_request_sent;
        orig_request->hier.peer_response_time =
            sent.tv_sec ? tvSubMsec(sent, current_time) : -1;
    }

    /** \par
     * Here the RFC says we should ignore whitespace between replies, but we can't as
     * doing so breaks HTTP/0.9 replies beginning with witespace, and in addition
     * the response splitting countermeasures is extremely likely to trigger on this,
     * not allowing connection reuse in the first place.
     */
#if DONT_DO_THIS
    if (!flags.headers_parsed && len > 0 && fd_table[serverConnection->fd].uses > 1) {
        /* Skip whitespace between replies */

        while (len > 0 && xisspace(*buf))
            xmemmove(buf, buf + 1, len--);

        if (len == 0) {
            /* Continue to read... */
            /* Timeout NOT increased. This whitespace was from previous reply */
            flags.do_next_read = 1;
            maybeReadVirginBody();
            return;
        }
    }

#endif

    if (len == 0) { // reached EOF?
        eof = 1;
        flags.do_next_read = 0;

        /* Bug 2879: Replies may terminate with \r\n then EOF instead of \r\n\r\n
         * Ensure here that we have at minimum two \r\n when EOF is seen.
         * TODO: Add eof parameter to headersEnd() and move this hack there.
         */
        if (readBuf->contentSize() && !flags.headers_parsed) {
            /*
             * Yes Henrik, there is a point to doing this.  When we
             * called httpProcessReplyHeader() before, we didn't find
             * the end of headers, but now we are definately at EOF, so
             * we want to process the reply headers.
             */
            /* Fake an "end-of-headers" to work around such broken servers */
            readBuf->append("\r\n", 2);
        }
    }

    if (!flags.headers_parsed) { // have not parsed headers yet?
        PROF_start(HttpStateData_processReplyHeader);
        processReplyHeader();
        PROF_stop(HttpStateData_processReplyHeader);

        if (!continueAfterParsingHeader()) // parsing error or need more data
            return; // TODO: send errors to ICAP

        adaptOrFinalizeReply();
    }

    // kick more reads if needed and/or process the response body, if any
    PROF_start(HttpStateData_processReplyBody);
    processReplyBody(); // may call serverComplete()
    PROF_stop(HttpStateData_processReplyBody);
}

/**
 \retval true    if we can continue with processing the body or doing ICAP.
 */
bool
HttpStateData::continueAfterParsingHeader()
{
    if (!flags.headers_parsed && !eof) {
        debugs(11, 9, HERE << "needs more at " << readBuf->contentSize());
        flags.do_next_read = 1;
        /** \retval false If we have not finished parsing the headers and may get more data.
         *                Schedules more reads to retrieve the missing data.
         */
        maybeReadVirginBody(); // schedules all kinds of reads; TODO: rename
        return false;
    }

    /** If we are done with parsing, check for errors */

    err_type error = ERR_NONE;

    if (flags.headers_parsed) { // parsed headers, possibly with errors
        // check for header parsing errors
        if (HttpReply *vrep = virginReply()) {
            const http_status s = vrep->sline.status;
            const HttpVersion &v = vrep->sline.version;
            if (s == HTTP_INVALID_HEADER && v != HttpVersion(0,9)) {
                debugs(11, DBG_IMPORTANT, "WARNING: HTTP: Invalid Response: Bad header encountered from " << entry->url() << " AKA " << orig_request->GetHost() << orig_request->urlpath.termedBuf() );
                error = ERR_INVALID_RESP;
            } else if (s == HTTP_HEADER_TOO_LARGE) {
                fwd->dontRetry(true);
                error = ERR_TOO_BIG;
            } else {
                return true; // done parsing, got reply, and no error
            }
        } else {
            // parsed headers but got no reply
            debugs(11, DBG_IMPORTANT, "WARNING: HTTP: Invalid Response: No reply at all for " << entry->url() << " AKA " << orig_request->GetHost() << orig_request->urlpath.termedBuf() );
            error = ERR_INVALID_RESP;
        }
    } else {
        assert(eof);
        if (readBuf->hasContent()) {
            error = ERR_INVALID_RESP;
            debugs(11, DBG_IMPORTANT, "WARNING: HTTP: Invalid Response: Headers did not parse at all for " << entry->url() << " AKA " << orig_request->GetHost() << orig_request->urlpath.termedBuf() );
        } else {
            error = ERR_ZERO_SIZE_OBJECT;
            debugs(11, (orig_request->flags.accelerated?DBG_IMPORTANT:2), "WARNING: HTTP: Invalid Response: No object data received for " <<
                   entry->url() << " AKA " << orig_request->GetHost() << orig_request->urlpath.termedBuf() );
        }
    }

    assert(error != ERR_NONE);
    entry->reset();
    fwd->fail(errorCon(error, HTTP_BAD_GATEWAY, fwd->request));
    flags.do_next_read = 0;
    serverConnection->close();
    return false; // quit on error
}

/** truncate what we read if we read too much so that writeReplyBody()
    writes no more than what we should have read */
void
HttpStateData::truncateVirginBody()
{
    assert(flags.headers_parsed);

    HttpReply *vrep = virginReply();
    int64_t clen = -1;
    if (!vrep->expectingBody(request->method, clen) || clen < 0)
        return; // no body or a body of unknown size, including chunked

    const int64_t body_bytes_read = reply_bytes_read - header_bytes_read;
    if (body_bytes_read - body_bytes_truncated <= clen)
        return; // we did not read too much or already took care of the extras

    if (const int64_t extras = body_bytes_read - body_bytes_truncated - clen) {
        // server sent more that the advertised content length
        debugs(11,5, HERE << "body_bytes_read=" << body_bytes_read <<
               " clen=" << clen << '/' << vrep->content_length <<
               " body_bytes_truncated=" << body_bytes_truncated << '+' << extras);

        readBuf->truncate(extras);
        body_bytes_truncated += extras;
    }
}

/**
 * Call this when there is data from the origin server
 * which should be sent to either StoreEntry, or to ICAP...
 */
void
HttpStateData::writeReplyBody()
{
    truncateVirginBody(); // if needed
    const char *data = readBuf->content();
    int len = readBuf->contentSize();
    addVirginReplyBody(data, len);
    readBuf->consume(len);
}

bool
HttpStateData::decodeAndWriteReplyBody()
{
    const char *data = NULL;
    int len;
    bool wasThereAnException = false;
    assert(flags.chunked);
    assert(httpChunkDecoder);
    SQUID_ENTER_THROWING_CODE();
    MemBuf decodedData;
    decodedData.init();
    const bool doneParsing = httpChunkDecoder->parse(readBuf,&decodedData);
    len = decodedData.contentSize();
    data=decodedData.content();
    addVirginReplyBody(data, len);
    if (doneParsing) {
        lastChunk = 1;
        flags.do_next_read = 0;
    }
    SQUID_EXIT_THROWING_CODE(wasThereAnException);
    return wasThereAnException;
}

/**
 * processReplyBody has two purposes:
 *  1 - take the reply body data, if any, and put it into either
 *      the StoreEntry, or give it over to ICAP.
 *  2 - see if we made it to the end of the response (persistent
 *      connections and such)
 */
void
HttpStateData::processReplyBody()
{
    AsyncCall::Pointer call;
    Ip::Address client_addr;
    bool ispinned = false;

    if (!flags.headers_parsed) {
        flags.do_next_read = 1;
        maybeReadVirginBody();
        return;
    }

#if USE_ADAPTATION
    debugs(11,5, HERE << "adaptationAccessCheckPending=" << adaptationAccessCheckPending);
    if (adaptationAccessCheckPending)
        return;

#endif

    /*
     * At this point the reply headers have been parsed and consumed.
     * That means header content has been removed from readBuf and
     * it contains only body data.
     */
    if (flags.chunked) {
        if (!decodeAndWriteReplyBody()) {
            flags.do_next_read = 0;
            serverComplete();
            return;
        }
    } else
        writeReplyBody();

    if (EBIT_TEST(entry->flags, ENTRY_ABORTED)) {
        /*
         * The above writeReplyBody() call could ABORT this entry,
         * in that case, the server FD should already be closed.
         * there's nothing for us to do.
         */
        (void) 0;
    } else
        switch (persistentConnStatus()) {
        case INCOMPLETE_MSG:
            debugs(11, 5, "processReplyBody: INCOMPLETE_MSG");
            /* Wait for more data or EOF condition */
            if (flags.keepalive_broken) {
                call = NULL;
                commSetTimeout(serverConnection->fd, 10, call);
            } else {
                call = NULL;
                commSetTimeout(serverConnection->fd, Config.Timeout.read, call);
            }

            flags.do_next_read = 1;
            break;

        case COMPLETE_PERSISTENT_MSG:
            debugs(11, 5, "processReplyBody: COMPLETE_PERSISTENT_MSG");
            /* yes we have to clear all these! */
            call = NULL;
            commSetTimeout(serverConnection->fd, -1, call);
            flags.do_next_read = 0;

            comm_remove_close_handler(serverConnection->fd, closeHandler);
            closeHandler = NULL;
            fwd->unregister(serverConnection);

            if (orig_request->flags.spoof_client_ip)
                client_addr = orig_request->client_addr;


            if (request->flags.pinned) {
                ispinned = true;
            } else if (request->flags.connection_auth && request->flags.auth_sent) {
                ispinned = true;
            }

            if (orig_request->pinnedConnection() && ispinned) {
                orig_request->pinnedConnection()->pinConnection(serverConnection->fd, orig_request, _peer,
                        (request->flags.connection_auth != 0));
            } else {
                fwd->pconnPush(serverConnection, _peer, request, orig_request->GetHost(), client_addr);
            }

            serverConnection = NULL;

            serverComplete();
            return;

        case COMPLETE_NONPERSISTENT_MSG:
            debugs(11, 5, "processReplyBody: COMPLETE_NONPERSISTENT_MSG");
            serverComplete();
            return;
        }

    maybeReadVirginBody();
}

void
HttpStateData::maybeReadVirginBody()
{
    // we may need to grow the buffer if headers do not fit
    const int minRead = flags.headers_parsed ? 0 :1024;
    const int read_size = replyBodySpace(*readBuf, minRead);

    debugs(11,9, HERE << (flags.do_next_read ? "may" : "wont") <<
           " read up to " << read_size << " bytes from FD " << serverConnection->fd);

    /*
     * why <2? Because delayAwareRead() won't actually read if
     * you ask it to read 1 byte.  The delayed read request
     * just gets re-queued until the client side drains, then
     * the I/O thread hangs.  Better to not register any read
     * handler until we get a notification from someone that
     * its okay to read again.
     */
    if (read_size < 2)
        return;

    if (flags.do_next_read) {
        flags.do_next_read = 0;
        typedef CommCbMemFunT<HttpStateData, CommIoCbParams> Dialer;
<<<<<<< HEAD
        entry->delayAwareRead(serverConnection->fd, readBuf->space(read_size), read_size,
                              asyncCall(11, 5, "HttpStateData::readReply",
                                        Dialer(this, &HttpStateData::readReply)));
=======
        entry->delayAwareRead(fd, readBuf->space(read_size), read_size,
                              JobCallback(11, 5, Dialer, this,  HttpStateData::readReply));
>>>>>>> 064d26a2
    }
}

/*
 * This will be called when request write is complete.
 */
void
HttpStateData::sendComplete(const CommIoCbParams &io)
{
    debugs(11, 5, "httpSendComplete: FD " << serverConnection->fd << ": size " << io.size << ": errflag " << io.flag << ".");
#if URL_CHECKSUM_DEBUG

    entry->mem_obj->checkUrlChecksum();
#endif

    if (io.size > 0) {
        fd_bytes(io.fd, io.size, FD_WRITE);
        kb_incr(&statCounter.server.all.kbytes_out, io.size);
        kb_incr(&statCounter.server.http.kbytes_out, io.size);
    }

    if (io.flag == COMM_ERR_CLOSING)
        return;

    if (io.flag) {
        ErrorState *err;
        err = errorCon(ERR_WRITE_ERROR, HTTP_BAD_GATEWAY, fwd->request);
        err->xerrno = io.xerrno;
        fwd->fail(err);
        serverConnection->close();
        return;
    }

    /*
     * Set the read timeout here because it hasn't been set yet.
     * We only set the read timeout after the request has been
     * fully written to the server-side.  If we start the timeout
     * after connection establishment, then we are likely to hit
     * the timeout for POST/PUT requests that have very large
     * request bodies.
     */
    typedef CommCbMemFunT<HttpStateData, CommTimeoutCbParams> TimeoutDialer;
    AsyncCall::Pointer timeoutCall =  JobCallback(11, 5,
                                      TimeoutDialer, this, HttpStateData::httpTimeout);

    commSetTimeout(serverConnection->fd, Config.Timeout.read, timeoutCall);

    flags.request_sent = 1;

    orig_request->hier.peer_http_request_sent = current_time;
}

// Close the HTTP server connection. Used by serverComplete().
void
HttpStateData::closeServer()
{
    debugs(11,5, HERE << "closing HTTP server FD " << serverConnection->fd << " this " << this);

    if (serverConnection->isOpen()) {
        fwd->unregister(serverConnection);
        comm_remove_close_handler(serverConnection->fd, closeHandler);
        closeHandler = NULL;
        serverConnection->close();
    }
}

bool
HttpStateData::doneWithServer() const
{
    return serverConnection == NULL || !serverConnection->isOpen();
}

/*
 * Fixup authentication request headers for special cases
 */
static void
httpFixupAuthentication(HttpRequest * request, HttpRequest * orig_request, const HttpHeader * hdr_in, HttpHeader * hdr_out, http_state_flags flags)
{
    http_hdr_type header = flags.originpeer ? HDR_AUTHORIZATION : HDR_PROXY_AUTHORIZATION;

    /* Nothing to do unless we are forwarding to a peer */
    if (!request->flags.proxying)
        return;

    /* Needs to be explicitly enabled */
    if (!orig_request->peer_login)
        return;

    /* Maybe already dealt with? */
    if (hdr_out->has(header))
        return;

    /* Nothing to do here for PASSTHRU */
    if (strcmp(orig_request->peer_login, "PASSTHRU") == 0)
        return;

    /* PROXYPASS is a special case, single-signon to servers with the proxy password (basic only) */
    if (flags.originpeer && strcmp(orig_request->peer_login, "PROXYPASS") == 0 && hdr_in->has(HDR_PROXY_AUTHORIZATION)) {
        const char *auth = hdr_in->getStr(HDR_PROXY_AUTHORIZATION);

        if (auth && strncasecmp(auth, "basic ", 6) == 0) {
            hdr_out->putStr(header, auth);
            return;
        }
    }

    /* Special mode to pass the username to the upstream cache */
    if (*orig_request->peer_login == '*') {
        char loginbuf[256];
        const char *username = "-";

        if (orig_request->extacl_user.size())
            username = orig_request->extacl_user.termedBuf();
        else if (orig_request->auth_user_request != NULL)
            username = orig_request->auth_user_request->username();

        snprintf(loginbuf, sizeof(loginbuf), "%s%s", username, orig_request->peer_login + 1);

        httpHeaderPutStrf(hdr_out, header, "Basic %s",
                          base64_encode(loginbuf));
        return;
    }

    /* external_acl provided credentials */
    if (orig_request->extacl_user.size() && orig_request->extacl_passwd.size() &&
            (strcmp(orig_request->peer_login, "PASS") == 0 ||
             strcmp(orig_request->peer_login, "PROXYPASS") == 0)) {
        char loginbuf[256];
        snprintf(loginbuf, sizeof(loginbuf), SQUIDSTRINGPH ":" SQUIDSTRINGPH,
                 SQUIDSTRINGPRINT(orig_request->extacl_user),
                 SQUIDSTRINGPRINT(orig_request->extacl_passwd));
        httpHeaderPutStrf(hdr_out, header, "Basic %s",
                          base64_encode(loginbuf));
        return;
    }

    /* Kerberos login to peer */
#if HAVE_KRB5 && HAVE_GSSAPI
    if (strncmp(orig_request->peer_login, "NEGOTIATE",strlen("NEGOTIATE")) == 0) {
        char *Token=NULL;
        char *PrincipalName=NULL,*p;
        if ((p=strchr(orig_request->peer_login,':')) != NULL ) {
            PrincipalName=++p;
        }
        Token = peer_proxy_negotiate_auth(PrincipalName,request->peer_host);
        if (Token) {
            httpHeaderPutStrf(hdr_out, HDR_PROXY_AUTHORIZATION, "Negotiate %s",Token);
        }
        return;
    }
#endif /* HAVE_KRB5 && HAVE_GSSAPI */

    httpHeaderPutStrf(hdr_out, header, "Basic %s",
                      base64_encode(orig_request->peer_login));
    return;
}

/*
 * build request headers and append them to a given MemBuf
 * used by buildRequestPrefix()
 * note: initialised the HttpHeader, the caller is responsible for Clean()-ing
 */
void
HttpStateData::httpBuildRequestHeader(HttpRequest * request,
                                      HttpRequest * orig_request,
                                      StoreEntry * entry,
                                      HttpHeader * hdr_out,
                                      http_state_flags flags)
{
    /* building buffer for complex strings */
#define BBUF_SZ (MAX_URL+32)
    LOCAL_ARRAY(char, bbuf, BBUF_SZ);
    LOCAL_ARRAY(char, ntoabuf, MAX_IPSTRLEN);
    const HttpHeader *hdr_in = &orig_request->header;
    const HttpHeaderEntry *e = NULL;
    HttpHeaderPos pos = HttpHeaderInitPos;
    assert (hdr_out->owner == hoRequest);

    /* append our IMS header */
    if (request->lastmod > -1)
        hdr_out->putTime(HDR_IF_MODIFIED_SINCE, request->lastmod);

    bool we_do_ranges = decideIfWeDoRanges (orig_request);

    String strConnection (hdr_in->getList(HDR_CONNECTION));

    while ((e = hdr_in->getEntry(&pos)))
        copyOneHeaderFromClientsideRequestToUpstreamRequest(e, strConnection, request, orig_request, hdr_out, we_do_ranges, flags);

    /* Abstraction break: We should interpret multipart/byterange responses
     * into offset-length data, and this works around our inability to do so.
     */
    if (!we_do_ranges && orig_request->multipartRangeRequest()) {
        /* don't cache the result */
        orig_request->flags.cachable = 0;
        /* pretend it's not a range request */
        delete orig_request->range;
        orig_request->range = NULL;
        orig_request->flags.range = 0;
    }

    /* append Via */
    if (Config.onoff.via) {
        String strVia;
        strVia = hdr_in->getList(HDR_VIA);
        snprintf(bbuf, BBUF_SZ, "%d.%d %s",
                 orig_request->http_ver.major,
                 orig_request->http_ver.minor, ThisCache);
        strListAdd(&strVia, bbuf, ',');
        hdr_out->putStr(HDR_VIA, strVia.termedBuf());
        strVia.clean();
    }

    if (orig_request->flags.accelerated) {
        /* Append Surrogate-Capabilities */
        String strSurrogate(hdr_in->getList(HDR_SURROGATE_CAPABILITY));
#if USE_SQUID_ESI
        snprintf(bbuf, BBUF_SZ, "%s=\"Surrogate/1.0 ESI/1.0\"", Config.Accel.surrogate_id);
#else
        snprintf(bbuf, BBUF_SZ, "%s=\"Surrogate/1.0\"", Config.Accel.surrogate_id);
#endif
        strListAdd(&strSurrogate, bbuf, ',');
        hdr_out->putStr(HDR_SURROGATE_CAPABILITY, strSurrogate.termedBuf());
    }

    /** \pre Handle X-Forwarded-For */
    if (strcmp(opt_forwarded_for, "delete") != 0) {

        String strFwd = hdr_in->getList(HDR_X_FORWARDED_FOR);

        if (strFwd.size() > 65536/2) {
            // There is probably a forwarding loop with Via detection disabled.
            // If we do nothing, String will assert on overflow soon.
            // TODO: Terminate all transactions with huge XFF?
            strFwd = "error";

            static int warnedCount = 0;
            if (warnedCount++ < 100) {
                const char *url = entry ? entry->url() : urlCanonical(orig_request);
                debugs(11, 1, "Warning: likely forwarding loop with " << url);
            }
        }

        if (strcmp(opt_forwarded_for, "on") == 0) {
            /** If set to ON - append client IP or 'unknown'. */
            if ( orig_request->client_addr.IsNoAddr() )
                strListAdd(&strFwd, "unknown", ',');
            else
                strListAdd(&strFwd, orig_request->client_addr.NtoA(ntoabuf, MAX_IPSTRLEN), ',');
        } else if (strcmp(opt_forwarded_for, "off") == 0) {
            /** If set to OFF - append 'unknown'. */
            strListAdd(&strFwd, "unknown", ',');
        } else if (strcmp(opt_forwarded_for, "transparent") == 0) {
            /** If set to TRANSPARENT - pass through unchanged. */
        } else if (strcmp(opt_forwarded_for, "truncate") == 0) {
            /** If set to TRUNCATE - drop existing list and replace with client IP or 'unknown'. */
            if ( orig_request->client_addr.IsNoAddr() )
                strFwd = "unknown";
            else
                strFwd = orig_request->client_addr.NtoA(ntoabuf, MAX_IPSTRLEN);
        }
        if (strFwd.size() > 0)
            hdr_out->putStr(HDR_X_FORWARDED_FOR, strFwd.termedBuf());
    }
    /** If set to DELETE - do not copy through. */

    /* append Host if not there already */
    if (!hdr_out->has(HDR_HOST)) {
        if (orig_request->peer_domain) {
            hdr_out->putStr(HDR_HOST, orig_request->peer_domain);
        } else if (orig_request->port == urlDefaultPort(orig_request->protocol)) {
            /* use port# only if not default */
            hdr_out->putStr(HDR_HOST, orig_request->GetHost());
        } else {
            httpHeaderPutStrf(hdr_out, HDR_HOST, "%s:%d",
                              orig_request->GetHost(),
                              (int) orig_request->port);
        }
    }

    /* append Authorization if known in URL, not in header and going direct */
    if (!hdr_out->has(HDR_AUTHORIZATION)) {
        if (!request->flags.proxying && *request->login) {
            httpHeaderPutStrf(hdr_out, HDR_AUTHORIZATION, "Basic %s",
                              base64_encode(request->login));
        }
    }

    /* Fixup (Proxy-)Authorization special cases. Plain relaying dealt with above */
    httpFixupAuthentication(request, orig_request, hdr_in, hdr_out, flags);

    /* append Cache-Control, add max-age if not there already */
    {
        HttpHdrCc *cc = hdr_in->getCc();

        if (!cc)
            cc = httpHdrCcCreate();

#if 0 /* see bug 2330 */
        /* Set no-cache if determined needed but not found */
        if (orig_request->flags.nocache)
            EBIT_SET(cc->mask, CC_NO_CACHE);
#endif

        /* Add max-age only without no-cache */
        if (!EBIT_TEST(cc->mask, CC_MAX_AGE) && !EBIT_TEST(cc->mask, CC_NO_CACHE)) {
            const char *url =
                entry ? entry->url() : urlCanonical(orig_request);
            httpHdrCcSetMaxAge(cc, getMaxAge(url));

            if (request->urlpath.size())
                assert(strstr(url, request->urlpath.termedBuf()));
        }

        /* Enforce sibling relations */
        if (flags.only_if_cached)
            EBIT_SET(cc->mask, CC_ONLY_IF_CACHED);

        hdr_out->putCc(cc);

        httpHdrCcDestroy(cc);
    }

    /* maybe append Connection: keep-alive */
    if (flags.keepalive) {
        hdr_out->putStr(HDR_CONNECTION, "keep-alive");
    }

    /* append Front-End-Https */
    if (flags.front_end_https) {
        if (flags.front_end_https == 1 || request->protocol == PROTO_HTTPS)
            hdr_out->putStr(HDR_FRONT_END_HTTPS, "On");
    }

    /* Now mangle the headers. */
    if (Config2.onoff.mangle_request_headers)
        httpHdrMangleList(hdr_out, request, ROR_REQUEST);

    strConnection.clean();
}

/**
 * Decides whether a particular header may be cloned from the received Clients request
 * to our outgoing fetch request.
 */
void
copyOneHeaderFromClientsideRequestToUpstreamRequest(const HttpHeaderEntry *e, const String strConnection, HttpRequest * request, const HttpRequest * orig_request, HttpHeader * hdr_out, const int we_do_ranges, const http_state_flags flags)
{
    debugs(11, 5, "httpBuildRequestHeader: " << e->name << ": " << e->value );

    switch (e->id) {

        /** \par RFC 2616 sect 13.5.1 - Hop-by-Hop headers which Squid should not pass on. */

    case HDR_PROXY_AUTHORIZATION:
        /** \par Proxy-Authorization:
         * Only pass on proxy authentication to peers for which
         * authentication forwarding is explicitly enabled
         */
        if (!flags.originpeer && flags.proxying && orig_request->peer_login &&
                (strcmp(orig_request->peer_login, "PASS") == 0 ||
                 strcmp(orig_request->peer_login, "PROXYPASS") == 0 ||
                 strcmp(orig_request->peer_login, "PASSTHRU") == 0)) {
            hdr_out->addEntry(e->clone());
        }
        break;

        /** \par RFC 2616 sect 13.5.1 - Hop-by-Hop headers which Squid does not pass on. */

    case HDR_CONNECTION:          /** \par Connection: */
    case HDR_TE:                  /** \par TE: */
    case HDR_KEEP_ALIVE:          /** \par Keep-Alive: */
    case HDR_PROXY_AUTHENTICATE:  /** \par Proxy-Authenticate: */
    case HDR_TRAILER:             /** \par Trailer: */
    case HDR_UPGRADE:             /** \par Upgrade: */
    case HDR_TRANSFER_ENCODING:   /** \par Transfer-Encoding: */
        break;


        /** \par OTHER headers I haven't bothered to track down yet. */

    case HDR_AUTHORIZATION:
        /** \par WWW-Authorization:
         * Pass on WWW authentication */

        if (!flags.originpeer) {
            hdr_out->addEntry(e->clone());
        } else {
            /** \note In accelerators, only forward authentication if enabled
             * (see also httpFixupAuthentication for special cases)
             */
            if (orig_request->peer_login &&
                    (strcmp(orig_request->peer_login, "PASS") == 0 ||
                     strcmp(orig_request->peer_login, "PASSTHRU") == 0 ||
                     strcmp(orig_request->peer_login, "PROXYPASS") == 0)) {
                hdr_out->addEntry(e->clone());
            }
        }

        break;

    case HDR_HOST:
        /** \par Host:
         * Normally Squid rewrites the Host: header.
         * However, there is one case when we don't: If the URL
         * went through our redirector and the admin configured
         * 'redir_rewrites_host' to be off.
         */
        if (orig_request->peer_domain)
            hdr_out->putStr(HDR_HOST, orig_request->peer_domain);
        else if (request->flags.redirected && !Config.onoff.redir_rewrites_host)
            hdr_out->addEntry(e->clone());
        else {
            /* use port# only if not default */

            if (orig_request->port == urlDefaultPort(orig_request->protocol)) {
                hdr_out->putStr(HDR_HOST, orig_request->GetHost());
            } else {
                httpHeaderPutStrf(hdr_out, HDR_HOST, "%s:%d",
                                  orig_request->GetHost(),
                                  (int) orig_request->port);
            }
        }

        break;

    case HDR_IF_MODIFIED_SINCE:
        /** \par If-Modified-Since:
        * append unless we added our own;
         * \note at most one client's ims header can pass through */

        if (!hdr_out->has(HDR_IF_MODIFIED_SINCE))
            hdr_out->addEntry(e->clone());

        break;

    case HDR_MAX_FORWARDS:
        /** \par Max-Forwards:
         * pass only on TRACE or OPTIONS requests */
        if (orig_request->method == METHOD_TRACE || orig_request->method == METHOD_OPTIONS) {
            const int64_t hops = e->getInt64();

            if (hops > 0)
                hdr_out->putInt64(HDR_MAX_FORWARDS, hops - 1);
        }

        break;

    case HDR_VIA:
        /** \par Via:
         * If Via is disabled then forward any received header as-is.
         * Otherwise leave for explicit updated addition later. */

        if (!Config.onoff.via)
            hdr_out->addEntry(e->clone());

        break;

    case HDR_RANGE:

    case HDR_IF_RANGE:

    case HDR_REQUEST_RANGE:
        /** \par Range:, If-Range:, Request-Range:
         * Only pass if we accept ranges */
        if (!we_do_ranges)
            hdr_out->addEntry(e->clone());

        break;

    case HDR_PROXY_CONNECTION: // SHOULD ignore. But doing so breaks things.
        break;

    case HDR_X_FORWARDED_FOR:

    case HDR_CACHE_CONTROL:
        /** \par X-Forwarded-For:, Cache-Control:
         * handled specially by Squid, so leave off for now.
         * append these after the loop if needed */
        break;

    case HDR_FRONT_END_HTTPS:
        /** \par Front-End-Https:
         * Pass thru only if peer is configured with front-end-https */
        if (!flags.front_end_https)
            hdr_out->addEntry(e->clone());

        break;

    default:
        /** \par default.
         * pass on all other header fields
         * which are NOT listed by the special Connection: header. */

        if (strConnection.size()>0 && strListIsMember(&strConnection, e->name.termedBuf(), ',')) {
            debugs(11, 2, "'" << e->name << "' header cropped by Connection: definition");
            return;
        }

        hdr_out->addEntry(e->clone());
    }
}

bool
HttpStateData::decideIfWeDoRanges (HttpRequest * orig_request)
{
    bool result = true;
    /* decide if we want to do Ranges ourselves
     * and fetch the whole object now)
     * We want to handle Ranges ourselves iff
     *    - we can actually parse client Range specs
     *    - the specs are expected to be simple enough (e.g. no out-of-order ranges)
     *    - reply will be cachable
     * (If the reply will be uncachable we have to throw it away after
     *  serving this request, so it is better to forward ranges to
     *  the server and fetch only the requested content)
     */

    int64_t roffLimit = orig_request->getRangeOffsetLimit();

    if (NULL == orig_request->range || !orig_request->flags.cachable
            || orig_request->range->offsetLimitExceeded(roffLimit) || orig_request->flags.connection_auth)
        result = false;

    debugs(11, 8, "decideIfWeDoRanges: range specs: " <<
           orig_request->range << ", cachable: " <<
           orig_request->flags.cachable << "; we_do_ranges: " << result);

    return result;
}

/* build request prefix and append it to a given MemBuf;
 * return the length of the prefix */
mb_size_t
HttpStateData::buildRequestPrefix(HttpRequest * aRequest,
                                  HttpRequest * original_request,
                                  StoreEntry * sentry,
                                  MemBuf * mb,
                                  http_state_flags stateFlags)
{
    const int offset = mb->size;
    HttpVersion httpver(1,1);
    mb->Printf("%s %s HTTP/%d.%d\r\n",
               RequestMethodStr(aRequest->method),
               aRequest->urlpath.size() ? aRequest->urlpath.termedBuf() : "/",
               httpver.major,httpver.minor);
    /* build and pack headers */
    {
        HttpHeader hdr(hoRequest);
        Packer p;
        httpBuildRequestHeader(aRequest, original_request, sentry, &hdr, stateFlags);

        if (aRequest->flags.pinned && aRequest->flags.connection_auth)
            aRequest->flags.auth_sent = 1;
        else if (hdr.has(HDR_AUTHORIZATION))
            aRequest->flags.auth_sent = 1;

        packerToMemInit(&p, mb);
        hdr.packInto(&p);
        hdr.clean();
        packerClean(&p);
    }
    /* append header terminator */
    mb->append(crlf, 2);
    return mb->size - offset;
}

/* This will be called when connect completes. Write request. */
bool
HttpStateData::sendRequest()
{
    MemBuf mb;

    debugs(11, 5, "httpSendRequest: FD " << serverConnection->fd << ", request " << request << ", this " << this << ".");

    if (!Comm::IsConnOpen(serverConnection)) {
        debugs(11,3, HERE << "cannot send request to closing FD " << serverConnection->fd);
        assert(closeHandler != NULL);
        return false;
    }

    typedef CommCbMemFunT<HttpStateData, CommTimeoutCbParams> TimeoutDialer;
<<<<<<< HEAD
    AsyncCall::Pointer timeoutCall =  asyncCall(11, 5, "HttpStateData::httpTimeout",
                                      TimeoutDialer(this,&HttpStateData::httpTimeout));
    commSetTimeout(serverConnection->fd, Config.Timeout.lifetime, timeoutCall);
=======
    AsyncCall::Pointer timeoutCall =  JobCallback(11, 5,
                                      TimeoutDialer, this, HttpStateData::httpTimeout);
    commSetTimeout(fd, Config.Timeout.lifetime, timeoutCall);
>>>>>>> 064d26a2
    flags.do_next_read = 1;
    maybeReadVirginBody();

    if (orig_request->body_pipe != NULL) {
        if (!startRequestBodyFlow()) // register to receive body data
            return false;
        typedef CommCbMemFunT<HttpStateData, CommIoCbParams> Dialer;
        requestSender = JobCallback(11,5,
                                    Dialer, this, HttpStateData::sentRequestBody);
    } else {
        assert(!requestBodySource);
        typedef CommCbMemFunT<HttpStateData, CommIoCbParams> Dialer;
        requestSender = JobCallback(11,5,
                                    Dialer, this,  HttpStateData::sendComplete);
    }

    if (_peer != NULL) {
        if (_peer->options.originserver) {
            flags.proxying = 0;
            flags.originpeer = 1;
        } else {
            flags.proxying = 1;
            flags.originpeer = 0;
        }
    } else {
        flags.proxying = 0;
        flags.originpeer = 0;
    }

    /*
     * Is keep-alive okay for all request methods?
     */
    if (orig_request->flags.must_keepalive)
        flags.keepalive = 1;
    else if (!Config.onoff.server_pconns)
        flags.keepalive = 0;
    else if (_peer == NULL)
        flags.keepalive = 1;
    else if (_peer->stats.n_keepalives_sent < 10)
        flags.keepalive = 1;
    else if ((double) _peer->stats.n_keepalives_recv /
             (double) _peer->stats.n_keepalives_sent > 0.50)
        flags.keepalive = 1;

    if (_peer) {
        if (neighborType(_peer, request) == PEER_SIBLING &&
                !_peer->options.allow_miss)
            flags.only_if_cached = 1;

        flags.front_end_https = _peer->front_end_https;
    }

    mb.init();
    request->peer_host=_peer?_peer->host:NULL;
    buildRequestPrefix(request, orig_request, entry, &mb, flags);
    debugs(11, 6, "httpSendRequest: FD " << serverConnection->fd << ":\n" << mb.buf);
    comm_write_mbuf(serverConnection->fd, &mb, requestSender);

    return true;
}

void
httpStart(FwdState *fwd)
{
    debugs(11, 3, "httpStart: \"" << RequestMethodStr(fwd->request->method) << " " << fwd->entry->url() << "\"" );
    HttpStateData *httpState = new HttpStateData(fwd);

    if (!httpState->sendRequest()) {
        debugs(11, 3, "httpStart: aborted");
        delete httpState;
        return;
    }

    statCounter.server.all.requests++;
    statCounter.server.http.requests++;

    /*
     * We used to set the read timeout here, but not any more.
     * Now its set in httpSendComplete() after the full request,
     * including request body, has been written to the server.
     */
}

void
HttpStateData::doneSendingRequestBody()
{
    debugs(11,5, HERE << "doneSendingRequestBody: FD " << serverConnection->fd);

#if USE_HTTP_VIOLATIONS
    if (Config.accessList.brokenPosts) {
        ACLFilledChecklist ch(Config.accessList.brokenPosts, request, NULL);
        if (!ch.fastCheck()) {
            debugs(11, 5, "doneSendingRequestBody: didn't match brokenPosts");
            CommIoCbParams io(NULL);
            io.fd = serverConnection->fd;
            io.flag = COMM_OK;
            sendComplete(io);
        } else {
            debugs(11, 2, "doneSendingRequestBody: matched brokenPosts");

            if (!Comm::IsConnOpen(serverConnection)) {
                debugs(11,2, HERE << "cannot send CRLF to closing FD");
                assert(closeHandler != NULL);
                return;
            }

            typedef CommCbMemFunT<HttpStateData, CommIoCbParams> Dialer;
<<<<<<< HEAD
            Dialer dialer(this, &HttpStateData::sendComplete);
            AsyncCall::Pointer call= asyncCall(11,5, "HttpStateData::SendComplete", dialer);
            comm_write(serverConnection->fd, "\r\n", 2, call);
=======
            AsyncCall::Pointer call = JobCallback(11,5,
                                                  Dialer, this, HttpStateData::sendComplete);
            comm_write(fd, "\r\n", 2, call);
>>>>>>> 064d26a2
        }
        return;
    }
    debugs(11, 5, "doneSendingRequestBody: No brokenPosts list");
#endif /* USE_HTTP_VIOLATIONS */

    CommIoCbParams io(NULL);
    io.fd = serverConnection->fd;
    io.flag = COMM_OK;
    sendComplete(io);
}

// more origin request body data is available
void
HttpStateData::handleMoreRequestBodyAvailable()
{
    if (eof || !Comm::IsConnOpen(serverConnection)) {
        // XXX: we should check this condition in other callbacks then!
        // TODO: Check whether this can actually happen: We should unsubscribe
        // as a body consumer when the above condition(s) are detected.
        debugs(11, 1, HERE << "Transaction aborted while reading HTTP body");
        return;
    }

    assert(requestBodySource != NULL);

    if (requestBodySource->buf().hasContent()) {
        // XXX: why does not this trigger a debug message on every request?

        if (flags.headers_parsed && !flags.abuse_detected) {
            flags.abuse_detected = 1;
            debugs(11, 1, "http handleMoreRequestBodyAvailable: Likely proxy abuse detected '" << orig_request->client_addr << "' -> '" << entry->url() << "'" );

            if (virginReply()->sline.status == HTTP_INVALID_HEADER) {
                serverConnection->close();
                return;
            }
        }
    }

    HttpStateData::handleMoreRequestBodyAvailable();
}

// premature end of the request body
void
HttpStateData::handleRequestBodyProducerAborted()
{
    ServerStateData::handleRequestBodyProducerAborted();
    // XXX: SendComplete(COMM_ERR_CLOSING) does little. Is it enough?
    CommIoCbParams io(NULL);
    io.fd = serverConnection->fd;
    io.flag = COMM_ERR_CLOSING;
    sendComplete(io);
}

// called when we wrote request headers(!) or a part of the body
void
HttpStateData::sentRequestBody(const CommIoCbParams &io)
{
    if (io.size > 0)
        kb_incr(&statCounter.server.http.kbytes_out, io.size);

    ServerStateData::sentRequestBody(io);
}

// Quickly abort the transaction
// TODO: destruction should be sufficient as the destructor should cleanup,
// including canceling close handlers
void
HttpStateData::abortTransaction(const char *reason)
{
    debugs(11,5, HERE << "aborting transaction for " << reason <<
           "; FD " << serverConnection->fd << ", this " << this);

    if (serverConnection->isOpen()) {
        serverConnection->close();
        return;
    }

    fwd->handleUnregisteredServerEnd();
    deleteThis("HttpStateData::abortTransaction");
}

HttpRequest *
HttpStateData::originalRequest()
{
    return orig_request;
}<|MERGE_RESOLUTION|>--- conflicted
+++ resolved
@@ -142,15 +142,8 @@
      * register the handler to free HTTP state data when the FD closes
      */
     typedef CommCbMemFunT<HttpStateData, CommCloseCbParams> Dialer;
-<<<<<<< HEAD
-    closeHandler = asyncCall(9, 5, "httpStateData::httpStateConnClosed",
-                             Dialer(this,&HttpStateData::httpStateConnClosed));
+    closeHandler = JobCallback(9, 5, Dialer, this, HttpStateData::httpStateConnClosed);
     comm_add_close_handler(serverConnection->fd, closeHandler);
-=======
-    closeHandler = JobCallback(9, 5,
-                               Dialer, this, HttpStateData::httpStateConnClosed);
-    comm_add_close_handler(fd, closeHandler);
->>>>>>> 064d26a2
 }
 
 HttpStateData::~HttpStateData()
@@ -1410,14 +1403,8 @@
     if (flags.do_next_read) {
         flags.do_next_read = 0;
         typedef CommCbMemFunT<HttpStateData, CommIoCbParams> Dialer;
-<<<<<<< HEAD
         entry->delayAwareRead(serverConnection->fd, readBuf->space(read_size), read_size,
-                              asyncCall(11, 5, "HttpStateData::readReply",
-                                        Dialer(this, &HttpStateData::readReply)));
-=======
-        entry->delayAwareRead(fd, readBuf->space(read_size), read_size,
                               JobCallback(11, 5, Dialer, this,  HttpStateData::readReply));
->>>>>>> 064d26a2
     }
 }
 
@@ -2000,15 +1987,9 @@
     }
 
     typedef CommCbMemFunT<HttpStateData, CommTimeoutCbParams> TimeoutDialer;
-<<<<<<< HEAD
-    AsyncCall::Pointer timeoutCall =  asyncCall(11, 5, "HttpStateData::httpTimeout",
-                                      TimeoutDialer(this,&HttpStateData::httpTimeout));
-    commSetTimeout(serverConnection->fd, Config.Timeout.lifetime, timeoutCall);
-=======
     AsyncCall::Pointer timeoutCall =  JobCallback(11, 5,
                                       TimeoutDialer, this, HttpStateData::httpTimeout);
-    commSetTimeout(fd, Config.Timeout.lifetime, timeoutCall);
->>>>>>> 064d26a2
+    commSetTimeout(srverConnection->fd, Config.Timeout.lifetime, timeoutCall);
     flags.do_next_read = 1;
     maybeReadVirginBody();
 
@@ -2116,15 +2097,8 @@
             }
 
             typedef CommCbMemFunT<HttpStateData, CommIoCbParams> Dialer;
-<<<<<<< HEAD
-            Dialer dialer(this, &HttpStateData::sendComplete);
-            AsyncCall::Pointer call= asyncCall(11,5, "HttpStateData::SendComplete", dialer);
+            AsyncCall::Pointer call = JobCallback(11, 5, Dialer, this, HttpStateData::sendComplete);
             comm_write(serverConnection->fd, "\r\n", 2, call);
-=======
-            AsyncCall::Pointer call = JobCallback(11,5,
-                                                  Dialer, this, HttpStateData::sendComplete);
-            comm_write(fd, "\r\n", 2, call);
->>>>>>> 064d26a2
         }
         return;
     }
