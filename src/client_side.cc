/*
 * Copyright (C) 1996-2016 The Squid Software Foundation and contributors
 *
 * Squid software is distributed under GPLv2+ license and includes
 * contributions from numerous individuals and organizations.
 * Please see the COPYING and CONTRIBUTORS files for details.
 */

/* DEBUG: section 33    Client-side Routines */

/**
 \defgroup ClientSide Client-Side Logics
 *
 \section cserrors Errors and client side
 *
 \par Problem the first:
 * the store entry is no longer authoritative on the
 * reply status. EBITTEST (E_ABORT) is no longer a valid test outside
 * of client_side_reply.c.
 * Problem the second: resources are wasted if we delay in cleaning up.
 * Problem the third we can't depend on a connection close to clean up.
 *
 \par Nice thing the first:
 * Any step in the stream can callback with data
 * representing an error.
 * Nice thing the second: once you stop requesting reads from upstream,
 * upstream can be stopped too.
 *
 \par Solution #1:
 * Error has a callback mechanism to hand over a membuf
 * with the error content. The failing node pushes that back as the
 * reply. Can this be generalised to reduce duplicate efforts?
 * A: Possibly. For now, only one location uses this.
 * How to deal with pre-stream errors?
 * Tell client_side_reply that we *want* an error page before any
 * stream calls occur. Then we simply read as normal.
 *
 *
 \section pconn_logic Persistent connection logic:
 *
 \par
 * requests (httpClientRequest structs) get added to the connection
 * list, with the current one being chr
 *
 \par
 * The request is *immediately* kicked off, and data flows through
 * to clientSocketRecipient.
 *
 \par
 * If the data that arrives at clientSocketRecipient is not for the current
 * request, clientSocketRecipient simply returns, without requesting more
 * data, or sending it.
 *
 \par
 * ClientKeepAliveNextRequest will then detect the presence of data in
 * the next ClientHttpRequest, and will send it, restablishing the
 * data flow.
 */

#include "squid.h"
#include "acl/FilledChecklist.h"
#include "anyp/PortCfg.h"
#include "base/Subscription.h"
#include "base/TextException.h"
#include "CachePeer.h"
#include "ChunkedCodingParser.h"
#include "client_db.h"
#include "client_side.h"
#include "client_side_reply.h"
#include "client_side_request.h"
#include "ClientRequestContext.h"
#include "clientStream.h"
#include "comm.h"
#include "comm/Connection.h"
#include "comm/Loops.h"
#include "comm/Read.h"
#include "comm/TcpAcceptor.h"
#include "comm/Write.h"
#include "CommCalls.h"
#include "errorpage.h"
#include "fd.h"
#include "fde.h"
#include "fqdncache.h"
#include "FwdState.h"
#include "globals.h"
#include "helper.h"
#include "helper/Reply.h"
#include "http.h"
#include "HttpHdrContRange.h"
#include "HttpHeaderTools.h"
#include "HttpReply.h"
#include "HttpRequest.h"
#include "ident/Config.h"
#include "ident/Ident.h"
#include "internal.h"
#include "ipc/FdNotes.h"
#include "ipc/StartListening.h"
#include "log/access_log.h"
#include "Mem.h"
#include "MemBuf.h"
#include "MemObject.h"
#include "mime_header.h"
#include "parser/Tokenizer.h"
#include "profiler/Profiler.h"
#include "rfc1738.h"
#include "servers/forward.h"
#include "SquidConfig.h"
#include "SquidTime.h"
#include "StatCounters.h"
#include "StatHist.h"
#include "Store.h"
#include "TimeOrTag.h"
#include "tools.h"
#include "URL.h"

#if USE_AUTH
#include "auth/UserRequest.h"
#endif
#if USE_DELAY_POOLS
#include "ClientInfo.h"
#endif
#if USE_OPENSSL
#include "ssl/bio.h"
#include "ssl/context_storage.h"
#include "ssl/gadgets.h"
#include "ssl/helper.h"
#include "ssl/ProxyCerts.h"
#include "ssl/ServerBump.h"
#include "ssl/support.h"
#endif
#if USE_SSL_CRTD
#include "ssl/certificate_db.h"
#include "ssl/crtd_message.h"
#endif

#include <climits>
#include <cmath>
#include <limits>

#if LINGERING_CLOSE
#define comm_close comm_lingering_close
#endif

/// dials clientListenerConnectionOpened call
class ListeningStartedDialer: public CallDialer, public Ipc::StartListeningCb
{
public:
    typedef void (*Handler)(AnyP::PortCfgPointer &portCfg, const Ipc::FdNoteId note, const Subscription::Pointer &sub);
    ListeningStartedDialer(Handler aHandler, AnyP::PortCfgPointer &aPortCfg, const Ipc::FdNoteId note, const Subscription::Pointer &aSub):
        handler(aHandler), portCfg(aPortCfg), portTypeNote(note), sub(aSub) {}

    virtual void print(std::ostream &os) const {
        startPrint(os) <<
                       ", " << FdNote(portTypeNote) << " port=" << (void*)&portCfg << ')';
    }

    virtual bool canDial(AsyncCall &) const { return true; }
    virtual void dial(AsyncCall &) { (handler)(portCfg, portTypeNote, sub); }

public:
    Handler handler;

private:
    AnyP::PortCfgPointer portCfg;   ///< from HttpPortList
    Ipc::FdNoteId portTypeNote;    ///< Type of IPC socket being opened
    Subscription::Pointer sub; ///< The handler to be subscribed for this connetion listener
};

static void clientListenerConnectionOpened(AnyP::PortCfgPointer &s, const Ipc::FdNoteId portTypeNote, const Subscription::Pointer &sub);

/* our socket-related context */

CBDATA_CLASS_INIT(ClientSocketContext);

/* Local functions */
static IOCB clientWriteComplete;
static IOCB clientWriteBodyComplete;
static IOACB httpAccept;
#if USE_OPENSSL
static IOACB httpsAccept;
#endif
static CTCB clientLifetimeTimeout;
#if USE_IDENT
static IDCB clientIdentDone;
#endif
static int clientIsContentLengthValid(HttpRequest * r);
static int clientIsRequestBodyTooLargeForPolicy(int64_t bodyLength);

static void clientUpdateStatHistCounters(LogTags logType, int svc_time);
static void clientUpdateStatCounters(LogTags logType);
static void clientUpdateHierCounters(HierarchyLogEntry *);
static bool clientPingHasFinished(ping_data const *aPing);
void prepareLogWithRequestDetails(HttpRequest *, AccessLogEntry::Pointer &);
static void ClientSocketContextPushDeferredIfNeeded(ClientSocketContext::Pointer deferredRequest, ConnStateData * conn);
static void clientUpdateSocketStats(LogTags logType, size_t size);

char *skipLeadingSpace(char *aString);
static void connNoteUseOfBuffer(ConnStateData* conn, size_t byteCount);

clientStreamNode *
ClientSocketContext::getTail() const
{
    if (http->client_stream.tail)
        return (clientStreamNode *)http->client_stream.tail->data;

    return NULL;
}

clientStreamNode *
ClientSocketContext::getClientReplyContext() const
{
    return (clientStreamNode *)http->client_stream.tail->prev->data;
}

ConnStateData *
ClientSocketContext::getConn() const
{
    return http->getConn();
}

/**
 * This routine should be called to grow the in.buf and then
 * call Comm::Read().
 */
void
ConnStateData::readSomeData()
{
    if (reading())
        return;

    debugs(33, 4, HERE << clientConnection << ": reading request...");

    // we can only read if there is more than 1 byte of space free
    if (Config.maxRequestBufferSize - in.buf.length() < 2)
        return;

    typedef CommCbMemFunT<ConnStateData, CommIoCbParams> Dialer;
    reader = JobCallback(33, 5, Dialer, this, ConnStateData::clientReadRequest);
    Comm::Read(clientConnection, reader);
}

void
ClientSocketContext::removeFromConnectionList(ConnStateData * conn)
{
    ClientSocketContext::Pointer *tempContextPointer;
    assert(conn != NULL && cbdataReferenceValid(conn));
    assert(conn->getCurrentContext() != NULL);
    /* Unlink us from the connection request list */
    tempContextPointer = & conn->currentobject;

    while (tempContextPointer->getRaw()) {
        if (*tempContextPointer == this)
            break;

        tempContextPointer = &(*tempContextPointer)->next;
    }

    assert(tempContextPointer->getRaw() != NULL);
    *tempContextPointer = next;
    next = NULL;
}

ClientSocketContext::~ClientSocketContext()
{
    clientStreamNode *node = getTail();

    if (node) {
        ClientSocketContext *streamContext = dynamic_cast<ClientSocketContext *> (node->data.getRaw());

        if (streamContext) {
            /* We are *always* the tail - prevent recursive free */
            assert(this == streamContext);
            node->data = NULL;
        }
    }

    if (connRegistered_)
        deRegisterWithConn();

    httpRequestFree(http);

    /* clean up connection links to us */
    assert(this != next.getRaw());
}

void
ClientSocketContext::registerWithConn()
{
    assert (!connRegistered_);
    assert (http);
    assert (http->getConn() != NULL);
    connRegistered_ = true;
    http->getConn()->addContextToQueue(this);
}

void
ClientSocketContext::deRegisterWithConn()
{
    assert (connRegistered_);
    removeFromConnectionList(http->getConn());
    connRegistered_ = false;
}

void
ClientSocketContext::connIsFinished()
{
    assert (http);
    assert (http->getConn() != NULL);
    deRegisterWithConn();
    /* we can't handle any more stream data - detach */
    clientStreamDetach(getTail(), http);
}

ClientSocketContext::ClientSocketContext(const Comm::ConnectionPointer &aConn, ClientHttpRequest *aReq) :
    clientConnection(aConn),
    http(aReq),
    reply(NULL),
    next(NULL),
    writtenToSocket(0),
    mayUseConnection_ (false),
    connRegistered_ (false)
{
    assert(http != NULL);
    memset (reqbuf, '\0', sizeof (reqbuf));
    flags.deferred = 0;
    flags.parsed_ok = 0;
    deferredparams.node = NULL;
    deferredparams.rep = NULL;
}

void
ClientSocketContext::writeControlMsg(HttpControlMsg &msg)
{
    HttpReply::Pointer rep(msg.reply);
    Must(rep != NULL);

    // remember the callback
    cbControlMsgSent = msg.cbSuccess;

    AsyncCall::Pointer call = commCbCall(33, 5, "ClientSocketContext::wroteControlMsg",
                                         CommIoCbPtrFun(&WroteControlMsg, this));

    getConn()->writeControlMsgAndCall(this, rep.getRaw(), call);
}

/// called when we wrote the 1xx response
void
ClientSocketContext::wroteControlMsg(const Comm::ConnectionPointer &conn, char *, size_t, Comm::Flag errflag, int xerrno)
{
    if (errflag == Comm::ERR_CLOSING)
        return;

    if (errflag == Comm::OK) {
        ScheduleCallHere(cbControlMsgSent);
        return;
    }

    debugs(33, 3, HERE << "1xx writing failed: " << xstrerr(xerrno));
    // no error notification: see HttpControlMsg.h for rationale and
    // note that some errors are detected elsewhere (e.g., close handler)

    // close on 1xx errors to be conservative and to simplify the code
    // (if we do not close, we must notify the source of a failure!)
    conn->close();

    // XXX: writeControlMsgAndCall() should handle writer-specific writing
    // results, including errors and then call us with success/failure outcome.
}

/// wroteControlMsg() wrapper: ClientSocketContext is not an AsyncJob
void
ClientSocketContext::WroteControlMsg(const Comm::ConnectionPointer &conn, char *bufnotused, size_t size, Comm::Flag errflag, int xerrno, void *data)
{
    ClientSocketContext *context = static_cast<ClientSocketContext*>(data);
    context->wroteControlMsg(conn, bufnotused, size, errflag, xerrno);
}

#if USE_IDENT
static void
clientIdentDone(const char *ident, void *data)
{
    ConnStateData *conn = (ConnStateData *)data;
    xstrncpy(conn->clientConnection->rfc931, ident ? ident : dash_str, USER_IDENT_SZ);
}
#endif

void
clientUpdateStatCounters(LogTags logType)
{
    ++statCounter.client_http.requests;

    if (logTypeIsATcpHit(logType))
        ++statCounter.client_http.hits;

    if (logType == LOG_TCP_HIT)
        ++statCounter.client_http.disk_hits;
    else if (logType == LOG_TCP_MEM_HIT)
        ++statCounter.client_http.mem_hits;
}

void
clientUpdateStatHistCounters(LogTags logType, int svc_time)
{
    statCounter.client_http.allSvcTime.count(svc_time);
    /**
     * The idea here is not to be complete, but to get service times
     * for only well-defined types.  For example, we don't include
     * LOG_TCP_REFRESH_FAIL because its not really a cache hit
     * (we *tried* to validate it, but failed).
     */

    switch (logType) {

    case LOG_TCP_REFRESH_UNMODIFIED:
        statCounter.client_http.nearHitSvcTime.count(svc_time);
        break;

    case LOG_TCP_IMS_HIT:
        statCounter.client_http.nearMissSvcTime.count(svc_time);
        break;

    case LOG_TCP_HIT:

    case LOG_TCP_MEM_HIT:

    case LOG_TCP_OFFLINE_HIT:
        statCounter.client_http.hitSvcTime.count(svc_time);
        break;

    case LOG_TCP_MISS:

    case LOG_TCP_CLIENT_REFRESH_MISS:
        statCounter.client_http.missSvcTime.count(svc_time);
        break;

    default:
        /* make compiler warnings go away */
        break;
    }
}

bool
clientPingHasFinished(ping_data const *aPing)
{
    if (0 != aPing->stop.tv_sec && 0 != aPing->start.tv_sec)
        return true;

    return false;
}

void
clientUpdateHierCounters(HierarchyLogEntry * someEntry)
{
    ping_data *i;

    switch (someEntry->code) {
#if USE_CACHE_DIGESTS

    case CD_PARENT_HIT:

    case CD_SIBLING_HIT:
        ++ statCounter.cd.times_used;
        break;
#endif

    case SIBLING_HIT:

    case PARENT_HIT:

    case FIRST_PARENT_MISS:

    case CLOSEST_PARENT_MISS:
        ++ statCounter.icp.times_used;
        i = &someEntry->ping;

        if (clientPingHasFinished(i))
            statCounter.icp.querySvcTime.count(tvSubUsec(i->start, i->stop));

        if (i->timeout)
            ++ statCounter.icp.query_timeouts;

        break;

    case CLOSEST_PARENT:

    case CLOSEST_DIRECT:
        ++ statCounter.netdb.times_used;

        break;

    default:
        break;
    }
}

void
ClientHttpRequest::updateCounters()
{
    clientUpdateStatCounters(logType);

    if (request->errType != ERR_NONE)
        ++ statCounter.client_http.errors;

    clientUpdateStatHistCounters(logType,
                                 tvSubMsec(al->cache.start_time, current_time));

    clientUpdateHierCounters(&request->hier);
}

void
prepareLogWithRequestDetails(HttpRequest * request, AccessLogEntry::Pointer &aLogEntry)
{
    assert(request);
    assert(aLogEntry != NULL);

    if (Config.onoff.log_mime_hdrs) {
        Packer p;
        MemBuf mb;
        mb.init();
        packerToMemInit(&p, &mb);
        request->header.packInto(&p);
        //This is the request after adaptation or redirection
        aLogEntry->headers.adapted_request = xstrdup(mb.buf);

        // the virgin request is saved to aLogEntry->request
        if (aLogEntry->request) {
            packerClean(&p);
            mb.reset();
            packerToMemInit(&p, &mb);
            aLogEntry->request->header.packInto(&p);
            aLogEntry->headers.request = xstrdup(mb.buf);
        }

#if USE_ADAPTATION
        const Adaptation::History::Pointer ah = request->adaptLogHistory();
        if (ah != NULL) {
            packerClean(&p);
            mb.reset();
            packerToMemInit(&p, &mb);
            ah->lastMeta.packInto(&p);
            aLogEntry->adapt.last_meta = xstrdup(mb.buf);
        }
#endif

        packerClean(&p);
        mb.clean();
    }

#if ICAP_CLIENT
    const Adaptation::Icap::History::Pointer ih = request->icapHistory();
    if (ih != NULL)
        aLogEntry->icap.processingTime = ih->processingTime();
#endif

    aLogEntry->http.method = request->method;
    aLogEntry->http.version = request->http_ver;
    aLogEntry->hier = request->hier;
    if (request->content_length > 0) // negative when no body or unknown length
        aLogEntry->http.clientRequestSz.payloadData += request->content_length; // XXX: actually adaptedRequest payload size ??
    aLogEntry->cache.extuser = request->extacl_user.termedBuf();

    // Adapted request, if any, inherits and then collects all the stats, but
    // the virgin request gets logged instead; copy the stats to log them.
    // TODO: avoid losses by keeping these stats in a shared history object?
    if (aLogEntry->request) {
        aLogEntry->request->dnsWait = request->dnsWait;
        aLogEntry->request->errType = request->errType;
        aLogEntry->request->errDetail = request->errDetail;
    }
}

void
ClientHttpRequest::logRequest()
{
    if (!out.size && !logType)
        debugs(33, 5, HERE << "logging half-baked transaction: " << log_uri);

    al->icp.opcode = ICP_INVALID;
    al->url = log_uri;
    debugs(33, 9, "clientLogRequest: al.url='" << al->url << "'");

    if (al->reply) {
        al->http.code = al->reply->sline.status();
        al->http.content_type = al->reply->content_type.termedBuf();
    } else if (loggingEntry() && loggingEntry()->mem_obj) {
        al->http.code = loggingEntry()->mem_obj->getReply()->sline.status();
        al->http.content_type = loggingEntry()->mem_obj->getReply()->content_type.termedBuf();
    }

    debugs(33, 9, "clientLogRequest: http.code='" << al->http.code << "'");

    if (loggingEntry() && loggingEntry()->mem_obj && loggingEntry()->objectLen() >= 0)
        al->cache.objectSize = loggingEntry()->contentLen(); // payload duplicate ?? with or without TE ?

    al->http.clientRequestSz.header = req_sz;
    al->http.clientReplySz.header = out.headers_sz;
    // XXX: calculate without payload encoding or headers !!
    al->http.clientReplySz.payloadData = out.size - out.headers_sz; // pretend its all un-encoded data for now.

    al->cache.highOffset = out.offset;

    al->cache.code = logType;

    al->cache.msec = tvSubMsec(al->cache.start_time, current_time);

    if (request)
        prepareLogWithRequestDetails(request, al);

    if (getConn() != NULL && getConn()->clientConnection != NULL && getConn()->clientConnection->rfc931[0])
        al->cache.rfc931 = getConn()->clientConnection->rfc931;

#if USE_OPENSSL && 0

    /* This is broken. Fails if the connection has been closed. Needs
     * to snarf the ssl details some place earlier..
     */
    if (getConn() != NULL)
        al->cache.ssluser = sslGetUserEmail(fd_table[getConn()->fd].ssl);

#endif

    /* Add notes (if we have a request to annotate) */
    if (request) {
        // The al->notes and request->notes must point to the same object.
        (void)SyncNotes(*al, *request);
        for (Notes::iterator i = Config.notes.begin(); i != Config.notes.end(); ++i) {
            if (const char *value = (*i)->match(request, al->reply, NULL)) {
                NotePairs &notes = SyncNotes(*al, *request);
                notes.add((*i)->key.termedBuf(), value);
                debugs(33, 3, (*i)->key.termedBuf() << " " << value);
            }
        }
    }

    ACLFilledChecklist checklist(NULL, request, NULL);
    if (al->reply) {
        checklist.reply = al->reply;
        HTTPMSGLOCK(checklist.reply);
    }

    if (request) {
        al->adapted_request = request;
        HTTPMSGLOCK(al->adapted_request);
    }
    accessLogLog(al, &checklist);

    bool updatePerformanceCounters = true;
    if (Config.accessList.stats_collection) {
        ACLFilledChecklist statsCheck(Config.accessList.stats_collection, request, NULL);
        if (al->reply) {
            statsCheck.reply = al->reply;
            HTTPMSGLOCK(statsCheck.reply);
        }
        updatePerformanceCounters = (statsCheck.fastCheck() == ACCESS_ALLOWED);
    }

    if (updatePerformanceCounters) {
        if (request)
            updateCounters();

        if (getConn() != NULL && getConn()->clientConnection != NULL)
            clientdbUpdate(getConn()->clientConnection->remote, logType, AnyP::PROTO_HTTP, out.size);
    }
}

void
ClientHttpRequest::freeResources()
{
    safe_free(uri);
    safe_free(log_uri);
    safe_free(redirect.location);
    range_iter.boundary.clean();
    HTTPMSGUNLOCK(request);

    if (client_stream.tail)
        clientStreamAbort((clientStreamNode *)client_stream.tail->data, this);
}

void
httpRequestFree(void *data)
{
    ClientHttpRequest *http = (ClientHttpRequest *)data;
    assert(http != NULL);
    delete http;
}

bool
ConnStateData::areAllContextsForThisConnection() const
{
    ClientSocketContext::Pointer context = getCurrentContext();

    while (context.getRaw()) {
        if (context->http->getConn() != this)
            return false;

        context = context->next;
    }

    return true;
}

void
ConnStateData::freeAllContexts()
{
    ClientSocketContext::Pointer context;

    while ((context = getCurrentContext()).getRaw() != NULL) {
        assert(getCurrentContext() !=
               getCurrentContext()->next);
        context->connIsFinished();
        assert (context != currentobject);
    }
}

/// propagates abort event to all contexts
void
ConnStateData::notifyAllContexts(int xerrno)
{
    typedef ClientSocketContext::Pointer CSCP;
    for (CSCP c = getCurrentContext(); c.getRaw(); c = c->next)
        c->noteIoError(xerrno);
}

/* This is a handler normally called by comm_close() */
void ConnStateData::connStateClosed(const CommCloseCbParams &io)
{
    deleteThis("ConnStateData::connStateClosed");
}

#if USE_AUTH
void
ConnStateData::setAuth(const Auth::UserRequest::Pointer &aur, const char *by)
{
    if (auth_ == NULL) {
        if (aur != NULL) {
            debugs(33, 2, "Adding connection-auth to " << clientConnection << " from " << by);
            auth_ = aur;
        }
        return;
    }

    // clobered with self-pointer
    // NP: something nasty is going on in Squid, but harmless.
    if (aur == auth_) {
        debugs(33, 2, "WARNING: Ignoring duplicate connection-auth for " << clientConnection << " from " << by);
        return;
    }

    /*
     * Connection-auth relies on a single set of credentials being preserved
     * for all requests on a connection once they have been setup.
     * There are several things which need to happen to preserve security
     * when connection-auth credentials change unexpectedly or are unset.
     *
     * 1) auth helper released from any active state
     *
     * They can only be reserved by a handshake process which this
     * connection can now never complete.
     * This prevents helpers hanging when their connections close.
     *
     * 2) pinning is expected to be removed and server conn closed
     *
     * The upstream link is authenticated with the same credentials.
     * Expecting the same level of consistency we should have received.
     * This prevents upstream being faced with multiple or missing
     * credentials after authentication.
     * NP: un-pin is left to the cleanup in ConnStateData::swanSong()
     *     we just trigger that cleanup here via comm_reset_close() or
     *     ConnStateData::stopReceiving()
     *
     * 3) the connection needs to close.
     *
     * This prevents attackers injecting requests into a connection,
     * or gateways wrongly multiplexing users into a single connection.
     *
     * When credentials are missing closure needs to follow an auth
     * challenge for best recovery by the client.
     *
     * When credentials change there is nothing we can do but abort as
     * fast as possible. Sending TCP RST instead of an HTTP response
     * is the best-case action.
     */

    // clobbered with nul-pointer
    if (aur == NULL) {
        debugs(33, 2, "WARNING: Graceful closure on " << clientConnection << " due to connection-auth erase from " << by);
        auth_->releaseAuthServer();
        auth_ = NULL;
        // XXX: need to test whether the connection re-auth challenge is sent. If not, how to trigger it from here.
        // NP: the current situation seems to fix challenge loops in Safari without visible issues in others.
        // we stop receiving more traffic but can leave the Job running to terminate after the error or challenge is delivered.
        stopReceiving("connection-auth removed");
        return;
    }

    // clobbered with alternative credentials
    if (aur != auth_) {
        debugs(33, 2, "ERROR: Closing " << clientConnection << " due to change of connection-auth from " << by);
        auth_->releaseAuthServer();
        auth_ = NULL;
        // this is a fatal type of problem.
        // Close the connection immediately with TCP RST to abort all traffic flow
        comm_reset_close(clientConnection);
        return;
    }

    /* NOT REACHABLE */
}
#endif

// cleans up before destructor is called
void
ConnStateData::swanSong()
{
    debugs(33, 2, HERE << clientConnection);
    flags.readMore = false;
    DeregisterRunner(this);
    clientdbEstablished(clientConnection->remote, -1);  /* decrement */
    assert(areAllContextsForThisConnection());
    freeAllContexts();

    unpinConnection(true);

    if (Comm::IsConnOpen(clientConnection))
        clientConnection->close();

#if USE_AUTH
    // NP: do this bit after closing the connections to avoid side effects from unwanted TCP RST
    setAuth(NULL, "ConnStateData::SwanSong cleanup");
#endif

    BodyProducer::swanSong();
    flags.swanSang = true;
}

bool
ConnStateData::isOpen() const
{
    return cbdataReferenceValid(this) && // XXX: checking "this" in a method
           Comm::IsConnOpen(clientConnection) &&
           !fd_table[clientConnection->fd].closing();
}

ConnStateData::~ConnStateData()
{
    debugs(33, 3, HERE << clientConnection);

    if (isOpen())
        debugs(33, DBG_IMPORTANT, "BUG: ConnStateData did not close " << clientConnection);

    if (!flags.swanSang)
        debugs(33, DBG_IMPORTANT, "BUG: ConnStateData was not destroyed properly; " << clientConnection);

    if (bodyPipe != NULL)
        stopProducingFor(bodyPipe, false);

#if USE_OPENSSL
    delete sslServerBump;
#endif
}

/**
 * clientSetKeepaliveFlag() sets request->flags.proxyKeepalive.
 * This is the client-side persistent connection flag.  We need
 * to set this relatively early in the request processing
 * to handle hacks for broken servers and clients.
 */
void
clientSetKeepaliveFlag(ClientHttpRequest * http)
{
    HttpRequest *request = http->request;

    debugs(33, 3, "http_ver = " << request->http_ver);
    debugs(33, 3, "method = " << request->method);

    // TODO: move to HttpRequest::hdrCacheInit, just like HttpReply.
    request->flags.proxyKeepalive = request->persistent();
}

/// checks body length of non-chunked requests
static int
clientIsContentLengthValid(HttpRequest * r)
{
    // No Content-Length means this request just has no body, but conflicting
    // Content-Lengths mean a message framing error (RFC 7230 Section 3.3.3 #4).
    if (r->header.conflictingContentLength())
        return 0;

    switch (r->method.id()) {

    case Http::METHOD_GET:

    case Http::METHOD_HEAD:
        /* We do not want to see a request entity on GET/HEAD requests */
        return (r->content_length <= 0 || Config.onoff.request_entities);

    default:
        /* For other types of requests we don't care */
        return 1;
    }

    /* NOT REACHED */
}

int
clientIsRequestBodyTooLargeForPolicy(int64_t bodyLength)
{
    if (Config.maxRequestBodySize &&
            bodyLength > Config.maxRequestBodySize)
        return 1;       /* too large */

    return 0;
}

// careful: the "current" context may be gone if we wrote an early response
ClientSocketContext::Pointer
ConnStateData::getCurrentContext() const
{
    return currentobject;
}

void
ClientSocketContext::deferRecipientForLater(clientStreamNode * node, HttpReply * rep, StoreIOBuffer receivedData)
{
    debugs(33, 2, "clientSocketRecipient: Deferring request " << http->uri);
    assert(flags.deferred == 0);
    flags.deferred = 1;
    deferredparams.node = node;
    deferredparams.rep = rep;
    deferredparams.queuedBuffer = receivedData;
    return;
}

bool
ClientSocketContext::startOfOutput() const
{
    return http->out.size == 0;
}

size_t
ClientSocketContext::lengthToSend(Range<int64_t> const &available)
{
    /*the size of available range can always fit in a size_t type*/
    size_t maximum = (size_t)available.size();

    if (!http->request->range)
        return maximum;

    assert (canPackMoreRanges());

    if (http->range_iter.debt() == -1)
        return maximum;

    assert (http->range_iter.debt() > 0);

    /* TODO this + the last line could be a range intersection calculation */
    if (available.start < http->range_iter.currentSpec()->offset)
        return 0;

    return min(http->range_iter.debt(), (int64_t)maximum);
}

void
ClientSocketContext::noteSentBodyBytes(size_t bytes)
{
    debugs(33, 7, bytes << " body bytes");

    http->out.offset += bytes;

    if (!http->request->range)
        return;

    if (http->range_iter.debt() != -1) {
        http->range_iter.debt(http->range_iter.debt() - bytes);
        assert (http->range_iter.debt() >= 0);
    }

    /* debt() always stops at -1, below that is a bug */
    assert (http->range_iter.debt() >= -1);
}

bool
ClientHttpRequest::multipartRangeRequest() const
{
    return request->multipartRangeRequest();
}

bool
ClientSocketContext::multipartRangeRequest() const
{
    return http->multipartRangeRequest();
}

void
ClientSocketContext::sendBody(HttpReply * rep, StoreIOBuffer bodyData)
{
    assert(rep == NULL);

    if (!multipartRangeRequest() && !http->request->flags.chunkedReply) {
        size_t length = lengthToSend(bodyData.range());
        noteSentBodyBytes (length);
        AsyncCall::Pointer call = commCbCall(33, 5, "clientWriteBodyComplete",
                                             CommIoCbPtrFun(clientWriteBodyComplete, this));
        Comm::Write(clientConnection, bodyData.data, length, call, NULL);
        return;
    }

    MemBuf mb;
    mb.init();
    if (multipartRangeRequest())
        packRange(bodyData, &mb);
    else
        packChunk(bodyData, mb);

    if (mb.contentSize()) {
        /* write */
        AsyncCall::Pointer call = commCbCall(33, 5, "clientWriteComplete",
                                             CommIoCbPtrFun(clientWriteComplete, this));
        Comm::Write(clientConnection, &mb, call);
    }  else
        writeComplete(clientConnection, NULL, 0, Comm::OK);
}

/**
 * Packs bodyData into mb using chunked encoding. Packs the last-chunk
 * if bodyData is empty.
 */
void
ClientSocketContext::packChunk(const StoreIOBuffer &bodyData, MemBuf &mb)
{
    const uint64_t length =
        static_cast<uint64_t>(lengthToSend(bodyData.range()));
    noteSentBodyBytes(length);

    mb.Printf("%" PRIX64 "\r\n", length);
    mb.append(bodyData.data, length);
    mb.Printf("\r\n");
}

/** put terminating boundary for multiparts */
static void
clientPackTermBound(String boundary, MemBuf * mb)
{
    mb->Printf("\r\n--" SQUIDSTRINGPH "--\r\n", SQUIDSTRINGPRINT(boundary));
    debugs(33, 6, "clientPackTermBound: buf offset: " << mb->size);
}

/** appends a "part" HTTP header (as in a multi-part/range reply) to the buffer */
static void
clientPackRangeHdr(const HttpReply * rep, const HttpHdrRangeSpec * spec, String boundary, MemBuf * mb)
{
    HttpHeader hdr(hoReply);
    Packer p;
    assert(rep);
    assert(spec);

    /* put boundary */
    debugs(33, 5, "clientPackRangeHdr: appending boundary: " << boundary);
    /* rfc2046 requires to _prepend_ boundary with <crlf>! */
    mb->Printf("\r\n--" SQUIDSTRINGPH "\r\n", SQUIDSTRINGPRINT(boundary));

    /* stuff the header with required entries and pack it */

    if (rep->header.has(HDR_CONTENT_TYPE))
        hdr.putStr(HDR_CONTENT_TYPE, rep->header.getStr(HDR_CONTENT_TYPE));

    httpHeaderAddContRange(&hdr, *spec, rep->content_length);

    packerToMemInit(&p, mb);

    hdr.packInto(&p);

    packerClean(&p);

    hdr.clean();

    /* append <crlf> (we packed a header, not a reply) */
    mb->Printf("\r\n");
}

/**
 * extracts a "range" from *buf and appends them to mb, updating
 * all offsets and such.
 */
void
ClientSocketContext::packRange(StoreIOBuffer const &source, MemBuf * mb)
{
    HttpHdrRangeIter * i = &http->range_iter;
    Range<int64_t> available (source.range());
    char const *buf = source.data;

    while (i->currentSpec() && available.size()) {
        const size_t copy_sz = lengthToSend(available);

        if (copy_sz) {
            /*
             * intersection of "have" and "need" ranges must not be empty
             */
            assert(http->out.offset < i->currentSpec()->offset + i->currentSpec()->length);
            assert(http->out.offset + (int64_t)available.size() > i->currentSpec()->offset);

            /*
             * put boundary and headers at the beginning of a range in a
             * multi-range
             */

            if (http->multipartRangeRequest() && i->debt() == i->currentSpec()->length) {
                assert(http->memObject());
                clientPackRangeHdr(
                    http->memObject()->getReply(),  /* original reply */
                    i->currentSpec(),       /* current range */
                    i->boundary,    /* boundary, the same for all */
                    mb);
            }

            /*
             * append content
             */
            debugs(33, 3, "clientPackRange: appending " << copy_sz << " bytes");

            noteSentBodyBytes (copy_sz);

            mb->append(buf, copy_sz);

            /*
             * update offsets
             */
            available.start += copy_sz;

            buf += copy_sz;

        }

        if (!canPackMoreRanges()) {
            debugs(33, 3, "clientPackRange: Returning because !canPackMoreRanges.");

            if (i->debt() == 0)
                /* put terminating boundary for multiparts */
                clientPackTermBound(i->boundary, mb);

            return;
        }

        int64_t nextOffset = getNextRangeOffset();

        assert (nextOffset >= http->out.offset);

        int64_t skip = nextOffset - http->out.offset;

        /* adjust for not to be transmitted bytes */
        http->out.offset = nextOffset;

        if (available.size() <= (uint64_t)skip)
            return;

        available.start += skip;

        buf += skip;

        if (copy_sz == 0)
            return;
    }
}

/** returns expected content length for multi-range replies
 * note: assumes that httpHdrRangeCanonize has already been called
 * warning: assumes that HTTP headers for individual ranges at the
 *          time of the actuall assembly will be exactly the same as
 *          the headers when clientMRangeCLen() is called */
int
ClientHttpRequest::mRangeCLen()
{
    int64_t clen = 0;
    MemBuf mb;

    assert(memObject());

    mb.init();
    HttpHdrRange::iterator pos = request->range->begin();

    while (pos != request->range->end()) {
        /* account for headers for this range */
        mb.reset();
        clientPackRangeHdr(memObject()->getReply(),
                           *pos, range_iter.boundary, &mb);
        clen += mb.size;

        /* account for range content */
        clen += (*pos)->length;

        debugs(33, 6, "clientMRangeCLen: (clen += " << mb.size << " + " << (*pos)->length << ") == " << clen);
        ++pos;
    }

    /* account for the terminating boundary */
    mb.reset();

    clientPackTermBound(range_iter.boundary, &mb);

    clen += mb.size;

    mb.clean();

    return clen;
}

/**
 * returns true if If-Range specs match reply, false otherwise
 */
static int
clientIfRangeMatch(ClientHttpRequest * http, HttpReply * rep)
{
    const TimeOrTag spec = http->request->header.getTimeOrTag(HDR_IF_RANGE);
    /* check for parsing falure */

    if (!spec.valid)
        return 0;

    /* got an ETag? */
    if (spec.tag.str) {
        ETag rep_tag = rep->header.getETag(HDR_ETAG);
        debugs(33, 3, "clientIfRangeMatch: ETags: " << spec.tag.str << " and " <<
               (rep_tag.str ? rep_tag.str : "<none>"));

        if (!rep_tag.str)
            return 0;       /* entity has no etag to compare with! */

        if (spec.tag.weak || rep_tag.weak) {
            debugs(33, DBG_IMPORTANT, "clientIfRangeMatch: Weak ETags are not allowed in If-Range: " << spec.tag.str << " ? " << rep_tag.str);
            return 0;       /* must use strong validator for sub-range requests */
        }

        return etagIsStrongEqual(rep_tag, spec.tag);
    }

    /* got modification time? */
    if (spec.time >= 0) {
        return http->storeEntry()->lastmod <= spec.time;
    }

    assert(0);          /* should not happen */
    return 0;
}

/**
 * generates a "unique" boundary string for multipart responses
 * the caller is responsible for cleaning the string */
String
ClientHttpRequest::rangeBoundaryStr() const
{
    const char *key;
    String b(APP_FULLNAME);
    b.append(":",1);
    key = storeEntry()->getMD5Text();
    b.append(key, strlen(key));
    return b;
}

/** adds appropriate Range headers if needed */
void
ClientSocketContext::buildRangeHeader(HttpReply * rep)
{
    HttpHeader *hdr = rep ? &rep->header : 0;
    const char *range_err = NULL;
    HttpRequest *request = http->request;
    assert(request->range);
    /* check if we still want to do ranges */

    int64_t roffLimit = request->getRangeOffsetLimit();

    if (!rep)
        range_err = "no [parse-able] reply";
    else if ((rep->sline.status() != Http::scOkay) && (rep->sline.status() != Http::scPartialContent))
        range_err = "wrong status code";
    else if (hdr->has(HDR_CONTENT_RANGE))
        range_err = "origin server does ranges";
    else if (rep->content_length < 0)
        range_err = "unknown length";
    else if (rep->content_length != http->memObject()->getReply()->content_length)
        range_err = "INCONSISTENT length";  /* a bug? */

    /* hits only - upstream CachePeer determines correct behaviour on misses, and client_side_reply determines
     * hits candidates
     */
    else if (logTypeIsATcpHit(http->logType) && http->request->header.has(HDR_IF_RANGE) && !clientIfRangeMatch(http, rep))
        range_err = "If-Range match failed";
    else if (!http->request->range->canonize(rep))
        range_err = "canonization failed";
    else if (http->request->range->isComplex())
        range_err = "too complex range header";
    else if (!logTypeIsATcpHit(http->logType) && http->request->range->offsetLimitExceeded(roffLimit))
        range_err = "range outside range_offset_limit";

    /* get rid of our range specs on error */
    if (range_err) {
        /* XXX We do this here because we need canonisation etc. However, this current
         * code will lead to incorrect store offset requests - the store will have the
         * offset data, but we won't be requesting it.
         * So, we can either re-request, or generate an error
         */
        http->request->ignoreRange(range_err);
    } else {
        /* XXX: TODO: Review, this unconditional set may be wrong. */
        rep->sline.set(rep->sline.version, Http::scPartialContent);
        // web server responded with a valid, but unexpected range.
        // will (try-to) forward as-is.
        //TODO: we should cope with multirange request/responses
        bool replyMatchRequest = rep->content_range != NULL ?
                                 request->range->contains(rep->content_range->spec) :
                                 true;
        const int spec_count = http->request->range->specs.size();
        int64_t actual_clen = -1;

        debugs(33, 3, "clientBuildRangeHeader: range spec count: " <<
               spec_count << " virgin clen: " << rep->content_length);
        assert(spec_count > 0);
        /* append appropriate header(s) */

        if (spec_count == 1) {
            if (!replyMatchRequest) {
                hdr->delById(HDR_CONTENT_RANGE);
                hdr->putContRange(rep->content_range);
                actual_clen = rep->content_length;
                //http->range_iter.pos = rep->content_range->spec.begin();
                (*http->range_iter.pos)->offset = rep->content_range->spec.offset;
                (*http->range_iter.pos)->length = rep->content_range->spec.length;

            } else {
                HttpHdrRange::iterator pos = http->request->range->begin();
                assert(*pos);
                /* append Content-Range */

                if (!hdr->has(HDR_CONTENT_RANGE)) {
                    /* No content range, so this was a full object we are
                     * sending parts of.
                     */
                    httpHeaderAddContRange(hdr, **pos, rep->content_length);
                }

                /* set new Content-Length to the actual number of bytes
                 * transmitted in the message-body */
                actual_clen = (*pos)->length;
            }
        } else {
            /* multipart! */
            /* generate boundary string */
            http->range_iter.boundary = http->rangeBoundaryStr();
            /* delete old Content-Type, add ours */
            hdr->delById(HDR_CONTENT_TYPE);
            httpHeaderPutStrf(hdr, HDR_CONTENT_TYPE,
                              "multipart/byteranges; boundary=\"" SQUIDSTRINGPH "\"",
                              SQUIDSTRINGPRINT(http->range_iter.boundary));
            /* Content-Length is not required in multipart responses
             * but it is always nice to have one */
            actual_clen = http->mRangeCLen();
            /* http->out needs to start where we want data at */
            http->out.offset = http->range_iter.currentSpec()->offset;
        }

        /* replace Content-Length header */
        assert(actual_clen >= 0);

        hdr->delById(HDR_CONTENT_LENGTH);

        hdr->putInt64(HDR_CONTENT_LENGTH, actual_clen);

        debugs(33, 3, "clientBuildRangeHeader: actual content length: " << actual_clen);

        /* And start the range iter off */
        http->range_iter.updateSpec();
    }
}

void
ClientSocketContext::prepareReply(HttpReply * rep)
{
    reply = rep;

    if (http->request->range)
        buildRangeHeader(rep);
}

void
ClientSocketContext::sendStartOfMessage(HttpReply * rep, StoreIOBuffer bodyData)
{
    prepareReply(rep);
    assert (rep);
    MemBuf *mb = rep->pack();

    // dump now, so we dont output any body.
    debugs(11, 2, "HTTP Client " << clientConnection);
    debugs(11, 2, "HTTP Client REPLY:\n---------\n" << mb->buf << "\n----------");

    /* Save length of headers for persistent conn checks */
    http->out.headers_sz = mb->contentSize();
#if HEADERS_LOG

    headersLog(0, 0, http->request->method, rep);
#endif

    if (bodyData.data && bodyData.length) {
        if (multipartRangeRequest())
            packRange(bodyData, mb);
        else if (http->request->flags.chunkedReply) {
            packChunk(bodyData, *mb);
        } else {
            size_t length = lengthToSend(bodyData.range());
            noteSentBodyBytes (length);

            mb->append(bodyData.data, length);
        }
    }

    /* write */
    debugs(33,7, HERE << "sendStartOfMessage schedules clientWriteComplete");
    AsyncCall::Pointer call = commCbCall(33, 5, "clientWriteComplete",
                                         CommIoCbPtrFun(clientWriteComplete, this));
    Comm::Write(clientConnection, mb, call);
    delete mb;
}

/**
 * Write a chunk of data to a client socket. If the reply is present,
 * send the reply headers down the wire too, and clean them up when
 * finished.
 * Pre-condition:
 *   The request is one backed by a connection, not an internal request.
 *   data context is not NULL
 *   There are no more entries in the stream chain.
 */
void
clientSocketRecipient(clientStreamNode * node, ClientHttpRequest * http,
                      HttpReply * rep, StoreIOBuffer receivedData)
{
    // dont tryt to deliver if client already ABORTED
    if (!http->getConn() || !cbdataReferenceValid(http->getConn()) || !Comm::IsConnOpen(http->getConn()->clientConnection))
        return;

    /* Test preconditions */
    assert(node != NULL);
    PROF_start(clientSocketRecipient);
    /* TODO: handle this rather than asserting
     * - it should only ever happen if we cause an abort and
     * the callback chain loops back to here, so we can simply return.
     * However, that itself shouldn't happen, so it stays as an assert for now.
     */
    assert(cbdataReferenceValid(node));
    assert(node->node.next == NULL);
    ClientSocketContext::Pointer context = dynamic_cast<ClientSocketContext *>(node->data.getRaw());
    assert(context != NULL);

    /* TODO: check offset is what we asked for */

    if (context != http->getConn()->getCurrentContext())
        context->deferRecipientForLater(node, rep, receivedData);
    else
        http->getConn()->handleReply(rep, receivedData);

    PROF_stop(clientSocketRecipient);
}

/**
 * Called when a downstream node is no longer interested in
 * our data. As we are a terminal node, this means on aborts
 * only
 */
void
clientSocketDetach(clientStreamNode * node, ClientHttpRequest * http)
{
    /* Test preconditions */
    assert(node != NULL);
    /* TODO: handle this rather than asserting
     * - it should only ever happen if we cause an abort and
     * the callback chain loops back to here, so we can simply return.
     * However, that itself shouldn't happen, so it stays as an assert for now.
     */
    assert(cbdataReferenceValid(node));
    /* Set null by ContextFree */
    assert(node->node.next == NULL);
    /* this is the assert discussed above */
    assert(NULL == dynamic_cast<ClientSocketContext *>(node->data.getRaw()));
    /* We are only called when the client socket shutsdown.
     * Tell the prev pipeline member we're finished
     */
    clientStreamDetach(node, http);
}

static void
clientWriteBodyComplete(const Comm::ConnectionPointer &conn, char *buf, size_t size, Comm::Flag errflag, int xerrno, void *data)
{
    debugs(33,7, HERE << "clientWriteBodyComplete schedules clientWriteComplete");
    clientWriteComplete(conn, NULL, size, errflag, xerrno, data);
}

void
ConnStateData::readNextRequest()
{
    debugs(33, 5, HERE << clientConnection << " reading next req");

    fd_note(clientConnection->fd, "Idle client: Waiting for next request");
    /**
     * Set the timeout BEFORE calling readSomeData().
     */
    typedef CommCbMemFunT<ConnStateData, CommTimeoutCbParams> TimeoutDialer;
    AsyncCall::Pointer timeoutCall = JobCallback(33, 5,
                                     TimeoutDialer, this, ConnStateData::requestTimeout);
    commSetConnTimeout(clientConnection, clientConnection->timeLeft(idleTimeout()), timeoutCall);

    readSomeData();
    /** Please don't do anything with the FD past here! */
}

static void
ClientSocketContextPushDeferredIfNeeded(ClientSocketContext::Pointer deferredRequest, ConnStateData * conn)
{
    debugs(33, 2, HERE << conn->clientConnection << " Sending next");

    /** If the client stream is waiting on a socket write to occur, then */

    if (deferredRequest->flags.deferred) {
        /** NO data is allowed to have been sent. */
        assert(deferredRequest->http->out.size == 0);
        /** defer now. */
        clientSocketRecipient(deferredRequest->deferredparams.node,
                              deferredRequest->http,
                              deferredRequest->deferredparams.rep,
                              deferredRequest->deferredparams.queuedBuffer);
    }

    /** otherwise, the request is still active in a callbacksomewhere,
     * and we are done
     */
}

/// called when we have successfully finished writing the response
void
ClientSocketContext::keepaliveNextRequest()
{
    ConnStateData * conn = http->getConn();

    debugs(33, 3, HERE << "ConnnStateData(" << conn->clientConnection << "), Context(" << clientConnection << ")");
    connIsFinished();

    if (conn->pinning.pinned && !Comm::IsConnOpen(conn->pinning.serverConnection)) {
        debugs(33, 2, HERE << conn->clientConnection << " Connection was pinned but server side gone. Terminating client connection");
        conn->clientConnection->close();
        return;
    }

    /** \par
     * We are done with the response, and we are either still receiving request
     * body (early response!) or have already stopped receiving anything.
     *
     * If we are still receiving, then clientParseRequest() below will fail.
     * (XXX: but then we will call readNextRequest() which may succeed and
     * execute a smuggled request as we are not done with the current request).
     *
     * If we stopped because we got everything, then try the next request.
     *
     * If we stopped receiving because of an error, then close now to avoid
     * getting stuck and to prevent accidental request smuggling.
     */

    if (const char *reason = conn->stoppedReceiving()) {
        debugs(33, 3, HERE << "closing for earlier request error: " << reason);
        conn->clientConnection->close();
        return;
    }

    /** \par
     * Attempt to parse a request from the request buffer.
     * If we've been fed a pipelined request it may already
     * be in our read buffer.
     *
     \par
     * This needs to fall through - if we're unlucky and parse the _last_ request
     * from our read buffer we may never re-register for another client read.
     */

    if (conn->clientParseRequests()) {
        debugs(33, 3, HERE << conn->clientConnection << ": parsed next request from buffer");
    }

    /** \par
     * Either we need to kick-start another read or, if we have
     * a half-closed connection, kill it after the last request.
     * This saves waiting for half-closed connections to finished being
     * half-closed _AND_ then, sometimes, spending "Timeout" time in
     * the keepalive "Waiting for next request" state.
     */
    if (commIsHalfClosed(conn->clientConnection->fd) && (conn->getConcurrentRequestCount() == 0)) {
        debugs(33, 3, "ClientSocketContext::keepaliveNextRequest: half-closed client with no pending requests, closing");
        conn->clientConnection->close();
        return;
    }

    ClientSocketContext::Pointer deferredRequest;

    /** \par
     * At this point we either have a parsed request (which we've
     * kicked off the processing for) or not. If we have a deferred
     * request (parsed but deferred for pipeling processing reasons)
     * then look at processing it. If not, simply kickstart
     * another read.
     */

    if ((deferredRequest = conn->getCurrentContext()).getRaw()) {
        debugs(33, 3, HERE << conn->clientConnection << ": calling PushDeferredIfNeeded");
        ClientSocketContextPushDeferredIfNeeded(deferredRequest, conn);
    } else if (conn->flags.readMore) {
        debugs(33, 3, HERE << conn->clientConnection << ": calling conn->readNextRequest()");
        conn->readNextRequest();
    } else {
        // XXX: Can this happen? CONNECT tunnels have deferredRequest set.
        debugs(33, DBG_IMPORTANT, HERE << "abandoning " << conn->clientConnection);
    }
}

void
clientUpdateSocketStats(LogTags logType, size_t size)
{
    if (size == 0)
        return;

    kb_incr(&statCounter.client_http.kbytes_out, size);

    if (logTypeIsATcpHit(logType))
        kb_incr(&statCounter.client_http.hit_kbytes_out, size);
}

/**
 * increments iterator "i"
 * used by clientPackMoreRanges
 *
 \retval true    there is still data available to pack more ranges
 \retval false
 */
bool
ClientSocketContext::canPackMoreRanges() const
{
    /** first update iterator "i" if needed */

    if (!http->range_iter.debt()) {
        debugs(33, 5, HERE << "At end of current range spec for " << clientConnection);

        if (http->range_iter.pos != http->range_iter.end)
            ++http->range_iter.pos;

        http->range_iter.updateSpec();
    }

    assert(!http->range_iter.debt() == !http->range_iter.currentSpec());

    /* paranoid sync condition */
    /* continue condition: need_more_data */
    debugs(33, 5, "ClientSocketContext::canPackMoreRanges: returning " << (http->range_iter.currentSpec() ? true : false));
    return http->range_iter.currentSpec() ? true : false;
}

int64_t
ClientSocketContext::getNextRangeOffset() const
{
    debugs (33, 5, "range: " << http->request->range <<
            "; http offset " << http->out.offset <<
            "; reply " << reply);

    // XXX: This method is called from many places, including pullData() which
    // may be called before prepareReply() [on some Squid-generated errors].
    // Hence, we may not even know yet whether we should honor/do ranges.

    if (http->request->range) {
        /* offset in range specs does not count the prefix of an http msg */
        /* check: reply was parsed and range iterator was initialized */
        assert(http->range_iter.valid);
        /* filter out data according to range specs */
        assert (canPackMoreRanges());
        {
            int64_t start;      /* offset of still missing data */
            assert(http->range_iter.currentSpec());
            start = http->range_iter.currentSpec()->offset + http->range_iter.currentSpec()->length - http->range_iter.debt();
            debugs(33, 3, "clientPackMoreRanges: in:  offset: " << http->out.offset);
            debugs(33, 3, "clientPackMoreRanges: out:"
                   " start: " << start <<
                   " spec[" << http->range_iter.pos - http->request->range->begin() << "]:" <<
                   " [" << http->range_iter.currentSpec()->offset <<
                   ", " << http->range_iter.currentSpec()->offset + http->range_iter.currentSpec()->length << "),"
                   " len: " << http->range_iter.currentSpec()->length <<
                   " debt: " << http->range_iter.debt());
            if (http->range_iter.currentSpec()->length != -1)
                assert(http->out.offset <= start);  /* we did not miss it */

            return start;
        }

    } else if (reply && reply->content_range) {
        /* request does not have ranges, but reply does */
        /** \todo FIXME: should use range_iter_pos on reply, as soon as reply->content_range
         *        becomes HttpHdrRange rather than HttpHdrRangeSpec.
         */
        return http->out.offset + reply->content_range->spec.offset;
    }

    return http->out.offset;
}

void
ClientSocketContext::pullData()
{
    debugs(33, 5, reply << " written " << http->out.size << " into " << clientConnection);

    /* More data will be coming from the stream. */
    StoreIOBuffer readBuffer;
    /* XXX: Next requested byte in the range sequence */
    /* XXX: length = getmaximumrangelenfgth */
    readBuffer.offset = getNextRangeOffset();
    readBuffer.length = HTTP_REQBUF_SZ;
    readBuffer.data = reqbuf;
    /* we may note we have reached the end of the wanted ranges */
    clientStreamRead(getTail(), http, readBuffer);
}

/** Adapt stream status to account for Range cases
 *
 */
clientStream_status_t
ClientSocketContext::socketState()
{
    switch (clientStreamStatus(getTail(), http)) {

    case STREAM_NONE:
        /* check for range support ending */

        if (http->request->range) {
            /* check: reply was parsed and range iterator was initialized */
            assert(http->range_iter.valid);
            /* filter out data according to range specs */

            if (!canPackMoreRanges()) {
                debugs(33, 5, HERE << "Range request at end of returnable " <<
                       "range sequence on " << clientConnection);
                // we got everything we wanted from the store
                return STREAM_COMPLETE;
            }
        } else if (reply && reply->content_range) {
            /* reply has content-range, but Squid is not managing ranges */
            const int64_t &bytesSent = http->out.offset;
            const int64_t &bytesExpected = reply->content_range->spec.length;

            debugs(33, 7, HERE << "body bytes sent vs. expected: " <<
                   bytesSent << " ? " << bytesExpected << " (+" <<
                   reply->content_range->spec.offset << ")");

            // did we get at least what we expected, based on range specs?

            if (bytesSent == bytesExpected) // got everything
                return STREAM_COMPLETE;

            if (bytesSent > bytesExpected) // Error: Sent more than expected
                return STREAM_UNPLANNED_COMPLETE;
        }

        return STREAM_NONE;

    case STREAM_COMPLETE:
        return STREAM_COMPLETE;

    case STREAM_UNPLANNED_COMPLETE:
        return STREAM_UNPLANNED_COMPLETE;

    case STREAM_FAILED:
        return STREAM_FAILED;
    }

    fatal ("unreachable code\n");
    return STREAM_NONE;
}

/**
 * A write has just completed to the client, or we have just realised there is
 * no more data to send.
 */
void
clientWriteComplete(const Comm::ConnectionPointer &conn, char *bufnotused, size_t size, Comm::Flag errflag, int xerrno, void *data)
{
    ClientSocketContext *context = (ClientSocketContext *)data;
    context->writeComplete(conn, bufnotused, size, errflag);
}

/// remembers the abnormal connection termination for logging purposes
void
ClientSocketContext::noteIoError(const int xerrno)
{
    if (http) {
        if (xerrno == ETIMEDOUT)
            http->al->http.timedout = true;
        else // even if xerrno is zero (which means read abort/eof)
            http->al->http.aborted = true;
    }
}

void
ClientSocketContext::doClose()
{
    clientConnection->close();
}

/// called when we encounter a response-related error
void
ClientSocketContext::initiateClose(const char *reason)
{
    http->getConn()->stopSending(reason); // closes ASAP
}

void
ConnStateData::stopSending(const char *error)
{
    debugs(33, 4, HERE << "sending error (" << clientConnection << "): " << error <<
           "; old receiving error: " <<
           (stoppedReceiving() ? stoppedReceiving_ : "none"));

    if (const char *oldError = stoppedSending()) {
        debugs(33, 3, HERE << "already stopped sending: " << oldError);
        return; // nothing has changed as far as this connection is concerned
    }
    stoppedSending_ = error;

    if (!stoppedReceiving()) {
        if (const int64_t expecting = mayNeedToReadMoreBody()) {
            debugs(33, 5, HERE << "must still read " << expecting <<
                   " request body bytes with " << in.buf.length() << " unused");
            return; // wait for the request receiver to finish reading
        }
    }

    clientConnection->close();
}

void
ClientSocketContext::writeComplete(const Comm::ConnectionPointer &conn, char *bufnotused, size_t size, Comm::Flag errflag)
{
    const StoreEntry *entry = http->storeEntry();
    http->out.size += size;
    debugs(33, 5, HERE << conn << ", sz " << size <<
           ", err " << errflag << ", off " << http->out.size << ", len " <<
           (entry ? entry->objectLen() : 0));
    clientUpdateSocketStats(http->logType, size);

    /* Bail out quickly on Comm::ERR_CLOSING - close handlers will tidy up */

    if (errflag == Comm::ERR_CLOSING || !Comm::IsConnOpen(conn))
        return;

    if (errflag || clientHttpRequestStatus(conn->fd, http)) {
        initiateClose("failure or true request status");
        /* Do we leak here ? */
        return;
    }

    switch (socketState()) {

    case STREAM_NONE:
        pullData();
        break;

    case STREAM_COMPLETE:
        debugs(33, 5, conn << " Stream complete, keepalive is " << http->request->flags.proxyKeepalive);
        if (http->request->flags.proxyKeepalive)
            keepaliveNextRequest();
        else
            initiateClose("STREAM_COMPLETE NOKEEPALIVE");
        return;

    case STREAM_UNPLANNED_COMPLETE:
        initiateClose("STREAM_UNPLANNED_COMPLETE");
        return;

    case STREAM_FAILED:
        initiateClose("STREAM_FAILED");
        return;

    default:
        fatal("Hit unreachable code in clientWriteComplete\n");
    }
}

ClientSocketContext *
ConnStateData::abortRequestParsing(const char *const uri)
{
    ClientHttpRequest *http = new ClientHttpRequest(this);
    http->req_sz = in.buf.length();
    http->uri = xstrdup(uri);
    setLogUri (http, uri);
    ClientSocketContext *context = new ClientSocketContext(clientConnection, http);
    StoreIOBuffer tempBuffer;
    tempBuffer.data = context->reqbuf;
    tempBuffer.length = HTTP_REQBUF_SZ;
    clientStreamInit(&http->client_stream, clientGetMoreData, clientReplyDetach,
                     clientReplyStatus, new clientReplyContext(http), clientSocketRecipient,
                     clientSocketDetach, context, tempBuffer);
    return context;
}

void
ConnStateData::startShutdown()
{
    // RegisteredRunner API callback - Squid has been shut down

    // if connection is idle terminate it now,
    // otherwise wait for grace period to end
    if (getConcurrentRequestCount() == 0)
        endingShutdown();
}

void
ConnStateData::endingShutdown()
{
    // RegisteredRunner API callback - Squid shutdown grace period is over

    // force the client connection to close immediately
    // swanSong() in the close handler will cleanup.
    if (Comm::IsConnOpen(clientConnection))
        clientConnection->close();

    // deregister now to ensure finalShutdown() does not kill us prematurely.
    // fd_table purge will cleanup if close handler was not fast enough.
    DeregisterRunner(this);
}

char *
skipLeadingSpace(char *aString)
{
    char *result = aString;

    while (xisspace(*aString))
        ++aString;

    return result;
}

/**
 * 'end' defaults to NULL for backwards compatibility
 * remove default value if we ever get rid of NULL-terminated
 * request buffers.
 */
const char *
findTrailingHTTPVersion(const char *uriAndHTTPVersion, const char *end)
{
    if (NULL == end) {
        end = uriAndHTTPVersion + strcspn(uriAndHTTPVersion, "\r\n");
        assert(end);
    }

    for (; end > uriAndHTTPVersion; --end) {
        if (*end == '\n' || *end == '\r')
            continue;

        if (xisspace(*end)) {
            if (strncasecmp(end + 1, "HTTP/", 5) == 0)
                return end + 1;
            else
                break;
        }
    }

    return NULL;
}

void
setLogUri(ClientHttpRequest * http, char const *uri, bool cleanUrl)
{
    safe_free(http->log_uri);

    if (!cleanUrl)
        // The uri is already clean just dump it.
        http->log_uri = xstrndup(uri, MAX_URL);
    else {
        int flags = 0;
        switch (Config.uri_whitespace) {
        case URI_WHITESPACE_ALLOW:
            flags |= RFC1738_ESCAPE_NOSPACE;

        case URI_WHITESPACE_ENCODE:
            flags |= RFC1738_ESCAPE_UNESCAPED;
            http->log_uri = xstrndup(rfc1738_do_escape(uri, flags), MAX_URL);
            break;

        case URI_WHITESPACE_CHOP: {
            flags |= RFC1738_ESCAPE_NOSPACE;
            flags |= RFC1738_ESCAPE_UNESCAPED;
            http->log_uri = xstrndup(rfc1738_do_escape(uri, flags), MAX_URL);
            int pos = strcspn(http->log_uri, w_space);
            http->log_uri[pos] = '\0';
        }
        break;

        case URI_WHITESPACE_DENY:
        case URI_WHITESPACE_STRIP:
        default: {
            const char *t;
            char *tmp_uri = static_cast<char*>(xmalloc(strlen(uri) + 1));
            char *q = tmp_uri;
            t = uri;
            while (*t) {
                if (!xisspace(*t)) {
                    *q = *t;
                    ++q;
                }
                ++t;
            }
            *q = '\0';
            http->log_uri = xstrndup(rfc1738_escape_unescaped(tmp_uri), MAX_URL);
            xfree(tmp_uri);
        }
        break;
        }
    }
}

static void
prepareAcceleratedURL(ConnStateData * conn, ClientHttpRequest *http, char *url, const char *req_hdr)
{
    int vhost = conn->port->vhost;
    int vport = conn->port->vport;
    char *host;
    char ipbuf[MAX_IPSTRLEN];

    http->flags.accel = true;

    /* BUG: Squid cannot deal with '*' URLs (RFC2616 5.1.2) */

    if (strncasecmp(url, "cache_object://", 15) == 0)
        return; /* already in good shape */

    if (*url != '/') {
        if (conn->port->vhost)
            return; /* already in good shape */

        /* else we need to ignore the host name */
        url = strstr(url, "//");

#if SHOULD_REJECT_UNKNOWN_URLS

        if (!url) {
            hp->request_parse_status = Http::scBadRequest;
            return conn->abortRequestParsing("error:invalid-request");
        }
#endif

        if (url)
            url = strchr(url + 2, '/');

        if (!url)
            url = (char *) "/";
    }

    if (vport < 0)
        vport = http->getConn()->clientConnection->local.port();

    const bool switchedToHttps = conn->switchedToHttps();
    const bool tryHostHeader = vhost || switchedToHttps;
    if (tryHostHeader && (host = mime_get_header(req_hdr, "Host")) != NULL) {
        debugs(33, 5, "ACCEL VHOST REWRITE: vhost=" << host << " + vport=" << vport);
        char thost[256];
        if (vport > 0) {
            thost[0] = '\0';
            char *t = NULL;
            if (host[strlen(host)] != ']' && (t = strrchr(host,':')) != NULL) {
                strncpy(thost, host, (t-host));
                snprintf(thost+(t-host), sizeof(thost)-(t-host), ":%d", vport);
                host = thost;
            } else if (!t) {
                snprintf(thost, sizeof(thost), "%s:%d",host, vport);
                host = thost;
            }
        } // else nothing to alter port-wise.
        int url_sz = strlen(url) + 32 + Config.appendDomainLen +
                     strlen(host);
        http->uri = (char *)xcalloc(url_sz, 1);
        const char *protocol = switchedToHttps ?
                               "https" : AnyP::UriScheme(conn->port->transport.protocol).c_str();
        snprintf(http->uri, url_sz, "%s://%s%s", protocol, host, url);
        debugs(33, 5, "ACCEL VHOST REWRITE: '" << http->uri << "'");
    } else if (conn->port->defaultsite /* && !vhost */) {
        debugs(33, 5, "ACCEL DEFAULTSITE REWRITE: defaultsite=" << conn->port->defaultsite << " + vport=" << vport);
        int url_sz = strlen(url) + 32 + Config.appendDomainLen +
                     strlen(conn->port->defaultsite);
        http->uri = (char *)xcalloc(url_sz, 1);
        char vportStr[32];
        vportStr[0] = '\0';
        if (vport > 0) {
            snprintf(vportStr, sizeof(vportStr),":%d",vport);
        }
        snprintf(http->uri, url_sz, "%s://%s%s%s",
                 AnyP::UriScheme(conn->port->transport.protocol).c_str(), conn->port->defaultsite, vportStr, url);
        debugs(33, 5, "ACCEL DEFAULTSITE REWRITE: '" << http->uri <<"'");
    } else if (vport > 0 /* && (!vhost || no Host:) */) {
        debugs(33, 5, "ACCEL VPORT REWRITE: *_port IP + vport=" << vport);
        /* Put the local socket IP address as the hostname, with whatever vport we found  */
        int url_sz = strlen(url) + 32 + Config.appendDomainLen;
        http->uri = (char *)xcalloc(url_sz, 1);
        http->getConn()->clientConnection->local.toHostStr(ipbuf,MAX_IPSTRLEN);
        snprintf(http->uri, url_sz, "%s://%s:%d%s",
                 AnyP::UriScheme(conn->port->transport.protocol).c_str(),
                 ipbuf, vport, url);
        debugs(33, 5, "ACCEL VPORT REWRITE: '" << http->uri << "'");
    }
}

static void
prepareTransparentURL(ConnStateData * conn, ClientHttpRequest *http, char *url, const char *req_hdr)
{
    char *host;
    char ipbuf[MAX_IPSTRLEN];

    if (*url != '/')
        return; /* already in good shape */

    /* BUG: Squid cannot deal with '*' URLs (RFC2616 5.1.2) */

    if ((host = mime_get_header(req_hdr, "Host")) != NULL) {
        int url_sz = strlen(url) + 32 + Config.appendDomainLen +
                     strlen(host);
        http->uri = (char *)xcalloc(url_sz, 1);
        snprintf(http->uri, url_sz, "%s://%s%s", AnyP::UriScheme(conn->port->transport.protocol).c_str(), host, url);
        debugs(33, 5, "TRANSPARENT HOST REWRITE: '" << http->uri <<"'");
    } else {
        /* Put the local socket IP address as the hostname.  */
        int url_sz = strlen(url) + 32 + Config.appendDomainLen;
        http->uri = (char *)xcalloc(url_sz, 1);
        http->getConn()->clientConnection->local.toHostStr(ipbuf,MAX_IPSTRLEN);
        snprintf(http->uri, url_sz, "%s://%s:%d%s",
                 AnyP::UriScheme(http->getConn()->port->transport.protocol).c_str(),
                 ipbuf, http->getConn()->clientConnection->local.port(), url);
        debugs(33, 5, "TRANSPARENT REWRITE: '" << http->uri << "'");
    }
}

/** Parse an HTTP request
 *
 *  \note Sets result->flags.parsed_ok to 0 if failed to parse the request,
 *          to 1 if the request was correctly parsed.
 *  \param[in] csd a ConnStateData. The caller must make sure it is not null
 *  \param[in] hp an HttpParser
 *  \param[out] mehtod_p will be set as a side-effect of the parsing.
 *          Pointed-to value will be set to Http::METHOD_NONE in case of
 *          parsing failure
 *  \param[out] http_ver will be set as a side-effect of the parsing
 *  \return NULL on incomplete requests,
 *          a ClientSocketContext structure on success or failure.
 */
ClientSocketContext *
parseHttpRequest(ConnStateData *csd, HttpParser *hp, HttpRequestMethod * method_p, Http::ProtocolVersion *http_ver)
{
    char *req_hdr = NULL;
    char *end;
    size_t req_sz;
    ClientHttpRequest *http;
    ClientSocketContext *result;
    StoreIOBuffer tempBuffer;
    int r;

    /* pre-set these values to make aborting simpler */
    *method_p = Http::METHOD_NONE;

    /* NP: don't be tempted to move this down or remove again.
     * It's the only DDoS protection old-String has against long URL */
    if ( hp->bufsiz <= 0) {
        debugs(33, 5, "Incomplete request, waiting for end of request line");
        return NULL;
    } else if ( (size_t)hp->bufsiz >= Config.maxRequestHeaderSize && headersEnd(hp->buf, Config.maxRequestHeaderSize) == 0) {
        debugs(33, 5, "parseHttpRequest: Too large request");
        hp->request_parse_status = Http::scHeaderTooLarge;
        return csd->abortRequestParsing("error:request-too-large");
    }

    /* Attempt to parse the first line; this'll define the method, url, version and header begin */
    r = HttpParserParseReqLine(hp);

    if (r == 0) {
        debugs(33, 5, "Incomplete request, waiting for end of request line");
        return NULL;
    }

    if (r == -1) {
        return csd->abortRequestParsing("error:invalid-request");
    }

    /* Request line is valid here .. */
    *http_ver = Http::ProtocolVersion(hp->req.v_maj, hp->req.v_min);

    /* This call scans the entire request, not just the headers */
    if (hp->req.v_maj > 0) {
        if ((req_sz = headersEnd(hp->buf, hp->bufsiz)) == 0) {
            debugs(33, 5, "Incomplete request, waiting for end of headers");
            return NULL;
        }
    } else {
        debugs(33, 3, "parseHttpRequest: Missing HTTP identifier");
        req_sz = HttpParserReqSz(hp);
    }

    /* We know the whole request is in hp->buf now */

    assert(req_sz <= (size_t) hp->bufsiz);

    /* Will the following be true with HTTP/0.9 requests? probably not .. */
    /* So the rest of the code will need to deal with '0'-byte headers (ie, none, so don't try parsing em) */
    assert(req_sz > 0);

    hp->hdr_end = req_sz - 1;

    hp->hdr_start = hp->req.end + 1;

    /* Enforce max_request_size */
    if (req_sz >= Config.maxRequestHeaderSize) {
        debugs(33, 5, "parseHttpRequest: Too large request");
        hp->request_parse_status = Http::scHeaderTooLarge;
        return csd->abortRequestParsing("error:request-too-large");
    }

    /* Set method_p */
    *method_p = HttpRequestMethod(&hp->buf[hp->req.m_start], &hp->buf[hp->req.m_end]+1);

    /* deny CONNECT via accelerated ports */
    if (*method_p == Http::METHOD_CONNECT && csd->port != NULL && csd->port->flags.accelSurrogate) {
        debugs(33, DBG_IMPORTANT, "WARNING: CONNECT method received on " << csd->port->transport.protocol << " Accelerator port " << csd->port->s.port());
        /* XXX need a way to say "this many character length string" */
        debugs(33, DBG_IMPORTANT, "WARNING: for request: " << hp->buf);
        hp->request_parse_status = Http::scMethodNotAllowed;
        return csd->abortRequestParsing("error:method-not-allowed");
    }

    /* RFC 7540 section 11.6 registers the method PRI as HTTP/2 specific
     * Deny "PRI" method if used in HTTP/1.x or 0.9 versions.
     * If seen it signals a broken client or proxy has corrupted the traffic.
     */
    if (*method_p == Http::METHOD_PRI && *http_ver < Http::ProtocolVersion(2,0)) {
        debugs(33, DBG_IMPORTANT, "WARNING: PRI method received on " << csd->port->transport.protocol << "port " << csd->port->s.port());
        debugs(33, DBG_IMPORTANT, "WARNING: for request: " << hp->buf);
        hp->request_parse_status = Http::scMethodNotAllowed;
        return csd->abortRequestParsing("error:method-not-allowed");
    }

    if (*method_p == Http::METHOD_NONE) {
        /* XXX need a way to say "this many character length string" */
        debugs(33, DBG_IMPORTANT, "clientParseRequestMethod: Unsupported method in request '" << hp->buf << "'");
        hp->request_parse_status = Http::scMethodNotAllowed;
        return csd->abortRequestParsing("error:unsupported-request-method");
    }

    /*
     * Process headers after request line
     * TODO: Use httpRequestParse here.
     */
    /* XXX this code should be modified to take a const char * later! */
    req_hdr = (char *) hp->buf + hp->req.end + 1;

    debugs(33, 3, "parseHttpRequest: req_hdr = {" << req_hdr << "}");

    end = (char *) hp->buf + hp->hdr_end;

    debugs(33, 3, "parseHttpRequest: end = {" << end << "}");

    debugs(33, 3, "parseHttpRequest: prefix_sz = " <<
           (int) HttpParserRequestLen(hp) << ", req_line_sz = " <<
           HttpParserReqSz(hp));

    /* Ok, all headers are received */
    http = new ClientHttpRequest(csd);

    http->req_sz = HttpParserRequestLen(hp);
    result = new ClientSocketContext(csd->clientConnection, http);
    tempBuffer.data = result->reqbuf;
    tempBuffer.length = HTTP_REQBUF_SZ;

    ClientStreamData newServer = new clientReplyContext(http);
    ClientStreamData newClient = result;
    clientStreamInit(&http->client_stream, clientGetMoreData, clientReplyDetach,
                     clientReplyStatus, newServer, clientSocketRecipient,
                     clientSocketDetach, newClient, tempBuffer);

    debugs(33, 5, "parseHttpRequest: Request Header is\n" <<(hp->buf) + hp->hdr_start);

    /* set url */
    /*
     * XXX this should eventually not use a malloc'ed buffer; the transformation code
     * below needs to be modified to not expect a mutable nul-terminated string.
     */
    char *url = (char *)xmalloc(hp->req.u_end - hp->req.u_start + 16);

    memcpy(url, hp->buf + hp->req.u_start, hp->req.u_end - hp->req.u_start + 1);

    url[hp->req.u_end - hp->req.u_start + 1] = '\0';

#if THIS_VIOLATES_HTTP_SPECS_ON_URL_TRANSFORMATION

    if ((t = strchr(url, '#'))) /* remove HTML anchors */
        *t = '\0';

#endif

    debugs(33,5, "Prepare absolute URL from " <<
           (csd->transparent()?"intercept":(csd->port->flags.accelSurrogate ? "accel":"")));
    /* Rewrite the URL in transparent or accelerator mode */
    /* NP: there are several cases to traverse here:
     *  - standard mode (forward proxy)
     *  - transparent mode (TPROXY)
     *  - transparent mode with failures
     *  - intercept mode (NAT)
     *  - intercept mode with failures
     *  - accelerator mode (reverse proxy)
     *  - internal URL
     *  - mixed combos of the above with internal URL
     *  - remote interception with PROXY protocol
     *  - remote reverse-proxy with PROXY protocol
     */
    if (csd->transparent()) {
        /* intercept or transparent mode, properly working with no failures */
        prepareTransparentURL(csd, http, url, req_hdr);

    } else if (internalCheck(url)) {
        /* internal URL mode */
        /* prepend our name & port */
        http->uri = xstrdup(internalLocalUri(NULL, url));
        // We just re-wrote the URL. Must replace the Host: header.
        //  But have not parsed there yet!! flag for local-only handling.
        http->flags.internal = true;

    } else if (csd->port->flags.accelSurrogate || csd->switchedToHttps()) {
        /* accelerator mode */
        prepareAcceleratedURL(csd, http, url, req_hdr);
    }

    if (!http->uri) {
        /* No special rewrites have been applied above, use the
         * requested url. may be rewritten later, so make extra room */
        int url_sz = strlen(url) + Config.appendDomainLen + 5;
        http->uri = (char *)xcalloc(url_sz, 1);
        strcpy(http->uri, url);
    }

    debugs(33, 5, "parseHttpRequest: Complete request received");

    // XXX: crop this dump at the end of headers. No need for extras
    debugs(11, 2, "HTTP Client " << csd->clientConnection);
    debugs(11, 2, "HTTP Client REQUEST:\n---------\n" << (hp->buf) + hp->req.m_start << "\n----------");

    result->flags.parsed_ok = 1;
    xfree(url);
    return result;
}

bool
ConnStateData::In::maybeMakeSpaceAvailable()
{
    if (buf.spaceSize() < 2) {
        const SBuf::size_type haveCapacity = buf.length() + buf.spaceSize();
        if (haveCapacity >= Config.maxRequestBufferSize) {
            debugs(33, 4, "request buffer full: client_request_buffer_max_size=" << Config.maxRequestBufferSize);
            return false;
        }
        if (haveCapacity == 0) {
            // haveCapacity is based on the SBuf visible window of the MemBlob buffer, which may fill up.
            // at which point bump the buffer back to default. This allocates a new MemBlob with any un-parsed bytes.
            buf.reserveCapacity(CLIENT_REQ_BUF_SZ);
        } else {
            const SBuf::size_type wantCapacity = min(static_cast<SBuf::size_type>(Config.maxRequestBufferSize), haveCapacity*2);
            buf.reserveCapacity(wantCapacity);
        }
        debugs(33, 2, "growing request buffer: available=" << buf.spaceSize() << " used=" << buf.length());
    }
    return (buf.spaceSize() >= 2);
}

void
ConnStateData::addContextToQueue(ClientSocketContext * context)
{
    ClientSocketContext::Pointer *S;

    for (S = (ClientSocketContext::Pointer *) & currentobject; S->getRaw();
            S = &(*S)->next);
    *S = context;

    ++nrequests;
}

int
ConnStateData::getConcurrentRequestCount() const
{
    int result = 0;
    ClientSocketContext::Pointer *T;

    for (T = (ClientSocketContext::Pointer *) &currentobject;
            T->getRaw(); T = &(*T)->next, ++result);
    return result;
}

int
ConnStateData::connFinishedWithConn(int size)
{
    if (size == 0) {
        if (getConcurrentRequestCount() == 0 && in.buf.isEmpty()) {
            /* no current or pending requests */
            debugs(33, 4, HERE << clientConnection << " closed");
            return 1;
        } else if (!Config.onoff.half_closed_clients) {
            /* admin doesn't want to support half-closed client sockets */
            debugs(33, 3, HERE << clientConnection << " aborted (half_closed_clients disabled)");
            notifyAllContexts(0); // no specific error implies abort
            return 1;
        }
    }

    return 0;
}

void
ConnStateData::consumeInput(const size_t byteCount)
{
    assert(byteCount > 0 && byteCount <= in.buf.length());
    in.buf.consume(byteCount);
    debugs(33, 5, "in.buf has " << in.buf.length() << " unused bytes");
}

// TODO: Remove when renaming ConnStateData
void
connNoteUseOfBuffer(ConnStateData* conn, size_t byteCount)
{
    conn->consumeInput(byteCount);
}

void
ConnStateData::clientAfterReadingRequests()
{
    // Were we expecting to read more request body from half-closed connection?
    if (mayNeedToReadMoreBody() && commIsHalfClosed(clientConnection->fd)) {
        debugs(33, 3, HERE << "truncated body: closing half-closed " << clientConnection);
        clientConnection->close();
        return;
    }

    if (flags.readMore)
        readSomeData();
}

void
ConnStateData::quitAfterError(HttpRequest *request)
{
    // From HTTP p.o.v., we do not have to close after every error detected
    // at the client-side, but many such errors do require closure and the
    // client-side code is bad at handling errors so we play it safe.
    if (request)
        request->flags.proxyKeepalive = false;
    flags.readMore = false;
    debugs(33,4, HERE << "Will close after error: " << clientConnection);
}

#if USE_OPENSSL
bool ConnStateData::serveDelayedError(ClientSocketContext *context)
{
    ClientHttpRequest *http = context->http;

    if (!sslServerBump)
        return false;

    assert(sslServerBump->entry);
    // Did we create an error entry while processing CONNECT?
    if (!sslServerBump->entry->isEmpty()) {
        quitAfterError(http->request);

        // Get the saved error entry and send it to the client by replacing the
        // ClientHttpRequest store entry with it.
        clientStreamNode *node = context->getClientReplyContext();
        clientReplyContext *repContext = dynamic_cast<clientReplyContext *>(node->data.getRaw());
        assert(repContext);
        debugs(33, 5, "Responding with delated error for " << http->uri);
        repContext->setReplyToStoreEntry(sslServerBump->entry, "delayed SslBump error");

        // save the original request for logging purposes
        if (!context->http->al->request) {
            context->http->al->request = http->request;
            HTTPMSGLOCK(context->http->al->request);
        }

        // Get error details from the fake certificate-peeking request.
        http->request->detailError(sslServerBump->request->errType, sslServerBump->request->errDetail);
        context->pullData();
        return true;
    }

    // In bump-server-first mode, we have not necessarily seen the intended
    // server name at certificate-peeking time. Check for domain mismatch now,
    // when we can extract the intended name from the bumped HTTP request.
    if (X509 *srvCert = sslServerBump->serverCert.get()) {
        HttpRequest *request = http->request;
        if (!Ssl::checkX509ServerValidity(srvCert, request->GetHost())) {
            debugs(33, 2, "SQUID_X509_V_ERR_DOMAIN_MISMATCH: Certificate " <<
                   "does not match domainname " << request->GetHost());

            bool allowDomainMismatch = false;
            if (Config.ssl_client.cert_error) {
                ACLFilledChecklist check(Config.ssl_client.cert_error, request, dash_str);
                check.sslErrors = new Ssl::CertErrors(Ssl::CertError(SQUID_X509_V_ERR_DOMAIN_MISMATCH, srvCert));
                allowDomainMismatch = (check.fastCheck() == ACCESS_ALLOWED);
                delete check.sslErrors;
                check.sslErrors = NULL;
            }

            if (!allowDomainMismatch) {
                quitAfterError(request);

                clientStreamNode *node = context->getClientReplyContext();
                clientReplyContext *repContext = dynamic_cast<clientReplyContext *>(node->data.getRaw());
                assert (repContext);

                // Fill the server IP and hostname for error page generation.
                HttpRequest::Pointer const & peekerRequest = sslServerBump->request;
                request->hier.note(peekerRequest->hier.tcpServer, request->GetHost());

                // Create an error object and fill it
                ErrorState *err = new ErrorState(ERR_SECURE_CONNECT_FAIL, Http::scServiceUnavailable, request);
                err->src_addr = clientConnection->remote;
                Ssl::ErrorDetail *errDetail = new Ssl::ErrorDetail(
                    SQUID_X509_V_ERR_DOMAIN_MISMATCH,
                    srvCert, NULL);
                err->detail = errDetail;
                // Save the original request for logging purposes.
                if (!context->http->al->request) {
                    context->http->al->request = request;
                    HTTPMSGLOCK(context->http->al->request);
                }
                repContext->setReplyToError(request->method, err);
                assert(context->http->out.offset == 0);
                context->pullData();
                return true;
            }
        }
    }

    return false;
}
#endif // USE_OPENSSL

static void
clientProcessRequestFinished(ConnStateData *conn, const HttpRequest::Pointer &request)
{
    /*
     * DPW 2007-05-18
     * Moved the TCP_RESET feature from clientReplyContext::sendMoreData
     * to here because calling comm_reset_close() causes http to
     * be freed and the above connNoteUseOfBuffer() would hit an
     * assertion, not to mention that we were accessing freed memory.
     */
    if (request != NULL && request->flags.resetTcp && Comm::IsConnOpen(conn->clientConnection)) {
        debugs(33, 3, HERE << "Sending TCP RST on " << conn->clientConnection);
        conn->flags.readMore = false;
        comm_reset_close(conn->clientConnection);
    }
}

void
clientProcessRequest(ConnStateData *conn, HttpParser *hp, ClientSocketContext *context, const HttpRequestMethod& method, Http::ProtocolVersion http_ver)
{
    ClientHttpRequest *http = context->http;
    HttpRequest::Pointer request;
    bool notedUseOfBuffer = false;
    bool chunked = false;
    bool mustReplyToOptions = false;
    bool unsupportedTe = false;
    bool expectBody = false;

    // temporary hack to avoid splitting this huge function with sensitive code
    const bool isFtp = !hp;
    if (isFtp) {
        // In FTP, case, we already have the request parsed and checked, so we
        // only need to go through the final body/conn setup to doCallouts().
        assert(http->request);
        request = http->request;
        notedUseOfBuffer = true;
    } else {

        if (context->flags.parsed_ok == 0) {
            clientStreamNode *node = context->getClientReplyContext();
            debugs(33, 2, "clientProcessRequest: Invalid Request");
            conn->quitAfterError(NULL);
            // setLogUri should called before repContext->setReplyToError
            setLogUri(http, http->uri,  true);
            clientReplyContext *repContext = dynamic_cast<clientReplyContext *>(node->data.getRaw());
            assert (repContext);
            switch (hp->request_parse_status) {
            case Http::scHeaderTooLarge:
                repContext->setReplyToError(ERR_TOO_BIG, Http::scBadRequest, method, http->uri, conn->clientConnection->remote, NULL, conn->in.buf.c_str(), NULL);
                break;
            case Http::scMethodNotAllowed:
                repContext->setReplyToError(ERR_UNSUP_REQ, Http::scMethodNotAllowed, method, http->uri,
                                            conn->clientConnection->remote, NULL, conn->in.buf.c_str(), NULL);
                break;
            default:
                repContext->setReplyToError(ERR_INVALID_REQ, hp->request_parse_status, method, http->uri,
                                            conn->clientConnection->remote, NULL, conn->in.buf.c_str(), NULL);
            }
            assert(context->http->out.offset == 0);
            context->pullData();
            connNoteUseOfBuffer(conn, http->req_sz);
            return;
        }

        if ((request = HttpRequest::CreateFromUrlAndMethod(http->uri, method)) == NULL) {
            clientStreamNode *node = context->getClientReplyContext();
            debugs(33, 5, "Invalid URL: " << http->uri);
            conn->quitAfterError(request.getRaw());
            // setLogUri should called before repContext->setReplyToError
            setLogUri(http, http->uri,  true);
            clientReplyContext *repContext = dynamic_cast<clientReplyContext *>(node->data.getRaw());
            assert (repContext);
            repContext->setReplyToError(ERR_INVALID_URL, Http::scBadRequest, method, http->uri, conn->clientConnection->remote, NULL, NULL, NULL);
            assert(context->http->out.offset == 0);
            context->pullData();
            connNoteUseOfBuffer(conn, http->req_sz);
            return;
        }

        /* RFC 2616 section 10.5.6 : handle unsupported HTTP major versions cleanly. */
        /* We currently only support 0.9, 1.0, 1.1 properly */
        /* TODO: move HTTP-specific processing into servers/HttpServer and such */
        if ( (http_ver.major == 0 && http_ver.minor != 9) ||
                (http_ver.major > 1) ) {

            clientStreamNode *node = context->getClientReplyContext();
            debugs(33, 5, "Unsupported HTTP version discovered. :\n" << HttpParserHdrBuf(hp));
            conn->quitAfterError(request.getRaw());
            // setLogUri should called before repContext->setReplyToError
            setLogUri(http, http->uri,  true);
            clientReplyContext *repContext = dynamic_cast<clientReplyContext *>(node->data.getRaw());
            assert (repContext);
            repContext->setReplyToError(ERR_UNSUP_HTTPVERSION, Http::scHttpVersionNotSupported, method, http->uri,
                                        conn->clientConnection->remote, NULL, HttpParserHdrBuf(hp), NULL);
            assert(context->http->out.offset == 0);
            context->pullData();
            connNoteUseOfBuffer(conn, http->req_sz);
            clientProcessRequestFinished(conn, request);
            return;
        }

        /* compile headers */
        /* we should skip request line! */
        /* XXX should actually know the damned buffer size here */
        if (http_ver.major >= 1 && !request->parseHeader(HttpParserHdrBuf(hp), HttpParserHdrSz(hp))) {
            clientStreamNode *node = context->getClientReplyContext();
            debugs(33, 5, "Failed to parse request headers:\n" << HttpParserHdrBuf(hp));
            conn->quitAfterError(request.getRaw());
            // setLogUri should called before repContext->setReplyToError
            setLogUri(http, http->uri,  true);
            clientReplyContext *repContext = dynamic_cast<clientReplyContext *>(node->data.getRaw());
            assert (repContext);
            repContext->setReplyToError(ERR_INVALID_REQ, Http::scBadRequest, method, http->uri, conn->clientConnection->remote, NULL, NULL, NULL);
            assert(context->http->out.offset == 0);
            context->pullData();
            connNoteUseOfBuffer(conn, http->req_sz);
            clientProcessRequestFinished(conn, request);
            return;
        }
    }

    // Some blobs below are still HTTP-specific, but we would have to rewrite
    // this entire function to remove them from the FTP code path. Connection
    // setup and body_pipe preparation blobs are needed for FTP.

    request->clientConnectionManager = conn;

    request->flags.accelerated = http->flags.accel;
    request->flags.sslBumped=conn->switchedToHttps();
    request->flags.ignoreCc = conn->port->ignore_cc;
    // TODO: decouple http->flags.accel from request->flags.sslBumped
    request->flags.noDirect = (request->flags.accelerated && !request->flags.sslBumped) ?
                              !conn->port->allow_direct : 0;
#if USE_AUTH
    if (request->flags.sslBumped) {
        if (conn->getAuth() != NULL)
            request->auth_user_request = conn->getAuth();
    }
#endif

    /** \par
     * If transparent or interception mode is working clone the transparent and interception flags
     * from the port settings to the request.
     */
    if (http->clientConnection != NULL) {
        request->flags.intercepted = ((http->clientConnection->flags & COMM_INTERCEPTION) != 0);
        request->flags.interceptTproxy = ((http->clientConnection->flags & COMM_TRANSPARENT) != 0 ) ;
        static const bool proxyProtocolPort = (conn->port != NULL) ? conn->port->flags.proxySurrogate : false;
        if (request->flags.interceptTproxy && !proxyProtocolPort) {
            if (Config.accessList.spoof_client_ip) {
                ACLFilledChecklist *checklist = clientAclChecklistCreate(Config.accessList.spoof_client_ip, http);
                request->flags.spoofClientIp = (checklist->fastCheck() == ACCESS_ALLOWED);
                delete checklist;
            } else
                request->flags.spoofClientIp = true;
        } else
            request->flags.spoofClientIp = false;
    }

    if (internalCheck(request->urlpath.termedBuf())) {
        if (internalHostnameIs(request->GetHost()) && request->port == getMyPort()) {
            debugs(33, 2, "internal URL found: " << request->url.getScheme() << "://" << request->GetHost() <<
                   ':' << request->port);
            http->flags.internal = true;
        } else if (Config.onoff.global_internal_static && internalStaticCheck(request->urlpath.termedBuf())) {
            debugs(33, 2, "internal URL found: " << request->url.getScheme() << "://" << request->GetHost() <<
                   ':' << request->port << " (global_internal_static on)");
            request->url.setScheme(AnyP::PROTO_HTTP);
            request->SetHost(internalHostname());
            request->port = getMyPort();
            http->flags.internal = true;
        } else
            debugs(33, 2, "internal URL found: " << request->url.getScheme() << "://" << request->GetHost() <<
                   ':' << request->port << " (not this proxy)");
    }

    if (http->flags.internal)
        request->login[0] = '\0';

    request->flags.internal = http->flags.internal;
    setLogUri (http, urlCanonicalClean(request.getRaw()));
    request->client_addr = conn->clientConnection->remote; // XXX: remove reuest->client_addr member.
#if FOLLOW_X_FORWARDED_FOR
    // indirect client gets stored here because it is an HTTP header result (from X-Forwarded-For:)
    // not a details about teh TCP connection itself
    request->indirect_client_addr = conn->clientConnection->remote;
#endif /* FOLLOW_X_FORWARDED_FOR */
    request->my_addr = conn->clientConnection->local;
    request->myportname = conn->port->name;
    request->http_ver = http_ver;

    // Link this HttpRequest to ConnStateData relatively early so the following complex handling can use it
    // TODO: this effectively obsoletes a lot of conn->FOO copying. That needs cleaning up later.
    request->clientConnectionManager = conn;

    if (request->header.chunked()) {
        chunked = true;
    } else if (request->header.has(HDR_TRANSFER_ENCODING)) {
        const String te = request->header.getList(HDR_TRANSFER_ENCODING);
        // HTTP/1.1 requires chunking to be the last encoding if there is one
        unsupportedTe = te.size() && te != "identity";
    } // else implied identity coding

    mustReplyToOptions = (method == Http::METHOD_OPTIONS) &&
                         (request->header.getInt64(HDR_MAX_FORWARDS) == 0);
    if (!urlCheckRequest(request.getRaw()) || mustReplyToOptions || unsupportedTe) {
        clientStreamNode *node = context->getClientReplyContext();
        conn->quitAfterError(request.getRaw());
        clientReplyContext *repContext = dynamic_cast<clientReplyContext *>(node->data.getRaw());
        assert (repContext);
        repContext->setReplyToError(ERR_UNSUP_REQ, Http::scNotImplemented, request->method, NULL,
                                    conn->clientConnection->remote, request.getRaw(), NULL, NULL);
        assert(context->http->out.offset == 0);
        context->pullData();
        connNoteUseOfBuffer(conn, http->req_sz);
        clientProcessRequestFinished(conn, request);
        return;
    }

    if (!chunked && !clientIsContentLengthValid(request.getRaw())) {
        clientStreamNode *node = context->getClientReplyContext();
        clientReplyContext *repContext = dynamic_cast<clientReplyContext *>(node->data.getRaw());
        assert (repContext);
        conn->quitAfterError(request.getRaw());
        repContext->setReplyToError(ERR_INVALID_REQ,
                                    Http::scLengthRequired, request->method, NULL,
                                    conn->clientConnection->remote, request.getRaw(), NULL, NULL);
        assert(context->http->out.offset == 0);
        context->pullData();
        connNoteUseOfBuffer(conn, http->req_sz);
        clientProcessRequestFinished(conn, request);
        return;
    }

    if (request->header.has(HDR_EXPECT)) {
        const String expect = request->header.getList(HDR_EXPECT);
        const bool supportedExpect = (expect.caseCmp("100-continue") == 0);
        if (!supportedExpect) {
            clientStreamNode *node = context->getClientReplyContext();
            clientReplyContext *repContext = dynamic_cast<clientReplyContext *>(node->data.getRaw());
            assert (repContext);
            conn->quitAfterError(request.getRaw());
            repContext->setReplyToError(ERR_INVALID_REQ, Http::scExpectationFailed, request->method, http->uri,
                                        conn->clientConnection->remote, request.getRaw(), NULL, NULL);
            assert(context->http->out.offset == 0);
            context->pullData();
            connNoteUseOfBuffer(conn, http->req_sz);
            clientProcessRequestFinished(conn, request);
            return;
        }
    }

    if (!isFtp) {
        http->request = request.getRaw();
        HTTPMSGLOCK(http->request);
    }

    clientSetKeepaliveFlag(http);
    // Let tunneling code be fully responsible for CONNECT requests
    if (http->request->method == Http::METHOD_CONNECT) {
        context->mayUseConnection(true);
        conn->flags.readMore = false;

        // consume header early so that tunnel gets just the body
        connNoteUseOfBuffer(conn, http->req_sz);
        notedUseOfBuffer = true;
    }

#if USE_OPENSSL
    if (conn->switchedToHttps() && conn->serveDelayedError(context)) {
        if (!notedUseOfBuffer)
            connNoteUseOfBuffer(conn, http->req_sz);
        clientProcessRequestFinished(conn, request);
        return;
    }
#endif

    /* Do we expect a request-body? */
    expectBody = chunked || request->content_length > 0;
    if (!context->mayUseConnection() && expectBody) {
        request->body_pipe = conn->expectRequestBody(
                                 chunked ? -1 : request->content_length);

        if (!isFtp) {
            // consume header early so that body pipe gets just the body
            connNoteUseOfBuffer(conn, http->req_sz);
            notedUseOfBuffer = true;
        }

        /* Is it too large? */
        if (!chunked && // if chunked, we will check as we accumulate
                clientIsRequestBodyTooLargeForPolicy(request->content_length)) {
            clientStreamNode *node = context->getClientReplyContext();
            clientReplyContext *repContext = dynamic_cast<clientReplyContext *>(node->data.getRaw());
            assert (repContext);
            conn->quitAfterError(request.getRaw());
            repContext->setReplyToError(ERR_TOO_BIG,
                                        Http::scPayloadTooLarge, Http::METHOD_NONE, NULL,
                                        conn->clientConnection->remote, http->request, NULL, NULL);
            assert(context->http->out.offset == 0);
            context->pullData();
            clientProcessRequestFinished(conn, request);
            return;
        }

        if (!isFtp) {
            // We may stop producing, comm_close, and/or call setReplyToError()
            // below, so quit on errors to avoid http->doCallouts()
            if (!conn->handleRequestBodyData()) {
                clientProcessRequestFinished(conn, request);
                return;
            }

            if (!request->body_pipe->productionEnded()) {
                debugs(33, 5, "need more request body");
                context->mayUseConnection(true);
                assert(conn->flags.readMore);
            }
        }
    }

    http->calloutContext = new ClientRequestContext(http);

    http->doCallouts();

    if (!notedUseOfBuffer)
        connNoteUseOfBuffer(conn, http->req_sz);

    clientProcessRequestFinished(conn, request);
}

static void
connStripBufferWhitespace (ConnStateData * conn)
{
    // XXX: kill this whole function.
    while (!conn->in.buf.isEmpty() && xisspace(conn->in.buf.at(0))) {
        conn->in.buf.consume(1);
    }
}

int
ConnStateData::pipelinePrefetchMax() const
{
    // TODO: Support pipelined requests through pinned connections.
    if (pinning.pinned)
        return 0;
    return Config.pipeline_max_prefetch;
}

/**
 * Limit the number of concurrent requests.
 * \return true  when there are available position(s) in the pipeline queue for another request.
 * \return false when the pipeline queue is full or disabled.
 */
bool
ConnStateData::concurrentRequestQueueFilled() const
{
    const int existingRequestCount = getConcurrentRequestCount();

    // default to the configured pipeline size.
    // add 1 because the head of pipeline is counted in concurrent requests and not prefetch queue
#if USE_OPENSSL
    const int internalRequest = (transparent() && sslBumpMode == Ssl::bumpSplice) ? 1 : 0;
#else
    const int internalRequest = 0;
#endif
    const int concurrentRequestLimit = pipelinePrefetchMax() + 1 + internalRequest;

    // when queue filled already we cant add more.
    if (existingRequestCount >= concurrentRequestLimit) {
        debugs(33, 3, clientConnection << " max concurrent requests reached (" << concurrentRequestLimit << ")");
        debugs(33, 5, clientConnection << " deferring new request until one is done");
        return true;
    }

    return false;
}

/**
 * Perform proxy_protocol_access ACL tests on the client which
 * connected to PROXY protocol port to see if we trust the
 * sender enough to accept their PROXY header claim.
 */
bool
ConnStateData::proxyProtocolValidateClient()
{
    if (!Config.accessList.proxyProtocol)
        return proxyProtocolError("PROXY client not permitted by default ACL");

    ACLFilledChecklist ch(Config.accessList.proxyProtocol, NULL, clientConnection->rfc931);
    ch.src_addr = clientConnection->remote;
    ch.my_addr = clientConnection->local;
    ch.conn(this);

    if (ch.fastCheck() != ACCESS_ALLOWED)
        return proxyProtocolError("PROXY client not permitted by ACLs");

    return true;
}

/**
 * Perform cleanup on PROXY protocol errors.
 * If header parsing hits a fatal error terminate the connection,
 * otherwise wait for more data.
 */
bool
ConnStateData::proxyProtocolError(const char *msg)
{
    if (msg) {
        // This is important to know, but maybe not so much that flooding the log is okay.
#if QUIET_PROXY_PROTOCOL
        // display the first of every 32 occurances at level 1, the others at level 2.
        static uint8_t hide = 0;
        debugs(33, (hide++ % 32 == 0 ? DBG_IMPORTANT : 2), msg << " from " << clientConnection);
#else
        debugs(33, DBG_IMPORTANT, msg << " from " << clientConnection);
#endif
        mustStop(msg);
    }
    return false;
}

/// magic octet prefix for PROXY protocol version 1
static const SBuf Proxy1p0magic("PROXY ", 6);

/// magic octet prefix for PROXY protocol version 2
static const SBuf Proxy2p0magic("\x0D\x0A\x0D\x0A\x00\x0D\x0A\x51\x55\x49\x54\x0A", 12);

/**
 * Test the connection read buffer for PROXY protocol header.
 * Version 1 and 2 header currently supported.
 */
bool
ConnStateData::parseProxyProtocolHeader()
{
    // http://www.haproxy.org/download/1.5/doc/proxy-protocol.txt

    // detect and parse PROXY/2.0 protocol header
    if (in.buf.startsWith(Proxy2p0magic))
        return parseProxy2p0();

    // detect and parse PROXY/1.0 protocol header
    if (in.buf.startsWith(Proxy1p0magic))
        return parseProxy1p0();

    // detect and terminate other protocols
    if (in.buf.length() >= Proxy2p0magic.length()) {
        // PROXY/1.0 magic is shorter, so we know that
        // the input does not start with any PROXY magic
        return proxyProtocolError("PROXY protocol error: invalid header");
    }

    // TODO: detect short non-magic prefixes earlier to avoid
    // waiting for more data which may never come

    // not enough bytes to parse yet.
    return false;
}

/// parse the PROXY/1.0 protocol header from the connection read buffer
bool
ConnStateData::parseProxy1p0()
{
    ::Parser::Tokenizer tok(in.buf);
    tok.skip(Proxy1p0magic);

    // skip to first LF (assumes it is part of CRLF)
    static const CharacterSet lineContent = CharacterSet::LF.complement("non-LF");
    SBuf line;
    if (tok.prefix(line, lineContent, 107-Proxy1p0magic.length())) {
        if (tok.skip('\n')) {
            // found valid header
            in.buf = tok.remaining();
            needProxyProtocolHeader_ = false;
            // reset the tokenizer to work on found line only.
            tok.reset(line);
        } else
            return false; // no LF yet

    } else // protocol error only if there are more than 107 bytes prefix header
        return proxyProtocolError(in.buf.length() > 107? "PROXY/1.0 error: missing CRLF" : NULL);

    static const SBuf unknown("UNKNOWN"), tcpName("TCP");
    if (tok.skip(tcpName)) {

        // skip TCP/IP version number
        static const CharacterSet tcpVersions("TCP-version","46");
        if (!tok.skipOne(tcpVersions))
            return proxyProtocolError("PROXY/1.0 error: missing TCP version");

        // skip SP after protocol version
        if (!tok.skip(' '))
            return proxyProtocolError("PROXY/1.0 error: missing SP");

        SBuf ipa, ipb;
        int64_t porta, portb;
        static const CharacterSet ipChars = CharacterSet("IP Address",".:") + CharacterSet::HEXDIG;

        // parse:  src-IP SP dst-IP SP src-port SP dst-port CR
        // leave the LF until later.
        const bool correct = tok.prefix(ipa, ipChars) && tok.skip(' ') &&
                             tok.prefix(ipb, ipChars) && tok.skip(' ') &&
                             tok.int64(porta) && tok.skip(' ') &&
                             tok.int64(portb) &&
                             tok.skip('\r');
        if (!correct)
            return proxyProtocolError("PROXY/1.0 error: invalid syntax");

        // parse IP and port strings
        Ip::Address originalClient, originalDest;

        if (!originalClient.GetHostByName(ipa.c_str()))
            return proxyProtocolError("PROXY/1.0 error: invalid src-IP address");

        if (!originalDest.GetHostByName(ipb.c_str()))
            return proxyProtocolError("PROXY/1.0 error: invalid dst-IP address");

        if (porta > 0 && porta <= 0xFFFF) // max uint16_t
            originalClient.port(static_cast<uint16_t>(porta));
        else
            return proxyProtocolError("PROXY/1.0 error: invalid src port");

        if (portb > 0 && portb <= 0xFFFF) // max uint16_t
            originalDest.port(static_cast<uint16_t>(portb));
        else
            return proxyProtocolError("PROXY/1.0 error: invalid dst port");

        // we have original client and destination details now
        // replace the client connection values
        debugs(33, 5, "PROXY/1.0 protocol on connection " << clientConnection);
        clientConnection->local = originalDest;
        clientConnection->remote = originalClient;
        if ((clientConnection->flags & COMM_TRANSPARENT))
            clientConnection->flags ^= COMM_TRANSPARENT; // prevent TPROXY spoofing of this new IP.
        debugs(33, 5, "PROXY/1.0 upgrade: " << clientConnection);

        // repeat fetch ensuring the new client FQDN can be logged
        if (Config.onoff.log_fqdn)
            fqdncache_gethostbyaddr(clientConnection->remote, FQDN_LOOKUP_IF_MISS);

        return true;

    } else if (tok.skip(unknown)) {
        // found valid but unusable header
        return true;

    } else
        return proxyProtocolError("PROXY/1.0 error: invalid protocol family");

    return false;
}

/// parse the PROXY/2.0 protocol header from the connection read buffer
bool
ConnStateData::parseProxy2p0()
{
    static const SBuf::size_type prefixLen = Proxy2p0magic.length();
    if (in.buf.length() < prefixLen + 4)
        return false; // need more bytes

    if ((in.buf[prefixLen] & 0xF0) != 0x20) // version == 2 is mandatory
        return proxyProtocolError("PROXY/2.0 error: invalid version");

    const char command = (in.buf[prefixLen] & 0x0F);
    if ((command & 0xFE) != 0x00) // values other than 0x0-0x1 are invalid
        return proxyProtocolError("PROXY/2.0 error: invalid command");

    const char family = (in.buf[prefixLen+1] & 0xF0) >>4;
    if (family > 0x3) // values other than 0x0-0x3 are invalid
        return proxyProtocolError("PROXY/2.0 error: invalid family");

    const char proto = (in.buf[prefixLen+1] & 0x0F);
    if (proto > 0x2) // values other than 0x0-0x2 are invalid
        return proxyProtocolError("PROXY/2.0 error: invalid protocol type");

    const char *clen = in.buf.rawContent() + prefixLen + 2;
    uint16_t len;
    memcpy(&len, clen, sizeof(len));
    len = ntohs(len);

    if (in.buf.length() < prefixLen + 4 + len)
        return false; // need more bytes

    in.buf.consume(prefixLen + 4); // 4 being the extra bytes
    const SBuf extra = in.buf.consume(len);
    needProxyProtocolHeader_ = false; // found successfully

    // LOCAL connections do nothing with the extras
    if (command == 0x00/* LOCAL*/)
        return true;

    union pax {
        struct {        /* for TCP/UDP over IPv4, len = 12 */
            struct in_addr src_addr;
            struct in_addr dst_addr;
            uint16_t src_port;
            uint16_t dst_port;
        } ipv4_addr;
        struct {        /* for TCP/UDP over IPv6, len = 36 */
            struct in6_addr src_addr;
            struct in6_addr dst_addr;
            uint16_t src_port;
            uint16_t dst_port;
        } ipv6_addr;
#if NOT_SUPPORTED
        struct {        /* for AF_UNIX sockets, len = 216 */
            uint8_t src_addr[108];
            uint8_t dst_addr[108];
        } unix_addr;
#endif
    };

    pax ipu;
    memcpy(&ipu, extra.rawContent(), sizeof(pax));

    // replace the client connection values
    debugs(33, 5, "PROXY/2.0 protocol on connection " << clientConnection);
    switch (family) {
    case 0x1: // IPv4
        clientConnection->local = ipu.ipv4_addr.dst_addr;
        clientConnection->local.port(ntohs(ipu.ipv4_addr.dst_port));
        clientConnection->remote = ipu.ipv4_addr.src_addr;
        clientConnection->remote.port(ntohs(ipu.ipv4_addr.src_port));
        if ((clientConnection->flags & COMM_TRANSPARENT))
            clientConnection->flags ^= COMM_TRANSPARENT; // prevent TPROXY spoofing of this new IP.
        break;
    case 0x2: // IPv6
        clientConnection->local = ipu.ipv6_addr.dst_addr;
        clientConnection->local.port(ntohs(ipu.ipv6_addr.dst_port));
        clientConnection->remote = ipu.ipv6_addr.src_addr;
        clientConnection->remote.port(ntohs(ipu.ipv6_addr.src_port));
        if ((clientConnection->flags & COMM_TRANSPARENT))
            clientConnection->flags ^= COMM_TRANSPARENT; // prevent TPROXY spoofing of this new IP.
        break;
    default: // do nothing
        break;
    }
    debugs(33, 5, "PROXY/2.0 upgrade: " << clientConnection);

    // repeat fetch ensuring the new client FQDN can be logged
    if (Config.onoff.log_fqdn)
        fqdncache_gethostbyaddr(clientConnection->remote, FQDN_LOOKUP_IF_MISS);

    return true;
}

/**
 * Attempt to parse one or more requests from the input buffer.
 * Returns true after completing parsing of at least one request [header]. That
 * includes cases where parsing ended with an error (e.g., a huge request).
 */
bool
ConnStateData::clientParseRequests()
{
    bool parsed_req = false;

    debugs(33, 5, HERE << clientConnection << ": attempting to parse");

    // Loop while we have read bytes that are not needed for producing the body
    // On errors, bodyPipe may become nil, but readMore will be cleared
    while (!in.buf.isEmpty() && !bodyPipe && flags.readMore) {
        connStripBufferWhitespace(this);

        /* Don't try to parse if the buffer is empty */
        if (in.buf.isEmpty())
            break;

        /* Limit the number of concurrent requests */
        if (concurrentRequestQueueFilled())
            break;

        // try to parse the PROXY protocol header magic bytes
        if (needProxyProtocolHeader_ && !parseProxyProtocolHeader())
            break;

        Http::ProtocolVersion http_ver;
        if (ClientSocketContext *context = parseOneRequest(http_ver)) {
            debugs(33, 5, clientConnection << ": done parsing a request");
            AsyncCall::Pointer timeoutCall = commCbCall(5, 4, "clientLifetimeTimeout",
                                             CommTimeoutCbPtrFun(clientLifetimeTimeout, context->http));
            commSetConnTimeout(clientConnection, Config.Timeout.lifetime, timeoutCall);

            context->registerWithConn();

            processParsedRequest(context, http_ver);

            parsed_req = true; // XXX: do we really need to parse everything right NOW ?

            if (context->mayUseConnection()) {
                debugs(33, 3, HERE << "Not parsing new requests, as this request may need the connection");
                break;
            }
        } else {
            debugs(33, 5, clientConnection << ": not enough request data: " <<
                   in.buf.length() << " < " << Config.maxRequestHeaderSize);
            Must(in.buf.length() < Config.maxRequestHeaderSize);
            break;
        }
    }

    /* XXX where to 'finish' the parsing pass? */
    return parsed_req;
}

void
ConnStateData::clientReadRequest(const CommIoCbParams &io)
{
    debugs(33,5, io.conn);
    Must(reading());
    reader = NULL;

    /* Bail out quickly on Comm::ERR_CLOSING - close handlers will tidy up */
    if (io.flag == Comm::ERR_CLOSING) {
        debugs(33,5, io.conn << " closing Bailout.");
        return;
    }

    assert(Comm::IsConnOpen(clientConnection));
    assert(io.conn->fd == clientConnection->fd);

    /*
     * Don't reset the timeout value here. The value should be
     * counting Config.Timeout.request and applies to the request
     * as a whole, not individual read() calls.
     * Plus, it breaks our lame *HalfClosed() detection
     */

    in.maybeMakeSpaceAvailable();
    CommIoCbParams rd(this); // will be expanded with ReadNow results
    rd.conn = io.conn;
    switch (Comm::ReadNow(rd, in.buf)) {
    case Comm::INPROGRESS:
        if (in.buf.isEmpty())
            debugs(33, 2, io.conn << ": no data to process, " << xstrerr(rd.xerrno));
        readSomeData();
        return;

    case Comm::OK:
        kb_incr(&(statCounter.client_http.kbytes_in), rd.size);
        // may comm_close or setReplyToError
        if (!handleReadData())
            return;

        /* Continue to process previously read data */
        break;

    case Comm::ENDFILE: // close detected by 0-byte read
        debugs(33, 5, io.conn << " closed?");

        if (connFinishedWithConn(rd.size)) {
            clientConnection->close();
            return;
        }

        /* It might be half-closed, we can't tell */
        fd_table[io.conn->fd].flags.socket_eof = true;
        commMarkHalfClosed(io.conn->fd);
        fd_note(io.conn->fd, "half-closed");

        /* There is one more close check at the end, to detect aborted
         * (partial) requests. At this point we can't tell if the request
         * is partial.
         */

        /* Continue to process previously read data */
        break;

    // case Comm::COMM_ERROR:
    default: // no other flags should ever occur
        debugs(33, 2, io.conn << ": got flag " << rd.flag << "; " << xstrerr(rd.xerrno));
        notifyAllContexts(rd.xerrno);
        io.conn->close();
        return;
    }

    /* Process next request */
    if (getConcurrentRequestCount() == 0)
        fd_note(io.fd, "Reading next request");

    if (!clientParseRequests()) {
        if (!isOpen())
            return;
        /*
         * If the client here is half closed and we failed
         * to parse a request, close the connection.
         * The above check with connFinishedWithConn() only
         * succeeds _if_ the buffer is empty which it won't
         * be if we have an incomplete request.
         * XXX: This duplicates ClientSocketContext::keepaliveNextRequest
         */
        if (getConcurrentRequestCount() == 0 && commIsHalfClosed(io.fd)) {
            debugs(33, 5, HERE << io.conn << ": half-closed connection, no completed request parsed, connection closing.");
            clientConnection->close();
            return;
        }
    }

    if (!isOpen())
        return;

    clientAfterReadingRequests();
}

/**
 * called when new request data has been read from the socket
 *
 * \retval false called comm_close or setReplyToError (the caller should bail)
 * \retval true  we did not call comm_close or setReplyToError
 */
bool
ConnStateData::handleReadData()
{
    // if we are reading a body, stuff data into the body pipe
    if (bodyPipe != NULL)
        return handleRequestBodyData();
    return true;
}

/**
 * called when new request body data has been buffered in in.buf
 * may close the connection if we were closing and piped everything out
 *
 * \retval false called comm_close or setReplyToError (the caller should bail)
 * \retval true  we did not call comm_close or setReplyToError
 */
bool
ConnStateData::handleRequestBodyData()
{
    assert(bodyPipe != NULL);

    size_t putSize = 0;

    if (in.bodyParser) { // chunked encoding
        if (const err_type error = handleChunkedRequestBody(putSize)) {
            abortChunkedRequestBody(error);
            return false;
        }
    } else { // identity encoding
        debugs(33,5, HERE << "handling plain request body for " << clientConnection);
        putSize = bodyPipe->putMoreData(in.buf.c_str(), in.buf.length());
        if (!bodyPipe->mayNeedMoreData()) {
            // BodyPipe will clear us automagically when we produced everything
            bodyPipe = NULL;
        }
    }

    if (putSize > 0)
        connNoteUseOfBuffer(this, putSize);

    if (!bodyPipe) {
        debugs(33,5, HERE << "produced entire request body for " << clientConnection);

        if (const char *reason = stoppedSending()) {
            /* we've finished reading like good clients,
             * now do the close that initiateClose initiated.
             */
            debugs(33, 3, HERE << "closing for earlier sending error: " << reason);
            clientConnection->close();
            return false;
        }
    }

    return true;
}

/// parses available chunked encoded body bytes, checks size, returns errors
err_type
ConnStateData::handleChunkedRequestBody(size_t &putSize)
{
    debugs(33, 7, "chunked from " << clientConnection << ": " << in.buf.length());

    try { // the parser will throw on errors

        if (in.buf.isEmpty()) // nothing to do
            return ERR_NONE;

        MemBuf raw; // ChunkedCodingParser only works with MemBufs
        // add one because MemBuf will assert if it cannot 0-terminate
        raw.init(in.buf.length(), in.buf.length()+1);
        raw.append(in.buf.c_str(), in.buf.length());

        const mb_size_t wasContentSize = raw.contentSize();
        BodyPipeCheckout bpc(*bodyPipe);
        const bool parsed = in.bodyParser->parse(&raw, &bpc.buf);
        bpc.checkIn();
        putSize = wasContentSize - raw.contentSize();

        // dechunk then check: the size limit applies to _dechunked_ content
        if (clientIsRequestBodyTooLargeForPolicy(bodyPipe->producedSize()))
            return ERR_TOO_BIG;

        if (parsed) {
            finishDechunkingRequest(true);
            Must(!bodyPipe);
            return ERR_NONE; // nil bodyPipe implies body end for the caller
        }

        // if chunk parser needs data, then the body pipe must need it too
        Must(!in.bodyParser->needsMoreData() || bodyPipe->mayNeedMoreData());

        // if parser needs more space and we can consume nothing, we will stall
        Must(!in.bodyParser->needsMoreSpace() || bodyPipe->buf().hasContent());
    } catch (...) { // TODO: be more specific
        debugs(33, 3, HERE << "malformed chunks" << bodyPipe->status());
        return ERR_INVALID_REQ;
    }

    debugs(33, 7, HERE << "need more chunked data" << *bodyPipe->status());
    return ERR_NONE;
}

/// quit on errors related to chunked request body handling
void
ConnStateData::abortChunkedRequestBody(const err_type error)
{
    finishDechunkingRequest(false);

    // XXX: The code below works if we fail during initial request parsing,
    // but if we fail when the server connection is used already, the server may send
    // us its response too, causing various assertions. How to prevent that?
#if WE_KNOW_HOW_TO_SEND_ERRORS
    ClientSocketContext::Pointer context = getCurrentContext();
    if (context != NULL && !context->http->out.offset) { // output nothing yet
        clientStreamNode *node = context->getClientReplyContext();
        clientReplyContext *repContext = dynamic_cast<clientReplyContext*>(node->data.getRaw());
        assert(repContext);
        const Http::StatusCode scode = (error == ERR_TOO_BIG) ?
                                       Http::scPayloadTooLarge : HTTP_BAD_REQUEST;
        repContext->setReplyToError(error, scode,
                                    repContext->http->request->method,
                                    repContext->http->uri,
                                    CachePeer,
                                    repContext->http->request,
                                    in.buf, NULL);
        context->pullData();
    } else {
        // close or otherwise we may get stuck as nobody will notice the error?
        comm_reset_close(clientConnection);
    }
#else
    debugs(33, 3, HERE << "aborting chunked request without error " << error);
    comm_reset_close(clientConnection);
#endif
    flags.readMore = false;
}

void
ConnStateData::noteBodyConsumerAborted(BodyPipe::Pointer )
{
    // request reader may get stuck waiting for space if nobody consumes body
    if (bodyPipe != NULL)
        bodyPipe->enableAutoConsumption();

    // kids extend
}

/** general lifetime handler for HTTP requests */
void
ConnStateData::requestTimeout(const CommTimeoutCbParams &io)
{
    /*
    * Just close the connection to not confuse browsers
    * using persistent connections. Some browsers open
    * a connection and then do not use it until much
    * later (presumeably because the request triggering
    * the open has already been completed on another
    * connection)
    */
    debugs(33, 3, "requestTimeout: FD " << io.fd << ": lifetime is expired.");
    io.conn->close();
}

static void
clientLifetimeTimeout(const CommTimeoutCbParams &io)
{
    ClientHttpRequest *http = static_cast<ClientHttpRequest *>(io.data);
    debugs(33, DBG_IMPORTANT, "WARNING: Closing client connection due to lifetime timeout");
    debugs(33, DBG_IMPORTANT, "\t" << http->uri);
    http->al->http.timedout = true;
    if (Comm::IsConnOpen(io.conn))
        io.conn->close();
}

ConnStateData::ConnStateData(const MasterXaction::Pointer &xact) :
    AsyncJob("ConnStateData"), // kids overwrite
    nrequests(0),
#if USE_OPENSSL
    sslBumpMode(Ssl::bumpEnd),
#endif
    needProxyProtocolHeader_(false),
#if USE_OPENSSL
    switchedToHttps_(false),
    sslServerBump(NULL),
    signAlgorithm(Ssl::algSignTrusted),
#endif
    stoppedSending_(NULL),
    stoppedReceiving_(NULL)
{
    flags.readMore = true; // kids may overwrite
    flags.swanSang = false;

    pinning.host = NULL;
    pinning.port = -1;
    pinning.pinned = false;
    pinning.auth = false;
    pinning.zeroReply = false;
    pinning.peer = NULL;

    // store the details required for creating more MasterXaction objects as new requests come in
    clientConnection = xact->tcpClient;
    port = xact->squidPort;
    log_addr = xact->tcpClient->remote;
    log_addr.applyMask(Config.Addrs.client_netmask);

    // register to receive notice of Squid signal events
    // which may affect long persisting client connections
    RegisterRunner(this);
}

void
ConnStateData::start()
{
    BodyProducer::start();
    HttpControlMsgSink::start();

    if (port->disable_pmtu_discovery != DISABLE_PMTU_OFF &&
            (transparent() || port->disable_pmtu_discovery == DISABLE_PMTU_ALWAYS)) {
#if defined(IP_MTU_DISCOVER) && defined(IP_PMTUDISC_DONT)
        int i = IP_PMTUDISC_DONT;
        if (setsockopt(clientConnection->fd, SOL_IP, IP_MTU_DISCOVER, &i, sizeof(i)) < 0)
            debugs(33, 2, "WARNING: Path MTU discovery disabling failed on " << clientConnection << " : " << xstrerror());
#else
        static bool reported = false;

        if (!reported) {
            debugs(33, DBG_IMPORTANT, "NOTICE: Path MTU discovery disabling is not supported on your platform.");
            reported = true;
        }
#endif
    }

    typedef CommCbMemFunT<ConnStateData, CommCloseCbParams> Dialer;
    AsyncCall::Pointer call = JobCallback(33, 5, Dialer, this, ConnStateData::connStateClosed);
    comm_add_close_handler(clientConnection->fd, call);

    if (Config.onoff.log_fqdn)
        fqdncache_gethostbyaddr(clientConnection->remote, FQDN_LOOKUP_IF_MISS);

#if USE_IDENT
    if (Ident::TheConfig.identLookup) {
        ACLFilledChecklist identChecklist(Ident::TheConfig.identLookup, NULL, NULL);
        identChecklist.src_addr = clientConnection->remote;
        identChecklist.my_addr = clientConnection->local;
        if (identChecklist.fastCheck() == ACCESS_ALLOWED)
            Ident::Start(clientConnection, clientIdentDone, this);
    }
#endif

    clientdbEstablished(clientConnection->remote, 1);

    needProxyProtocolHeader_ = port->flags.proxySurrogate;
    if (needProxyProtocolHeader_) {
        if (!proxyProtocolValidateClient()) // will close the connection on failure
            return;
    }

#if USE_DELAY_POOLS
    fd_table[clientConnection->fd].clientInfo = NULL;

    if (Config.onoff.client_db) {
        /* it was said several times that client write limiter does not work if client_db is disabled */

        ClientDelayPools& pools(Config.ClientDelay.pools);
        ACLFilledChecklist ch(NULL, NULL, NULL);

        // TODO: we check early to limit error response bandwith but we
        // should recheck when we can honor delay_pool_uses_indirect
        // TODO: we should also pass the port details for myportname here.
        ch.src_addr = clientConnection->remote;
        ch.my_addr = clientConnection->local;

        for (unsigned int pool = 0; pool < pools.size(); ++pool) {

            /* pools require explicit 'allow' to assign a client into them */
            if (pools[pool].access) {
                cbdataReferenceDone(ch.accessList);
                ch.accessList = cbdataReference(pools[pool].access);
                allow_t answer = ch.fastCheck();
                if (answer == ACCESS_ALLOWED) {

                    /*  request client information from db after we did all checks
                        this will save hash lookup if client failed checks */
                    ClientInfo * cli = clientdbGetInfo(clientConnection->remote);
                    assert(cli);

                    /* put client info in FDE */
                    fd_table[clientConnection->fd].clientInfo = cli;

                    /* setup write limiter for this request */
                    const double burst = floor(0.5 +
                                               (pools[pool].highwatermark * Config.ClientDelay.initial)/100.0);
                    cli->setWriteLimiter(pools[pool].rate, burst, pools[pool].highwatermark);
                    break;
                } else {
                    debugs(83, 4, HERE << "Delay pool " << pool << " skipped because ACL " << answer);
                }
            }
        }
    }
#endif

    // kids must extend to actually start doing something (e.g., reading)
}

/** Handle a new connection on an HTTP socket. */
void
httpAccept(const CommAcceptCbParams &params)
{
    MasterXaction::Pointer xact = params.xaction;
    AnyP::PortCfgPointer s = xact->squidPort;

    // NP: it is possible the port was reconfigured when the call or accept() was queued.

    if (params.flag != Comm::OK) {
        // Its possible the call was still queued when the client disconnected
        debugs(33, 2, s->listenConn << ": accept failure: " << xstrerr(params.xerrno));
        return;
    }

    debugs(33, 4, params.conn << ": accepted");
    fd_note(params.conn->fd, "client http connect");

    if (s->tcp_keepalive.enabled)
        commSetTcpKeepalive(params.conn->fd, s->tcp_keepalive.idle, s->tcp_keepalive.interval, s->tcp_keepalive.timeout);

    ++incoming_sockets_accepted;

    // Socket is ready, setup the connection manager to start using it
    ConnStateData *connState = Http::NewServer(xact);
    AsyncJob::Start(connState); // usually async-calls readSomeData()
}

#if USE_OPENSSL

/** Create SSL connection structure and update fd_table */
static SSL *
httpsCreate(const Comm::ConnectionPointer &conn, SSL_CTX *sslContext)
{
    if (SSL *ssl = Ssl::CreateServer(sslContext, conn->fd, "client https start")) {
        debugs(33, 5, "will negotate SSL on " << conn);
        return ssl;
    }

    conn->close();
    return NULL;
}

static bool
Squid_SSL_accept(ConnStateData *conn, PF *callback)
{
    int fd = conn->clientConnection->fd;
    SSL *ssl = fd_table[fd].ssl;
    int ret;

    errno = 0;
    if ((ret = SSL_accept(ssl)) <= 0) {
        int xerrno = errno;
        int ssl_error = SSL_get_error(ssl, ret);

        switch (ssl_error) {

        case SSL_ERROR_WANT_READ:
            Comm::SetSelect(fd, COMM_SELECT_READ, callback, conn, 0);
            return false;

        case SSL_ERROR_WANT_WRITE:
            Comm::SetSelect(fd, COMM_SELECT_WRITE, callback, conn, 0);
            return false;

        case SSL_ERROR_SYSCALL:
            if (ret == 0) {
                debugs(83, 2, "Error negotiating SSL connection on FD " << fd << ": Aborted by client: " << ssl_error);
            } else {
                debugs(83, (xerrno == ECONNRESET) ? 1 : 2, "Error negotiating SSL connection on FD " << fd << ": " <<
                       (xerrno == 0 ? ERR_error_string(ssl_error, NULL) : xstrerr(xerrno)));
            }
            conn->clientConnection->close();
            return false;

        case SSL_ERROR_ZERO_RETURN:
            debugs(83, DBG_IMPORTANT, "Error negotiating SSL connection on FD " << fd << ": Closed by client");
            conn->clientConnection->close();
            return false;

        default:
            debugs(83, DBG_IMPORTANT, "Error negotiating SSL connection on FD " <<
                   fd << ": " << ERR_error_string(ERR_get_error(), NULL) <<
                   " (" << ssl_error << "/" << ret << ")");
            conn->clientConnection->close();
            return false;
        }

        /* NOTREACHED */
    }
    return true;
}

/** negotiate an SSL connection */
static void
clientNegotiateSSL(int fd, void *data)
{
    ConnStateData *conn = (ConnStateData *)data;
    X509 *client_cert;
    SSL *ssl = fd_table[fd].ssl;

    if (!Squid_SSL_accept(conn, clientNegotiateSSL))
        return;

    if (SSL_session_reused(ssl)) {
        debugs(83, 2, "clientNegotiateSSL: Session " << SSL_get_session(ssl) <<
               " reused on FD " << fd << " (" << fd_table[fd].ipaddr << ":" << (int)fd_table[fd].remote_port << ")");
    } else {
        if (do_debug(83, 4)) {
            /* Write out the SSL session details.. actually the call below, but
             * OpenSSL headers do strange typecasts confusing GCC.. */
            /* PEM_write_SSL_SESSION(debug_log, SSL_get_session(ssl)); */
#if defined(OPENSSL_VERSION_NUMBER) && OPENSSL_VERSION_NUMBER >= 0x00908000L
            PEM_ASN1_write((i2d_of_void *)i2d_SSL_SESSION, PEM_STRING_SSL_SESSION, debug_log, (char *)SSL_get_session(ssl), NULL,NULL,0,NULL,NULL);

#elif (ALLOW_ALWAYS_SSL_SESSION_DETAIL == 1)

            /* When using gcc 3.3.x and OpenSSL 0.9.7x sometimes a compile error can occur here.
            * This is caused by an unpredicatble gcc behaviour on a cast of the first argument
            * of PEM_ASN1_write(). For this reason this code section is disabled. To enable it,
            * define ALLOW_ALWAYS_SSL_SESSION_DETAIL=1.
            * Because there are two possible usable cast, if you get an error here, try the other
            * commented line. */

            PEM_ASN1_write((int(*)())i2d_SSL_SESSION, PEM_STRING_SSL_SESSION, debug_log, (char *)SSL_get_session(ssl), NULL,NULL,0,NULL,NULL);
            /* PEM_ASN1_write((int(*)(...))i2d_SSL_SESSION, PEM_STRING_SSL_SESSION, debug_log, (char *)SSL_get_session(ssl), NULL,NULL,0,NULL,NULL); */

#else

            debugs(83, 4, "With " OPENSSL_VERSION_TEXT ", session details are available only defining ALLOW_ALWAYS_SSL_SESSION_DETAIL=1 in the source." );

#endif
            /* Note: This does not automatically fflush the log file.. */
        }

        debugs(83, 2, "clientNegotiateSSL: New session " <<
               SSL_get_session(ssl) << " on FD " << fd << " (" <<
               fd_table[fd].ipaddr << ":" << (int)fd_table[fd].remote_port <<
               ")");
    }

    // Connection established. Retrieve SSL connection parameters for logging.
    conn->clientConnection->tlsNegotiations()->fillWith(ssl);

    client_cert = SSL_get_peer_certificate(ssl);

    if (client_cert != NULL) {
        debugs(83, 3, "clientNegotiateSSL: FD " << fd <<
               " client certificate: subject: " <<
               X509_NAME_oneline(X509_get_subject_name(client_cert), 0, 0));

        debugs(83, 3, "clientNegotiateSSL: FD " << fd <<
               " client certificate: issuer: " <<
               X509_NAME_oneline(X509_get_issuer_name(client_cert), 0, 0));

        X509_free(client_cert);
    } else {
        debugs(83, 5, "clientNegotiateSSL: FD " << fd <<
               " has no certificate.");
    }

#if defined(TLSEXT_NAMETYPE_host_name)
    if (!conn->serverBump()) {
        // when in bumpClientFirst mode, get the server name from SNI
        if (const char *server = SSL_get_servername(ssl, TLSEXT_NAMETYPE_host_name))
            conn->resetSslCommonName(server);
    }
#endif

    conn->readSomeData();
}

/**
 * If SSL_CTX is given, starts reading the SSL handshake.
 * Otherwise, calls switchToHttps to generate a dynamic SSL_CTX.
 */
static void
httpsEstablish(ConnStateData *connState,  SSL_CTX *sslContext, Ssl::BumpMode bumpMode)
{
    SSL *ssl = NULL;
    assert(connState);
    const Comm::ConnectionPointer &details = connState->clientConnection;

    if (sslContext && !(ssl = httpsCreate(details, sslContext)))
        return;

    typedef CommCbMemFunT<ConnStateData, CommTimeoutCbParams> TimeoutDialer;
    AsyncCall::Pointer timeoutCall = JobCallback(33, 5, TimeoutDialer,
                                     connState, ConnStateData::requestTimeout);
    commSetConnTimeout(details, Config.Timeout.request, timeoutCall);

    if (ssl)
        Comm::SetSelect(details->fd, COMM_SELECT_READ, clientNegotiateSSL, connState, 0);
    else {
        char buf[MAX_IPSTRLEN];
        assert(bumpMode != Ssl::bumpNone && bumpMode != Ssl::bumpEnd);
        HttpRequest::Pointer fakeRequest(new HttpRequest);
        fakeRequest->SetHost(details->local.toStr(buf, sizeof(buf)));
        fakeRequest->port = details->local.port();
        fakeRequest->clientConnectionManager = connState;
        fakeRequest->client_addr = connState->clientConnection->remote;
#if FOLLOW_X_FORWARDED_FOR
        fakeRequest->indirect_client_addr = connState->clientConnection->remote;
#endif
        fakeRequest->my_addr = connState->clientConnection->local;
        fakeRequest->flags.interceptTproxy = ((connState->clientConnection->flags & COMM_TRANSPARENT) != 0 ) ;
        fakeRequest->flags.intercepted = ((connState->clientConnection->flags & COMM_INTERCEPTION) != 0);
        fakeRequest->myportname = connState->port->name;
        if (fakeRequest->flags.interceptTproxy) {
            if (Config.accessList.spoof_client_ip) {
                ACLFilledChecklist checklist(Config.accessList.spoof_client_ip, fakeRequest.getRaw(), NULL);
                fakeRequest->flags.spoofClientIp = (checklist.fastCheck() == ACCESS_ALLOWED);
            } else
                fakeRequest->flags.spoofClientIp = true;
        } else
            fakeRequest->flags.spoofClientIp = false;
        debugs(33, 4, HERE << details << " try to generate a Dynamic SSL CTX");
        connState->switchToHttps(fakeRequest.getRaw(), bumpMode);
    }
}

/**
 * A callback function to use with the ACLFilledChecklist callback.
 * In the case of ACCESS_ALLOWED answer initializes a bumped SSL connection,
 * else reverts the connection to tunnel mode.
 */
static void
httpsSslBumpAccessCheckDone(allow_t answer, void *data)
{
    ConnStateData *connState = (ConnStateData *) data;

    // if the connection is closed or closing, just return.
    if (!connState->isOpen())
        return;

    // Require both a match and a positive bump mode to work around exceptional
    // cases where ACL code may return ACCESS_ALLOWED with zero answer.kind.
    if (answer == ACCESS_ALLOWED && (answer.kind != Ssl::bumpNone && answer.kind != Ssl::bumpSplice)) {
        debugs(33, 2, "sslBump needed for " << connState->clientConnection << " method " << answer.kind);
        connState->sslBumpMode = static_cast<Ssl::BumpMode>(answer.kind);
    } else {
        debugs(33, 2, HERE << "sslBump not needed for " << connState->clientConnection);
        connState->sslBumpMode = Ssl::bumpNone;
    }
    connState->fakeAConnectRequest("ssl-bump", connState->in.buf);
}

/** handle a new HTTPS connection */
static void
httpsAccept(const CommAcceptCbParams &params)
{
    MasterXaction::Pointer xact = params.xaction;
    const AnyP::PortCfgPointer s = xact->squidPort;

    // NP: it is possible the port was reconfigured when the call or accept() was queued.

    if (params.flag != Comm::OK) {
        // Its possible the call was still queued when the client disconnected
        debugs(33, 2, "httpsAccept: " << s->listenConn << ": accept failure: " << xstrerr(params.xerrno));
        return;
    }

    debugs(33, 4, HERE << params.conn << " accepted, starting SSL negotiation.");
    fd_note(params.conn->fd, "client https connect");

    if (s->tcp_keepalive.enabled) {
        commSetTcpKeepalive(params.conn->fd, s->tcp_keepalive.idle, s->tcp_keepalive.interval, s->tcp_keepalive.timeout);
    }

    ++incoming_sockets_accepted;

    // Socket is ready, setup the connection manager to start using it
    ConnStateData *connState = Https::NewServer(xact);
    AsyncJob::Start(connState); // usually async-calls postHttpsAccept()
}

void
ConnStateData::postHttpsAccept()
{
    if (port->flags.tunnelSslBumping) {
        debugs(33, 5, "accept transparent connection: " << clientConnection);

        if (!Config.accessList.ssl_bump) {
            httpsSslBumpAccessCheckDone(ACCESS_DENIED, this);
            return;
        }

        // Create a fake HTTP request for ssl_bump ACL check,
        // using tproxy/intercept provided destination IP and port.
        HttpRequest *request = new HttpRequest();
        static char ip[MAX_IPSTRLEN];
        assert(clientConnection->flags & (COMM_TRANSPARENT | COMM_INTERCEPTION));
        request->SetHost(clientConnection->local.toStr(ip, sizeof(ip)));
        request->port = clientConnection->local.port();
        request->myportname = port->name;

        ACLFilledChecklist *acl_checklist = new ACLFilledChecklist(Config.accessList.ssl_bump, request, NULL);
        acl_checklist->src_addr = clientConnection->remote;
        acl_checklist->my_addr = port->s;
        acl_checklist->nonBlockingCheck(httpsSslBumpAccessCheckDone, this);
        return;
    } else {
        SSL_CTX *sslContext = port->staticSslContext.get();
        httpsEstablish(this, sslContext, Ssl::bumpNone);
    }
}

void
ConnStateData::sslCrtdHandleReplyWrapper(void *data, const Helper::Reply &reply)
{
    ConnStateData * state_data = (ConnStateData *)(data);
    state_data->sslCrtdHandleReply(reply);
}

void
ConnStateData::sslCrtdHandleReply(const Helper::Reply &reply)
{
    if (!isOpen()) {
        debugs(33, 3, "Connection gone while waiting for ssl_crtd helper reply; helper reply:" << reply);
        return;
    }

    if (reply.result == Helper::BrokenHelper) {
        debugs(33, 5, HERE << "Certificate for " << sslConnectHostOrIp << " cannot be generated. ssl_crtd response: " << reply);
    } else if (!reply.other().hasContent()) {
        debugs(1, DBG_IMPORTANT, HERE << "\"ssl_crtd\" helper returned <NULL> reply.");
    } else {
        Ssl::CrtdMessage reply_message(Ssl::CrtdMessage::REPLY);
        if (reply_message.parse(reply.other().content(), reply.other().contentSize()) != Ssl::CrtdMessage::OK) {
            debugs(33, 5, HERE << "Reply from ssl_crtd for " << sslConnectHostOrIp << " is incorrect");
        } else {
            if (reply.result != Helper::Okay) {
                debugs(33, 5, HERE << "Certificate for " << sslConnectHostOrIp << " cannot be generated. ssl_crtd response: " << reply_message.getBody());
            } else {
                debugs(33, 5, HERE << "Certificate for " << sslConnectHostOrIp << " was successfully recieved from ssl_crtd");
                if (sslServerBump && (sslServerBump->act.step1 == Ssl::bumpPeek || sslServerBump->act.step1 == Ssl::bumpStare)) {
                    doPeekAndSpliceStep();
                    SSL *ssl = fd_table[clientConnection->fd].ssl;
                    bool ret = Ssl::configureSSLUsingPkeyAndCertFromMemory(ssl, reply_message.getBody().c_str(), *port);
                    if (!ret)
                        debugs(33, 5, "Failed to set certificates to ssl object for PeekAndSplice mode");
                } else {
                    SSL_CTX *ctx = Ssl::generateSslContextUsingPkeyAndCertFromMemory(reply_message.getBody().c_str(), *port);
                    getSslContextDone(ctx, true);
                }
                return;
            }
        }
    }
    getSslContextDone(NULL);
}

void ConnStateData::buildSslCertGenerationParams(Ssl::CertificateProperties &certProperties)
{
    certProperties.commonName =  sslCommonName_.isEmpty() ? sslConnectHostOrIp.termedBuf() : sslCommonName_.c_str();

    // fake certificate adaptation requires bump-server-first mode
    if (!sslServerBump) {
        assert(port->signingCert.get());
        certProperties.signWithX509.resetAndLock(port->signingCert.get());
        if (port->signPkey.get())
            certProperties.signWithPkey.resetAndLock(port->signPkey.get());
        certProperties.signAlgorithm = Ssl::algSignTrusted;
        return;
    }

    // In case of an error while connecting to the secure server, use a fake
    // trusted certificate, with no mimicked fields and no adaptation
    // algorithms. There is nothing we can mimic so we want to minimize the
    // number of warnings the user will have to see to get to the error page.
    assert(sslServerBump->entry);
    if (sslServerBump->entry->isEmpty()) {
        if (X509 *mimicCert = sslServerBump->serverCert.get())
            certProperties.mimicCert.resetAndLock(mimicCert);

        ACLFilledChecklist checklist(NULL, sslServerBump->request.getRaw(),
                                     clientConnection != NULL ? clientConnection->rfc931 : dash_str);
        checklist.sslErrors = cbdataReference(sslServerBump->sslErrors);

        for (sslproxy_cert_adapt *ca = Config.ssl_client.cert_adapt; ca != NULL; ca = ca->next) {
            // If the algorithm already set, then ignore it.
            if ((ca->alg == Ssl::algSetCommonName && certProperties.setCommonName) ||
                    (ca->alg == Ssl::algSetValidAfter && certProperties.setValidAfter) ||
                    (ca->alg == Ssl::algSetValidBefore && certProperties.setValidBefore) )
                continue;

            if (ca->aclList && checklist.fastCheck(ca->aclList) == ACCESS_ALLOWED) {
                const char *alg = Ssl::CertAdaptAlgorithmStr[ca->alg];
                const char *param = ca->param;

                // For parameterless CN adaptation, use hostname from the
                // CONNECT request.
                if (ca->alg == Ssl::algSetCommonName) {
                    if (!param)
                        param = sslConnectHostOrIp.termedBuf();
                    certProperties.commonName = param;
                    certProperties.setCommonName = true;
                } else if (ca->alg == Ssl::algSetValidAfter)
                    certProperties.setValidAfter = true;
                else if (ca->alg == Ssl::algSetValidBefore)
                    certProperties.setValidBefore = true;

                debugs(33, 5, HERE << "Matches certificate adaptation aglorithm: " <<
                       alg << " param: " << (param ? param : "-"));
            }
        }

        certProperties.signAlgorithm = Ssl::algSignEnd;
        for (sslproxy_cert_sign *sg = Config.ssl_client.cert_sign; sg != NULL; sg = sg->next) {
            if (sg->aclList && checklist.fastCheck(sg->aclList) == ACCESS_ALLOWED) {
                certProperties.signAlgorithm = (Ssl::CertSignAlgorithm)sg->alg;
                break;
            }
        }
    } else {// if (!sslServerBump->entry->isEmpty())
        // Use trusted certificate for a Squid-generated error
        // or the user would have to add a security exception
        // just to see the error page. We will close the connection
        // so that the trust is not extended to non-Squid content.
        certProperties.signAlgorithm = Ssl::algSignTrusted;
    }

    assert(certProperties.signAlgorithm != Ssl::algSignEnd);

    if (certProperties.signAlgorithm == Ssl::algSignUntrusted) {
        assert(port->untrustedSigningCert.get());
        certProperties.signWithX509.resetAndLock(port->untrustedSigningCert.get());
        certProperties.signWithPkey.resetAndLock(port->untrustedSignPkey.get());
    } else {
        assert(port->signingCert.get());
        certProperties.signWithX509.resetAndLock(port->signingCert.get());

        if (port->signPkey.get())
            certProperties.signWithPkey.resetAndLock(port->signPkey.get());
    }
    signAlgorithm = certProperties.signAlgorithm;

    certProperties.signHash = Ssl::DefaultSignHash;
}

void
ConnStateData::getSslContextStart()
{
    assert(areAllContextsForThisConnection());
    freeAllContexts();
    /* careful: freeAllContexts() above frees request, host, etc. */

    if (port->generateHostCertificates) {
        Ssl::CertificateProperties certProperties;
        buildSslCertGenerationParams(certProperties);
        sslBumpCertKey = certProperties.dbKey().c_str();
        assert(sslBumpCertKey.size() > 0 && sslBumpCertKey[0] != '\0');

        // Disable caching for bumpPeekAndSplice mode
        if (!(sslServerBump && (sslServerBump->act.step1 == Ssl::bumpPeek || sslServerBump->act.step1 == Ssl::bumpStare))) {
            debugs(33, 5, "Finding SSL certificate for " << sslBumpCertKey << " in cache");
            Ssl::LocalContextStorage * ssl_ctx_cache = Ssl::TheGlobalContextStorage.getLocalStorage(port->s);
            SSL_CTX * dynCtx = NULL;
            Ssl::SSL_CTX_Pointer *cachedCtx = ssl_ctx_cache ? ssl_ctx_cache->get(sslBumpCertKey.termedBuf()) : NULL;
            if (cachedCtx && (dynCtx = cachedCtx->get())) {
                debugs(33, 5, "SSL certificate for " << sslBumpCertKey << " found in cache");
                if (Ssl::verifySslCertificate(dynCtx, certProperties)) {
                    debugs(33, 5, "Cached SSL certificate for " << sslBumpCertKey << " is valid");
                    getSslContextDone(dynCtx);
                    return;
                } else {
                    debugs(33, 5, "Cached SSL certificate for " << sslBumpCertKey << " is out of date. Delete this certificate from cache");
                    if (ssl_ctx_cache)
                        ssl_ctx_cache->del(sslBumpCertKey.termedBuf());
                }
            } else {
                debugs(33, 5, "SSL certificate for " << sslBumpCertKey << " haven't found in cache");
            }
        }

#if USE_SSL_CRTD
        try {
            debugs(33, 5, HERE << "Generating SSL certificate for " << certProperties.commonName << " using ssl_crtd.");
            Ssl::CrtdMessage request_message(Ssl::CrtdMessage::REQUEST);
            request_message.setCode(Ssl::CrtdMessage::code_new_certificate);
            request_message.composeRequest(certProperties);
            debugs(33, 5, HERE << "SSL crtd request: " << request_message.compose().c_str());
            Ssl::Helper::GetInstance()->sslSubmit(request_message, sslCrtdHandleReplyWrapper, this);
            return;
        } catch (const std::exception &e) {
            debugs(33, DBG_IMPORTANT, "ERROR: Failed to compose ssl_crtd " <<
                   "request for " << certProperties.commonName <<
                   " certificate: " << e.what() << "; will now block to " <<
                   "generate that certificate.");
            // fall through to do blocking in-process generation.
        }
#endif // USE_SSL_CRTD

        debugs(33, 5, HERE << "Generating SSL certificate for " << certProperties.commonName);
        if (sslServerBump && (sslServerBump->act.step1 == Ssl::bumpPeek || sslServerBump->act.step1 == Ssl::bumpStare)) {
            doPeekAndSpliceStep();
            SSL *ssl = fd_table[clientConnection->fd].ssl;
            if (!Ssl::configureSSL(ssl, certProperties, *port))
                debugs(33, 5, "Failed to set certificates to ssl object for PeekAndSplice mode");
        } else {
            SSL_CTX *dynCtx = Ssl::generateSslContext(certProperties, *port);
            getSslContextDone(dynCtx, true);
        }
        return;
    }
    getSslContextDone(NULL);
}

void
ConnStateData::getSslContextDone(SSL_CTX * sslContext, bool isNew)
{
    // Try to add generated ssl context to storage.
    if (port->generateHostCertificates && isNew) {

        if (signAlgorithm == Ssl::algSignTrusted) {
            // Add signing certificate to the certificates chain
            X509 *cert = port->signingCert.get();
            if (SSL_CTX_add_extra_chain_cert(sslContext, cert)) {
                // increase the certificate lock
                CRYPTO_add(&(cert->references),1,CRYPTO_LOCK_X509);
            } else {
                const int ssl_error = ERR_get_error();
                debugs(33, DBG_IMPORTANT, "WARNING: can not add signing certificate to SSL context chain: " << ERR_error_string(ssl_error, NULL));
            }
            Ssl::addChainToSslContext(sslContext, port->certsToChain.get());
        }
        //else it is self-signed or untrusted do not attrach any certificate

        Ssl::LocalContextStorage *ssl_ctx_cache = Ssl::TheGlobalContextStorage.getLocalStorage(port->s);
        assert(sslBumpCertKey.size() > 0 && sslBumpCertKey[0] != '\0');
        if (sslContext) {
            if (!ssl_ctx_cache || !ssl_ctx_cache->add(sslBumpCertKey.termedBuf(), new Ssl::SSL_CTX_Pointer(sslContext))) {
                // If it is not in storage delete after using. Else storage deleted it.
                fd_table[clientConnection->fd].dynamicSslContext = sslContext;
            }
        } else {
            debugs(33, 2, HERE << "Failed to generate SSL cert for " << sslConnectHostOrIp);
        }
    }

    // If generated ssl context = NULL, try to use static ssl context.
    if (!sslContext) {
        if (!port->staticSslContext) {
            debugs(83, DBG_IMPORTANT, "Closing SSL " << clientConnection->remote << " as lacking SSL context");
            clientConnection->close();
            return;
        } else {
            debugs(33, 5, HERE << "Using static ssl context.");
            sslContext = port->staticSslContext.get();
        }
    }

    if (!httpsCreate(clientConnection, sslContext))
        return;

    // bumped intercepted conns should already have Config.Timeout.request set
    // but forwarded connections may only have Config.Timeout.lifetime. [Re]set
    // to make sure the connection does not get stuck on non-SSL clients.
    typedef CommCbMemFunT<ConnStateData, CommTimeoutCbParams> TimeoutDialer;
    AsyncCall::Pointer timeoutCall = JobCallback(33, 5, TimeoutDialer,
                                     this, ConnStateData::requestTimeout);
    commSetConnTimeout(clientConnection, Config.Timeout.request, timeoutCall);

    // Disable the client read handler until CachePeer selection is complete
    Comm::SetSelect(clientConnection->fd, COMM_SELECT_READ, NULL, NULL, 0);
    Comm::SetSelect(clientConnection->fd, COMM_SELECT_READ, clientNegotiateSSL, this, 0);
    switchedToHttps_ = true;
}

void
ConnStateData::switchToHttps(HttpRequest *request, Ssl::BumpMode bumpServerMode)
{
    assert(!switchedToHttps_);

    sslConnectHostOrIp = request->GetHost();
    resetSslCommonName(request->GetHost());

    // We are going to read new request
    flags.readMore = true;
    debugs(33, 5, HERE << "converting " << clientConnection << " to SSL");

    // If sslServerBump is set, then we have decided to deny CONNECT
    // and now want to switch to SSL to send the error to the client
    // without even peeking at the origin server certificate.
    if (bumpServerMode == Ssl::bumpServerFirst && !sslServerBump) {
        request->flags.sslPeek = true;
        sslServerBump = new Ssl::ServerBump(request);

        // will call httpsPeeked() with certificate and connection, eventually
        FwdState::fwdStart(clientConnection, sslServerBump->entry, sslServerBump->request.getRaw());
        return;
    } else if (bumpServerMode == Ssl::bumpPeek || bumpServerMode == Ssl::bumpStare) {
        request->flags.sslPeek = true;
        sslServerBump = new Ssl::ServerBump(request, NULL, bumpServerMode);
        startPeekAndSplice();
        return;
    }

    // otherwise, use sslConnectHostOrIp
    getSslContextStart();
}

/** negotiate an SSL connection */
static void
clientPeekAndSpliceSSL(int fd, void *data)
{
    ConnStateData *conn = (ConnStateData *)data;
    SSL *ssl = fd_table[fd].ssl;

    debugs(83, 5, "Start peek and splice on FD " << fd);

    if (!Squid_SSL_accept(conn, clientPeekAndSpliceSSL))
        debugs(83, 2, "SSL_accept failed.");

    BIO *b = SSL_get_rbio(ssl);
    assert(b);
    Ssl::ClientBio *bio = static_cast<Ssl::ClientBio *>(b->ptr);
    if (bio->gotHello()) {
        if (conn->serverBump()) {
            Ssl::Bio::sslFeatures const &features = bio->receivedHelloFeatures();
            if (!features.serverName.isEmpty()) {
                conn->serverBump()->clientSni = features.serverName;
                conn->resetSslCommonName(features.serverName.c_str());
            }
        }

        debugs(83, 5, "I got hello. Start forwarding the request!!! ");
        Comm::SetSelect(fd, COMM_SELECT_READ, NULL, NULL, 0);
        Comm::SetSelect(fd, COMM_SELECT_WRITE, NULL, NULL, 0);
        conn->startPeekAndSpliceDone();
        return;
    }
}

void ConnStateData::startPeekAndSplice()
{
    // will call httpsPeeked() with certificate and connection, eventually
    SSL_CTX *unConfiguredCTX = Ssl::createSSLContext(port->signingCert, port->signPkey, *port);
    fd_table[clientConnection->fd].dynamicSslContext = unConfiguredCTX;

    if (!httpsCreate(clientConnection, unConfiguredCTX))
        return;

    // commSetConnTimeout() was called for this request before we switched.

    // Disable the client read handler until CachePeer selection is complete
    Comm::SetSelect(clientConnection->fd, COMM_SELECT_READ, NULL, NULL, 0);
    Comm::SetSelect(clientConnection->fd, COMM_SELECT_READ, clientPeekAndSpliceSSL, this, 0);
    switchedToHttps_ = true;

    SSL *ssl = fd_table[clientConnection->fd].ssl;
    BIO *b = SSL_get_rbio(ssl);
    Ssl::ClientBio *bio = static_cast<Ssl::ClientBio *>(b->ptr);
    bio->hold(true);
}

void httpsSslBumpStep2AccessCheckDone(allow_t answer, void *data)
{
    ConnStateData *connState = (ConnStateData *) data;

    // if the connection is closed or closing, just return.
    if (!connState->isOpen())
        return;

    debugs(33, 5, "Answer: " << answer << " kind:" << answer.kind);
    assert(connState->serverBump());
    Ssl::BumpMode bumpAction;
    if (answer == ACCESS_ALLOWED) {
        bumpAction = (Ssl::BumpMode)answer.kind;
    } else
        bumpAction = Ssl::bumpSplice;

    connState->serverBump()->act.step2 = bumpAction;
    connState->sslBumpMode = bumpAction;

    if (bumpAction == Ssl::bumpTerminate) {
        connState->clientConnection->close();
    } else if (bumpAction != Ssl::bumpSplice) {
        connState->startPeekAndSpliceDone();
    } else {
        //Normally we can splice here, because we just got client hello message
        SSL *ssl = fd_table[connState->clientConnection->fd].ssl;

        //retrieved received SSL client informations
        connState->clientConnection->tlsNegotiations()->fillWith(ssl);

        BIO *b = SSL_get_rbio(ssl);
        Ssl::ClientBio *bio = static_cast<Ssl::ClientBio *>(b->ptr);
        MemBuf const &rbuf = bio->rBufData();
        debugs(83,5, "Bio for  " << connState->clientConnection << " read " << rbuf.contentSize() << " helo bytes");
        // Do splice:
        fd_table[connState->clientConnection->fd].read_method = &default_read_method;
        fd_table[connState->clientConnection->fd].write_method = &default_write_method;

        if (connState->transparent()) {
            // fake a CONNECT request to force connState to tunnel
            // XXX: copy from MemBuf reallocates, not a regression since old code did too
            SBuf temp;
            temp.append(rbuf.content(), rbuf.contentSize());
            connState->fakeAConnectRequest("intercepted TLS spliced", temp);
        } else {
            // in.buf still has the "CONNECT ..." request data, reset it to SSL hello message
            connState->in.buf.append(rbuf.content(), rbuf.contentSize());
            ClientSocketContext::Pointer context = connState->getCurrentContext();
            ClientHttpRequest *http = context->http;
            tunnelStart(http, &http->out.size, &http->al->http.code, http->al);
        }
    }
}

void
ConnStateData::startPeekAndSpliceDone()
{
    // This is the Step2 of the SSL bumping
    assert(sslServerBump);
    if (sslServerBump->step == Ssl::bumpStep1) {
        sslServerBump->step = Ssl::bumpStep2;
        // Run a accessList check to check if want to splice or continue bumping

        ACLFilledChecklist *acl_checklist = new ACLFilledChecklist(Config.accessList.ssl_bump, sslServerBump->request.getRaw(), NULL);
        //acl_checklist->src_addr = params.conn->remote;
        //acl_checklist->my_addr = s->s;
        acl_checklist->banAction(allow_t(ACCESS_ALLOWED, Ssl::bumpNone));
        acl_checklist->banAction(allow_t(ACCESS_ALLOWED, Ssl::bumpClientFirst));
        acl_checklist->banAction(allow_t(ACCESS_ALLOWED, Ssl::bumpServerFirst));
        acl_checklist->nonBlockingCheck(httpsSslBumpStep2AccessCheckDone, this);
        return;
    }

    FwdState::fwdStart(clientConnection, sslServerBump->entry, sslServerBump->request.getRaw());
}

void
ConnStateData::doPeekAndSpliceStep()
{
    SSL *ssl = fd_table[clientConnection->fd].ssl;
    BIO *b = SSL_get_rbio(ssl);
    assert(b);
    Ssl::ClientBio *bio = static_cast<Ssl::ClientBio *>(b->ptr);

    debugs(33, 5, "PeekAndSplice mode, proceed with client negotiation. Currrent state:" << SSL_state_string_long(ssl));
    bio->hold(false);

    Comm::SetSelect(clientConnection->fd, COMM_SELECT_WRITE, clientNegotiateSSL, this, 0);
    switchedToHttps_ = true;
}

void
ConnStateData::httpsPeeked(Comm::ConnectionPointer serverConnection)
{
    Must(sslServerBump != NULL);

    if (Comm::IsConnOpen(serverConnection)) {
        pinConnection(serverConnection, NULL, NULL, false);

        debugs(33, 5, HERE << "bumped HTTPS server: " << sslConnectHostOrIp);
    } else {
        debugs(33, 5, HERE << "Error while bumping: " << sslConnectHostOrIp);

        //  copy error detail from bump-server-first request to CONNECT request
        if (currentobject != NULL && currentobject->http != NULL && currentobject->http->request)
            currentobject->http->request->detailError(sslServerBump->request->errType, sslServerBump->request->errDetail);
    }

    getSslContextStart();
}

#endif /* USE_OPENSSL */

void
ConnStateData::fakeAConnectRequest(const char *reason, const SBuf &payload)
{
    // fake a CONNECT request to force connState to tunnel
    SBuf connectHost;
#if USE_OPENSSL
    if (serverBump() && !serverBump()->clientSni.isEmpty()) {
        connectHost.assign(serverBump()->clientSni);
        if (clientConnection->local.port() > 0)
            connectHost.appendf(":%d",clientConnection->local.port());
    } else
#endif
    {
        static char ip[MAX_IPSTRLEN];
        connectHost.assign(clientConnection->local.toUrl(ip, sizeof(ip)));
    }
    // Pre-pend this fake request to the TLS bits already in the buffer
    SBuf retStr;
    retStr.append("CONNECT ");
    retStr.append(connectHost);
    retStr.append(" HTTP/1.1\r\nHost: ");
    retStr.append(connectHost);
    retStr.append("\r\n\r\n");
    retStr.append(payload);
    in.buf = retStr;
    bool ret = handleReadData();
    if (ret)
        ret = clientParseRequests();

    if (!ret) {
        debugs(33, 2, "Failed to start fake CONNECT request for " << reason << " connection: " << clientConnection);
        clientConnection->close();
    }
}

/// check FD after clientHttp[s]ConnectionOpened, adjust HttpSockets as needed
static bool
OpenedHttpSocket(const Comm::ConnectionPointer &c, const Ipc::FdNoteId portType)
{
    if (!Comm::IsConnOpen(c)) {
        Must(NHttpSockets > 0); // we tried to open some
        --NHttpSockets; // there will be fewer sockets than planned
        Must(HttpSockets[NHttpSockets] < 0); // no extra fds received

        if (!NHttpSockets) // we could not open any listen sockets at all
            fatalf("Unable to open %s",FdNote(portType));

        return false;
    }
    return true;
}

/// find any unused HttpSockets[] slot and store fd there or return false
static bool
AddOpenedHttpSocket(const Comm::ConnectionPointer &conn)
{
    bool found = false;
    for (int i = 0; i < NHttpSockets && !found; ++i) {
        if ((found = HttpSockets[i] < 0))
            HttpSockets[i] = conn->fd;
    }
    return found;
}

static void
clientHttpConnectionsOpen(void)
{
    for (AnyP::PortCfgPointer s = HttpPortList; s != NULL; s = s->next) {
        if (MAXTCPLISTENPORTS == NHttpSockets) {
            debugs(1, DBG_IMPORTANT, "WARNING: You have too many 'http_port' lines.");
            debugs(1, DBG_IMPORTANT, "         The limit is " << MAXTCPLISTENPORTS << " HTTP ports.");
            continue;
        }

#if USE_OPENSSL
        if (s->flags.tunnelSslBumping && !Config.accessList.ssl_bump) {
            debugs(33, DBG_IMPORTANT, "WARNING: No ssl_bump configured. Disabling ssl-bump on " << AnyP::UriScheme(s->transport.protocol) << "_port " << s->s);
            s->flags.tunnelSslBumping = false;
        }

        if (s->flags.tunnelSslBumping &&
                !s->staticSslContext &&
                !s->generateHostCertificates) {
            debugs(1, DBG_IMPORTANT, "Will not bump SSL at http_port " << s->s << " due to SSL initialization failure.");
            s->flags.tunnelSslBumping = false;
        }
        if (s->flags.tunnelSslBumping) {
            // Create ssl_ctx cache for this port.
            Ssl::TheGlobalContextStorage.addLocalStorage(s->s, s->dynamicCertMemCacheSize == std::numeric_limits<size_t>::max() ? 4194304 : s->dynamicCertMemCacheSize);
        }
#endif

        // Fill out a Comm::Connection which IPC will open as a listener for us
        //  then pass back when active so we can start a TcpAcceptor subscription.
        s->listenConn = new Comm::Connection;
        s->listenConn->local = s->s;
        s->listenConn->flags = COMM_NONBLOCKING | (s->flags.tproxyIntercept ? COMM_TRANSPARENT : 0) | (s->flags.natIntercept ? COMM_INTERCEPTION : 0);

        // setup the subscriptions such that new connections accepted by listenConn are handled by HTTP
        typedef CommCbFunPtrCallT<CommAcceptCbPtrFun> AcceptCall;
        RefCount<AcceptCall> subCall = commCbCall(5, 5, "httpAccept", CommAcceptCbPtrFun(httpAccept, CommAcceptCbParams(NULL)));
        Subscription::Pointer sub = new CallSubscription<AcceptCall>(subCall);

        AsyncCall::Pointer listenCall = asyncCall(33,2, "clientListenerConnectionOpened",
                                        ListeningStartedDialer(&clientListenerConnectionOpened, s, Ipc::fdnHttpSocket, sub));
        Ipc::StartListening(SOCK_STREAM, IPPROTO_TCP, s->listenConn, Ipc::fdnHttpSocket, listenCall);

        HttpSockets[NHttpSockets] = -1; // set in clientListenerConnectionOpened
        ++NHttpSockets;
    }
}

#if USE_OPENSSL
static void
clientHttpsConnectionsOpen(void)
{
    for (AnyP::PortCfgPointer s = HttpsPortList; s != NULL; s = s->next) {
        if (MAXTCPLISTENPORTS == NHttpSockets) {
            debugs(1, DBG_IMPORTANT, "Ignoring 'https_port' lines exceeding the limit.");
            debugs(1, DBG_IMPORTANT, "The limit is " << MAXTCPLISTENPORTS << " HTTPS ports.");
            continue;
        }

        if (!s->staticSslContext) {
            debugs(1, DBG_IMPORTANT, "Ignoring https_port " << s->s <<
                   " due to SSL initialization failure.");
            continue;
        }

        // TODO: merge with similar code in clientHttpConnectionsOpen()
        if (s->flags.tunnelSslBumping && !Config.accessList.ssl_bump) {
            debugs(33, DBG_IMPORTANT, "WARNING: No ssl_bump configured. Disabling ssl-bump on " << AnyP::UriScheme(s->transport.protocol) << "_port " << s->s);
            s->flags.tunnelSslBumping = false;
        }

        if (s->flags.tunnelSslBumping && !s->staticSslContext && !s->generateHostCertificates) {
            debugs(1, DBG_IMPORTANT, "Will not bump SSL at https_port " << s->s << " due to SSL initialization failure.");
            s->flags.tunnelSslBumping = false;
        }

        if (s->flags.tunnelSslBumping) {
            // Create ssl_ctx cache for this port.
            Ssl::TheGlobalContextStorage.addLocalStorage(s->s, s->dynamicCertMemCacheSize == std::numeric_limits<size_t>::max() ? 4194304 : s->dynamicCertMemCacheSize);
        }

        // Fill out a Comm::Connection which IPC will open as a listener for us
        s->listenConn = new Comm::Connection;
        s->listenConn->local = s->s;
        s->listenConn->flags = COMM_NONBLOCKING | (s->flags.tproxyIntercept ? COMM_TRANSPARENT : 0) |
                               (s->flags.natIntercept ? COMM_INTERCEPTION : 0);

        // setup the subscriptions such that new connections accepted by listenConn are handled by HTTPS
        typedef CommCbFunPtrCallT<CommAcceptCbPtrFun> AcceptCall;
        RefCount<AcceptCall> subCall = commCbCall(5, 5, "httpsAccept", CommAcceptCbPtrFun(httpsAccept, CommAcceptCbParams(NULL)));
        Subscription::Pointer sub = new CallSubscription<AcceptCall>(subCall);

        AsyncCall::Pointer listenCall = asyncCall(33, 2, "clientListenerConnectionOpened",
                                        ListeningStartedDialer(&clientListenerConnectionOpened,
                                                s, Ipc::fdnHttpsSocket, sub));
        Ipc::StartListening(SOCK_STREAM, IPPROTO_TCP, s->listenConn, Ipc::fdnHttpsSocket, listenCall);
        HttpSockets[NHttpSockets] = -1;
        ++NHttpSockets;
    }
}
#endif

void
clientStartListeningOn(AnyP::PortCfgPointer &port, const RefCount< CommCbFunPtrCallT<CommAcceptCbPtrFun> > &subCall, const Ipc::FdNoteId fdNote)
{
    // Fill out a Comm::Connection which IPC will open as a listener for us
    port->listenConn = new Comm::Connection;
    port->listenConn->local = port->s;
    port->listenConn->flags =
        COMM_NONBLOCKING |
        (port->flags.tproxyIntercept ? COMM_TRANSPARENT : 0) |
        (port->flags.natIntercept ? COMM_INTERCEPTION : 0);

    // route new connections to subCall
    typedef CommCbFunPtrCallT<CommAcceptCbPtrFun> AcceptCall;
    Subscription::Pointer sub = new CallSubscription<AcceptCall>(subCall);
    AsyncCall::Pointer listenCall =
        asyncCall(33, 2, "clientListenerConnectionOpened",
                  ListeningStartedDialer(&clientListenerConnectionOpened,
                                         port, fdNote, sub));
    Ipc::StartListening(SOCK_STREAM, IPPROTO_TCP, port->listenConn, fdNote, listenCall);

    assert(NHttpSockets < MAXTCPLISTENPORTS);
    HttpSockets[NHttpSockets] = -1;
    ++NHttpSockets;
}

/// process clientHttpConnectionsOpen result
static void
clientListenerConnectionOpened(AnyP::PortCfgPointer &s, const Ipc::FdNoteId portTypeNote, const Subscription::Pointer &sub)
{
    Must(s != NULL);

    if (!OpenedHttpSocket(s->listenConn, portTypeNote))
        return;

    Must(Comm::IsConnOpen(s->listenConn));

    // TCP: setup a job to handle accept() with subscribed handler
    AsyncJob::Start(new Comm::TcpAcceptor(s, FdNote(portTypeNote), sub));

    debugs(1, DBG_IMPORTANT, "Accepting " <<
           (s->flags.natIntercept ? "NAT intercepted " : "") <<
           (s->flags.tproxyIntercept ? "TPROXY intercepted " : "") <<
           (s->flags.tunnelSslBumping ? "SSL bumped " : "") <<
           (s->flags.accelSurrogate ? "reverse-proxy " : "")
           << FdNote(portTypeNote) << " connections at "
           << s->listenConn);

    Must(AddOpenedHttpSocket(s->listenConn)); // otherwise, we have received a fd we did not ask for
}

void
clientOpenListenSockets(void)
{
    clientHttpConnectionsOpen();
#if USE_OPENSSL
    clientHttpsConnectionsOpen();
#endif
    Ftp::StartListening();

    if (NHttpSockets < 1)
        fatal("No HTTP, HTTPS, or FTP ports configured");
}

void
clientConnectionsClose()
{
    for (AnyP::PortCfgPointer s = HttpPortList; s != NULL; s = s->next) {
        if (s->listenConn != NULL) {
            debugs(1, DBG_IMPORTANT, "Closing HTTP port " << s->listenConn->local);
            s->listenConn->close();
            s->listenConn = NULL;
        }
    }

#if USE_OPENSSL
    for (AnyP::PortCfgPointer s = HttpsPortList; s != NULL; s = s->next) {
        if (s->listenConn != NULL) {
            debugs(1, DBG_IMPORTANT, "Closing HTTPS port " << s->listenConn->local);
            s->listenConn->close();
            s->listenConn = NULL;
        }
    }
#endif

    Ftp::StopListening();

    // TODO see if we can drop HttpSockets array entirely */
    for (int i = 0; i < NHttpSockets; ++i) {
        HttpSockets[i] = -1;
    }

    NHttpSockets = 0;
}

int
varyEvaluateMatch(StoreEntry * entry, HttpRequest * request)
{
    const char *vary = request->vary_headers;
    int has_vary = entry->getReply()->header.has(HDR_VARY);
#if X_ACCELERATOR_VARY

    has_vary |=
        entry->getReply()->header.has(HDR_X_ACCELERATOR_VARY);
#endif

    if (!has_vary || !entry->mem_obj->vary_headers) {
        if (vary) {
            /* Oops... something odd is going on here.. */
            debugs(33, DBG_IMPORTANT, "varyEvaluateMatch: Oops. Not a Vary object on second attempt, '" <<
                   entry->mem_obj->urlXXX() << "' '" << vary << "'");
            safe_free(request->vary_headers);
            return VARY_CANCEL;
        }

        if (!has_vary) {
            /* This is not a varying object */
            return VARY_NONE;
        }

        /* virtual "vary" object found. Calculate the vary key and
         * continue the search
         */
        vary = httpMakeVaryMark(request, entry->getReply());

        if (vary) {
            request->vary_headers = xstrdup(vary);
            return VARY_OTHER;
        } else {
            /* Ouch.. we cannot handle this kind of variance */
            /* XXX This cannot really happen, but just to be complete */
            return VARY_CANCEL;
        }
    } else {
        if (!vary) {
            vary = httpMakeVaryMark(request, entry->getReply());

            if (vary)
                request->vary_headers = xstrdup(vary);
        }

        if (!vary) {
            /* Ouch.. we cannot handle this kind of variance */
            /* XXX This cannot really happen, but just to be complete */
            return VARY_CANCEL;
        } else if (strcmp(vary, entry->mem_obj->vary_headers) == 0) {
            return VARY_MATCH;
        } else {
            /* Oops.. we have already been here and still haven't
             * found the requested variant. Bail out
             */
            debugs(33, DBG_IMPORTANT, "varyEvaluateMatch: Oops. Not a Vary match on second attempt, '" <<
                   entry->mem_obj->urlXXX() << "' '" << vary << "'");
            return VARY_CANCEL;
        }
    }
}

ACLFilledChecklist *
clientAclChecklistCreate(const acl_access * acl, ClientHttpRequest * http)
{
    ConnStateData * conn = http->getConn();
    ACLFilledChecklist *ch = new ACLFilledChecklist(acl, http->request,
            cbdataReferenceValid(conn) && conn != NULL && conn->clientConnection != NULL ? conn->clientConnection->rfc931 : dash_str);
    ch->al = http->al;
    /*
     * hack for ident ACL. It needs to get full addresses, and a place to store
     * the ident result on persistent connections...
     */
    /* connection oriented auth also needs these two lines for it's operation. */
    return ch;
}

bool
ConnStateData::transparent() const
{
    return clientConnection != NULL && (clientConnection->flags & (COMM_TRANSPARENT|COMM_INTERCEPTION));
}

bool
ConnStateData::reading() const
{
    return reader != NULL;
}

void
ConnStateData::stopReading()
{
    if (reading()) {
        Comm::ReadCancel(clientConnection->fd, reader);
        reader = NULL;
    }
}

BodyPipe::Pointer
ConnStateData::expectRequestBody(int64_t size)
{
    bodyPipe = new BodyPipe(this);
    if (size >= 0)
        bodyPipe->setBodySize(size);
    else
        startDechunkingRequest();
    return bodyPipe;
}

int64_t
ConnStateData::mayNeedToReadMoreBody() const
{
    if (!bodyPipe)
        return 0; // request without a body or read/produced all body bytes

    if (!bodyPipe->bodySizeKnown())
        return -1; // probably need to read more, but we cannot be sure

    const int64_t needToProduce = bodyPipe->unproducedSize();
    const int64_t haveAvailable = static_cast<int64_t>(in.buf.length());

    if (needToProduce <= haveAvailable)
        return 0; // we have read what we need (but are waiting for pipe space)

    return needToProduce - haveAvailable;
}

void
ConnStateData::stopReceiving(const char *error)
{
    debugs(33, 4, HERE << "receiving error (" << clientConnection << "): " << error <<
           "; old sending error: " <<
           (stoppedSending() ? stoppedSending_ : "none"));

    if (const char *oldError = stoppedReceiving()) {
        debugs(33, 3, HERE << "already stopped receiving: " << oldError);
        return; // nothing has changed as far as this connection is concerned
    }

    stoppedReceiving_ = error;

    if (const char *sendError = stoppedSending()) {
        debugs(33, 3, HERE << "closing because also stopped sending: " << sendError);
        clientConnection->close();
    }
}

void
ConnStateData::expectNoForwarding()
{
    if (bodyPipe != NULL) {
        debugs(33, 4, HERE << "no consumer for virgin body " << bodyPipe->status());
        bodyPipe->expectNoConsumption();
    }
}

/// initialize dechunking state
void
ConnStateData::startDechunkingRequest()
{
    Must(bodyPipe != NULL);
    debugs(33, 5, HERE << "start dechunking" << bodyPipe->status());
    assert(!in.bodyParser);
    in.bodyParser = new ChunkedCodingParser;
}

/// put parsed content into input buffer and clean up
void
ConnStateData::finishDechunkingRequest(bool withSuccess)
{
    debugs(33, 5, HERE << "finish dechunking: " << withSuccess);

    if (bodyPipe != NULL) {
        debugs(33, 7, HERE << "dechunked tail: " << bodyPipe->status());
        BodyPipe::Pointer myPipe = bodyPipe;
        stopProducingFor(bodyPipe, withSuccess); // sets bodyPipe->bodySize()
        Must(!bodyPipe); // we rely on it being nil after we are done with body
        if (withSuccess) {
            Must(myPipe->bodySizeKnown());
            ClientSocketContext::Pointer context = getCurrentContext();
            if (context != NULL && context->http && context->http->request)
                context->http->request->setContentLength(myPipe->bodySize());
        }
    }

    delete in.bodyParser;
    in.bodyParser = NULL;
}

ConnStateData::In::In() :
    bodyParser(NULL),
    buf()
{}

ConnStateData::In::~In()
{
    delete bodyParser; // TODO: pool
}

void
ConnStateData::sendControlMsg(HttpControlMsg msg)
{
    if (!isOpen()) {
        debugs(33, 3, HERE << "ignoring 1xx due to earlier closure");
        return;
    }

    ClientSocketContext::Pointer context = getCurrentContext();
    if (context != NULL) {
        context->writeControlMsg(msg); // will call msg.cbSuccess
        return;
    }

    debugs(33, 3, HERE << " closing due to missing context for 1xx");
    clientConnection->close();
}

/// Our close handler called by Comm when the pinned connection is closed
void
ConnStateData::clientPinnedConnectionClosed(const CommCloseCbParams &io)
{
    // FwdState might repin a failed connection sooner than this close
    // callback is called for the failed connection.
    assert(pinning.serverConnection == io.conn);
    pinning.closeHandler = NULL; // Comm unregisters handlers before calling
    const bool sawZeroReply = pinning.zeroReply; // reset when unpinning
    pinning.serverConnection->noteClosure();
    unpinConnection(false);

    if (sawZeroReply && clientConnection != NULL) {
        debugs(33, 3, "Closing client connection on pinned zero reply.");
        clientConnection->close();
    }

}

void
ConnStateData::pinConnection(const Comm::ConnectionPointer &pinServer, HttpRequest *request, CachePeer *aPeer, bool auth, bool monitor)
{
    if (!Comm::IsConnOpen(pinning.serverConnection) ||
            pinning.serverConnection->fd != pinServer->fd)
        pinNewConnection(pinServer, request, aPeer, auth);

    if (monitor)
        startPinnedConnectionMonitoring();
}

void
ConnStateData::pinNewConnection(const Comm::ConnectionPointer &pinServer, HttpRequest *request, CachePeer *aPeer, bool auth)
{
    unpinConnection(true); // closes pinned connection, if any, and resets fields

    pinning.serverConnection = pinServer;

    debugs(33, 3, HERE << pinning.serverConnection);

    Must(pinning.serverConnection != NULL);

    // when pinning an SSL bumped connection, the request may be NULL
    const char *pinnedHost = "[unknown]";
    if (request) {
        pinning.host = xstrdup(request->GetHost());
        pinning.port = request->port;
        pinnedHost = pinning.host;
    } else {
        pinning.port = pinServer->remote.port();
    }
    pinning.pinned = true;
    if (aPeer)
        pinning.peer = cbdataReference(aPeer);
    pinning.auth = auth;
    char stmp[MAX_IPSTRLEN];
    char desc[FD_DESC_SZ];
    snprintf(desc, FD_DESC_SZ, "%s pinned connection for %s (%d)",
             (auth || !aPeer) ? pinnedHost : aPeer->name,
             clientConnection->remote.toUrl(stmp,MAX_IPSTRLEN),
             clientConnection->fd);
    fd_note(pinning.serverConnection->fd, desc);

    typedef CommCbMemFunT<ConnStateData, CommCloseCbParams> Dialer;
    pinning.closeHandler = JobCallback(33, 5,
                                       Dialer, this, ConnStateData::clientPinnedConnectionClosed);
    // remember the pinned connection so that cb does not unpin a fresher one
    typedef CommCloseCbParams Params;
    Params &params = GetCommParams<Params>(pinning.closeHandler);
    params.conn = pinning.serverConnection;
    comm_add_close_handler(pinning.serverConnection->fd, pinning.closeHandler);
}

/// [re]start monitoring pinned connection for peer closures so that we can
/// propagate them to an _idle_ client pinned to that peer
void
ConnStateData::startPinnedConnectionMonitoring()
{
    if (pinning.readHandler != NULL)
        return; // already monitoring

    typedef CommCbMemFunT<ConnStateData, CommIoCbParams> Dialer;
    pinning.readHandler = JobCallback(33, 3,
                                      Dialer, this, ConnStateData::clientPinnedConnectionRead);
    Comm::Read(pinning.serverConnection, pinning.readHandler);
}

void
ConnStateData::stopPinnedConnectionMonitoring()
{
    if (pinning.readHandler != NULL) {
        Comm::ReadCancel(pinning.serverConnection->fd, pinning.readHandler);
        pinning.readHandler = NULL;
    }
}

#if USE_OPENSSL
bool
ConnStateData::handleIdleClientPinnedTlsRead()
{
    // A ready-for-reading connection means that the TLS server either closed
    // the connection, sent us some unexpected HTTP data, or started TLS
    // renegotiations. We should close the connection except for the last case.

<<<<<<< HEAD
    Must(pinning.serverConnection != nullptr);
=======
    Must(pinning.serverConnection != NULL);
>>>>>>> 05893326
    SSL *ssl = fd_table[pinning.serverConnection->fd].ssl;
    if (!ssl)
        return false;

    char buf[1];
    const int readResult = SSL_read(ssl, buf, sizeof(buf));

    if (readResult > 0 || SSL_pending(ssl) > 0) {
        debugs(83, 2, pinning.serverConnection << " TLS application data read");
        return false;
    }

    switch(const int error = SSL_get_error(ssl, readResult)) {
    case SSL_ERROR_WANT_WRITE:
        debugs(83, DBG_IMPORTANT, pinning.serverConnection << " TLS SSL_ERROR_WANT_WRITE request for idle pinned connection");
<<<<<<< HEAD
        // fall through to restart monitoring, for now
=======
    // fall through to restart monitoring, for now
>>>>>>> 05893326
    case SSL_ERROR_NONE:
    case SSL_ERROR_WANT_READ:
        startPinnedConnectionMonitoring();
        return true;

    default:
        debugs(83, 2, pinning.serverConnection << " TLS error: " << error);
        return false;
    }

    // not reached
    return true;
}
#endif

/// Our read handler called by Comm when the server either closes an idle pinned connection or
/// perhaps unexpectedly sends something on that idle (from Squid p.o.v.) connection.
void
ConnStateData::clientPinnedConnectionRead(const CommIoCbParams &io)
{
    pinning.readHandler = NULL; // Comm unregisters handlers before calling

    if (io.flag == Comm::ERR_CLOSING)
        return; // close handler will clean up

    Must(pinning.serverConnection == io.conn);

#if USE_OPENSSL
    if (handleIdleClientPinnedTlsRead())
        return;
#endif

    // We could use getConcurrentRequestCount(), but this may be faster.
    const bool clientIsIdle = !getCurrentContext();

    debugs(33, 3, "idle pinned " << pinning.serverConnection << " read " <<
           io.size << (clientIsIdle ? " with idle client" : ""));

    pinning.serverConnection->close();

    // If we are still sending data to the client, do not close now. When we are done sending,
    // ClientSocketContext::keepaliveNextRequest() checks pinning.serverConnection and will close.
    // However, if we are idle, then we must close to inform the idle client and minimize races.
    if (clientIsIdle && clientConnection != NULL)
        clientConnection->close();
}

const Comm::ConnectionPointer
ConnStateData::validatePinnedConnection(HttpRequest *request, const CachePeer *aPeer)
{
    debugs(33, 7, HERE << pinning.serverConnection);

    bool valid = true;
    if (!Comm::IsConnOpen(pinning.serverConnection))
        valid = false;
    else if (pinning.auth && pinning.host && request && strcasecmp(pinning.host, request->GetHost()) != 0)
        valid = false;
    else if (request && pinning.port != request->port)
        valid = false;
    else if (pinning.peer && !cbdataReferenceValid(pinning.peer))
        valid = false;
    else if (aPeer != pinning.peer)
        valid = false;

    if (!valid) {
        /* The pinning info is not safe, remove any pinning info */
        unpinConnection(true);
    }

    return pinning.serverConnection;
}

Comm::ConnectionPointer
ConnStateData::borrowPinnedConnection(HttpRequest *request, const CachePeer *aPeer)
{
    debugs(33, 7, pinning.serverConnection);
    if (validatePinnedConnection(request, aPeer) != NULL)
        stopPinnedConnectionMonitoring();

    return pinning.serverConnection; // closed if validation failed
}

void
ConnStateData::unpinConnection(const bool andClose)
{
    debugs(33, 3, HERE << pinning.serverConnection);

    if (pinning.peer)
        cbdataReferenceDone(pinning.peer);

    if (Comm::IsConnOpen(pinning.serverConnection)) {
        if (pinning.closeHandler != NULL) {
            comm_remove_close_handler(pinning.serverConnection->fd, pinning.closeHandler);
            pinning.closeHandler = NULL;
        }

        stopPinnedConnectionMonitoring();

        // close the server side socket if requested
        if (andClose)
            pinning.serverConnection->close();
        pinning.serverConnection = NULL;
    }

    safe_free(pinning.host);

    pinning.zeroReply = false;

    /* NOTE: pinning.pinned should be kept. This combined with fd == -1 at the end of a request indicates that the host
     * connection has gone away */
}
<|MERGE_RESOLUTION|>--- conflicted
+++ resolved
@@ -5005,11 +5005,7 @@
     // the connection, sent us some unexpected HTTP data, or started TLS
     // renegotiations. We should close the connection except for the last case.
 
-<<<<<<< HEAD
-    Must(pinning.serverConnection != nullptr);
-=======
     Must(pinning.serverConnection != NULL);
->>>>>>> 05893326
     SSL *ssl = fd_table[pinning.serverConnection->fd].ssl;
     if (!ssl)
         return false;
@@ -5025,11 +5021,7 @@
     switch(const int error = SSL_get_error(ssl, readResult)) {
     case SSL_ERROR_WANT_WRITE:
         debugs(83, DBG_IMPORTANT, pinning.serverConnection << " TLS SSL_ERROR_WANT_WRITE request for idle pinned connection");
-<<<<<<< HEAD
-        // fall through to restart monitoring, for now
-=======
     // fall through to restart monitoring, for now
->>>>>>> 05893326
     case SSL_ERROR_NONE:
     case SSL_ERROR_WANT_READ:
         startPinnedConnectionMonitoring();
