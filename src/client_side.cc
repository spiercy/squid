--- conflicted
+++ resolved
@@ -3747,28 +3747,16 @@
 {
     checklist.setRequest(http->request);
     checklist.al = http->al;
+    checklist.syncAle(http->request, http->log_uri);
 
     // TODO: If http->getConn is always http->request->clientConnectionManager,
     // then call setIdent() inside checklist.setRequest(). Otherwise, restore
     // USE_IDENT lost in commit 94439e4.
     ConnStateData * conn = http->getConn();
-<<<<<<< HEAD
-    ACLFilledChecklist *ch = new ACLFilledChecklist(acl, http->request,
-            cbdataReferenceValid(conn) && conn != NULL && conn->clientConnection != NULL ? conn->clientConnection->rfc931 : dash_str);
-    ch->al = http->al;
-    ch->syncAle(http->request, http->log_uri);
-    /*
-     * hack for ident ACL. It needs to get full addresses, and a place to store
-     * the ident result on persistent connections...
-     */
-    /* connection oriented auth also needs these two lines for it's operation. */
-    return ch;
-=======
     const char *ident = (cbdataReferenceValid(conn) &&
                          conn && conn->clientConnection) ?
                         conn->clientConnection->rfc931 : dash_str;
     checklist.setIdent(ident);
->>>>>>> d4c6acac
 }
 
 bool
