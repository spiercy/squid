/*
 * Copyright (C) 1996-2016 The Squid Software Foundation and contributors
 *
 * Squid software is distributed under GPLv2+ license and includes
 * contributions from numerous individuals and organizations.
 * Please see the COPYING and CONTRIBUTORS files for details.
 */

/* DEBUG: section 33    Client-side Routines */

/**
 \defgroup ClientSide Client-Side Logics
 *
 \section cserrors Errors and client side
 *
 \par Problem the first:
 * the store entry is no longer authoritative on the
 * reply status. EBITTEST (E_ABORT) is no longer a valid test outside
 * of client_side_reply.c.
 * Problem the second: resources are wasted if we delay in cleaning up.
 * Problem the third we can't depend on a connection close to clean up.
 *
 \par Nice thing the first:
 * Any step in the stream can callback with data
 * representing an error.
 * Nice thing the second: once you stop requesting reads from upstream,
 * upstream can be stopped too.
 *
 \par Solution #1:
 * Error has a callback mechanism to hand over a membuf
 * with the error content. The failing node pushes that back as the
 * reply. Can this be generalised to reduce duplicate efforts?
 * A: Possibly. For now, only one location uses this.
 * How to deal with pre-stream errors?
 * Tell client_side_reply that we *want* an error page before any
 * stream calls occur. Then we simply read as normal.
 *
 *
 \section pconn_logic Persistent connection logic:
 *
 \par
 * requests (httpClientRequest structs) get added to the connection
 * list, with the current one being chr
 *
 \par
 * The request is *immediately* kicked off, and data flows through
 * to clientSocketRecipient.
 *
 \par
 * If the data that arrives at clientSocketRecipient is not for the current
 * request, clientSocketRecipient simply returns, without requesting more
 * data, or sending it.
 *
 \par
 * ConnStateData::kick() will then detect the presence of data in
 * the next ClientHttpRequest, and will send it, restablishing the
 * data flow.
 */

#include "squid.h"
#include "acl/FilledChecklist.h"
#include "anyp/PortCfg.h"
#include "base/Subscription.h"
#include "base/TextException.h"
#include "CachePeer.h"
#include "client_db.h"
#include "client_side.h"
#include "client_side_reply.h"
#include "client_side_request.h"
#include "ClientRequestContext.h"
#include "clientStream.h"
#include "comm.h"
#include "comm/Connection.h"
#include "comm/Loops.h"
#include "comm/Read.h"
#include "comm/TcpAcceptor.h"
#include "comm/Write.h"
#include "CommCalls.h"
#include "errorpage.h"
#include "fd.h"
#include "fde.h"
#include "fqdncache.h"
#include "FwdState.h"
#include "globals.h"
#include "helper.h"
#include "helper/Reply.h"
#include "http.h"
#include "http/one/RequestParser.h"
#include "http/one/TeChunkedParser.h"
#include "http/Stream.h"
#include "HttpHdrContRange.h"
#include "HttpHeaderTools.h"
#include "HttpReply.h"
#include "HttpRequest.h"
#include "ident/Config.h"
#include "ident/Ident.h"
#include "internal.h"
#include "ipc/FdNotes.h"
#include "ipc/StartListening.h"
#include "log/access_log.h"
#include "MemBuf.h"
#include "MemObject.h"
#include "mime_header.h"
#include "parser/Tokenizer.h"
#include "profiler/Profiler.h"
#include "rfc1738.h"
#include "security/NegotiationHistory.h"
#include "servers/forward.h"
#include "SquidConfig.h"
#include "SquidTime.h"
#include "StatCounters.h"
#include "StatHist.h"
#include "Store.h"
#include "TimeOrTag.h"
#include "tools.h"
#include "URL.h"

#if USE_AUTH
#include "auth/UserRequest.h"
#endif
#if USE_DELAY_POOLS
#include "ClientInfo.h"
#include "MessageDelayPools.h"
#endif
#if USE_OPENSSL
#include "ssl/bio.h"
#include "ssl/context_storage.h"
#include "ssl/gadgets.h"
#include "ssl/helper.h"
#include "ssl/ProxyCerts.h"
#include "ssl/ServerBump.h"
#include "ssl/support.h"
#endif

// for tvSubUsec() which should be in SquidTime.h
#include "util.h"

#include <climits>
#include <cmath>
#include <limits>

#if LINGERING_CLOSE
#define comm_close comm_lingering_close
#endif

/// dials clientListenerConnectionOpened call
class ListeningStartedDialer: public CallDialer, public Ipc::StartListeningCb
{
public:
    typedef void (*Handler)(AnyP::PortCfgPointer &portCfg, const Ipc::FdNoteId note, const Subscription::Pointer &sub);
    ListeningStartedDialer(Handler aHandler, AnyP::PortCfgPointer &aPortCfg, const Ipc::FdNoteId note, const Subscription::Pointer &aSub):
        handler(aHandler), portCfg(aPortCfg), portTypeNote(note), sub(aSub) {}

    virtual void print(std::ostream &os) const {
        startPrint(os) <<
                       ", " << FdNote(portTypeNote) << " port=" << (void*)&portCfg << ')';
    }

    virtual bool canDial(AsyncCall &) const { return true; }
    virtual void dial(AsyncCall &) { (handler)(portCfg, portTypeNote, sub); }

public:
    Handler handler;

private:
    AnyP::PortCfgPointer portCfg;   ///< from HttpPortList
    Ipc::FdNoteId portTypeNote;    ///< Type of IPC socket being opened
    Subscription::Pointer sub; ///< The handler to be subscribed for this connetion listener
};

static void clientListenerConnectionOpened(AnyP::PortCfgPointer &s, const Ipc::FdNoteId portTypeNote, const Subscription::Pointer &sub);

static IOACB httpAccept;
#if USE_OPENSSL
static IOACB httpsAccept;
#endif
static CTCB clientLifetimeTimeout;
#if USE_IDENT
static IDCB clientIdentDone;
#endif
static int clientIsContentLengthValid(HttpRequest * r);
static int clientIsRequestBodyTooLargeForPolicy(int64_t bodyLength);

static void clientUpdateStatHistCounters(const LogTags &logType, int svc_time);
static void clientUpdateStatCounters(const LogTags &logType);
static void clientUpdateHierCounters(HierarchyLogEntry *);
static bool clientPingHasFinished(ping_data const *aPing);
void prepareLogWithRequestDetails(HttpRequest *, AccessLogEntry::Pointer &);
static void ClientSocketContextPushDeferredIfNeeded(Http::StreamPointer deferredRequest, ConnStateData * conn);

char *skipLeadingSpace(char *aString);

#if USE_IDENT
static void
clientIdentDone(const char *ident, void *data)
{
    ConnStateData *conn = (ConnStateData *)data;
    xstrncpy(conn->clientConnection->rfc931, ident ? ident : dash_str, USER_IDENT_SZ);
}
#endif

void
clientUpdateStatCounters(const LogTags &logType)
{
    ++statCounter.client_http.requests;

    if (logType.isTcpHit())
        ++statCounter.client_http.hits;

    if (logType.oldType == LOG_TCP_HIT)
        ++statCounter.client_http.disk_hits;
    else if (logType.oldType == LOG_TCP_MEM_HIT)
        ++statCounter.client_http.mem_hits;
}

void
clientUpdateStatHistCounters(const LogTags &logType, int svc_time)
{
    statCounter.client_http.allSvcTime.count(svc_time);
    /**
     * The idea here is not to be complete, but to get service times
     * for only well-defined types.  For example, we don't include
     * LOG_TCP_REFRESH_FAIL because its not really a cache hit
     * (we *tried* to validate it, but failed).
     */

    switch (logType.oldType) {

    case LOG_TCP_REFRESH_UNMODIFIED:
        statCounter.client_http.nearHitSvcTime.count(svc_time);
        break;

    case LOG_TCP_IMS_HIT:
        statCounter.client_http.nearMissSvcTime.count(svc_time);
        break;

    case LOG_TCP_HIT:

    case LOG_TCP_MEM_HIT:

    case LOG_TCP_OFFLINE_HIT:
        statCounter.client_http.hitSvcTime.count(svc_time);
        break;

    case LOG_TCP_MISS:

    case LOG_TCP_CLIENT_REFRESH_MISS:
        statCounter.client_http.missSvcTime.count(svc_time);
        break;

    default:
        /* make compiler warnings go away */
        break;
    }
}

bool
clientPingHasFinished(ping_data const *aPing)
{
    if (0 != aPing->stop.tv_sec && 0 != aPing->start.tv_sec)
        return true;

    return false;
}

void
clientUpdateHierCounters(HierarchyLogEntry * someEntry)
{
    ping_data *i;

    switch (someEntry->code) {
#if USE_CACHE_DIGESTS

    case CD_PARENT_HIT:

    case CD_SIBLING_HIT:
        ++ statCounter.cd.times_used;
        break;
#endif

    case SIBLING_HIT:

    case PARENT_HIT:

    case FIRST_PARENT_MISS:

    case CLOSEST_PARENT_MISS:
        ++ statCounter.icp.times_used;
        i = &someEntry->ping;

        if (clientPingHasFinished(i))
            statCounter.icp.querySvcTime.count(tvSubUsec(i->start, i->stop));

        if (i->timeout)
            ++ statCounter.icp.query_timeouts;

        break;

    case CLOSEST_PARENT:

    case CLOSEST_DIRECT:
        ++ statCounter.netdb.times_used;

        break;

    default:
        break;
    }
}

void
ClientHttpRequest::updateCounters()
{
    clientUpdateStatCounters(logType);

    if (request->errType != ERR_NONE)
        ++ statCounter.client_http.errors;

    clientUpdateStatHistCounters(logType,
                                 tvSubMsec(al->cache.start_time, current_time));

    clientUpdateHierCounters(&request->hier);
}

void
prepareLogWithRequestDetails(HttpRequest * request, AccessLogEntry::Pointer &aLogEntry)
{
    assert(request);
    assert(aLogEntry != NULL);

    if (Config.onoff.log_mime_hdrs) {
        MemBuf mb;
        mb.init();
        request->header.packInto(&mb);
        //This is the request after adaptation or redirection
        aLogEntry->headers.adapted_request = xstrdup(mb.buf);

        // the virgin request is saved to aLogEntry->request
        if (aLogEntry->request) {
            mb.reset();
            aLogEntry->request->header.packInto(&mb);
            aLogEntry->headers.request = xstrdup(mb.buf);
        }

#if USE_ADAPTATION
        const Adaptation::History::Pointer ah = request->adaptLogHistory();
        if (ah != NULL) {
            mb.reset();
            ah->lastMeta.packInto(&mb);
            aLogEntry->adapt.last_meta = xstrdup(mb.buf);
        }
#endif

        mb.clean();
    }

#if ICAP_CLIENT
    const Adaptation::Icap::History::Pointer ih = request->icapHistory();
    if (ih != NULL)
        ih->processingTime(aLogEntry->icap.processingTime);
#endif

    aLogEntry->http.method = request->method;
    aLogEntry->http.version = request->http_ver;
    aLogEntry->hier = request->hier;
    if (request->content_length > 0) // negative when no body or unknown length
        aLogEntry->http.clientRequestSz.payloadData += request->content_length; // XXX: actually adaptedRequest payload size ??
    aLogEntry->cache.extuser = request->extacl_user.termedBuf();

    // Adapted request, if any, inherits and then collects all the stats, but
    // the virgin request gets logged instead; copy the stats to log them.
    // TODO: avoid losses by keeping these stats in a shared history object?
    if (aLogEntry->request) {
        aLogEntry->request->dnsWait = request->dnsWait;
        aLogEntry->request->errType = request->errType;
        aLogEntry->request->errDetail = request->errDetail;
    }
}

void
ClientHttpRequest::logRequest()
{
    if (!out.size && logType.oldType == LOG_TAG_NONE)
        debugs(33, 5, "logging half-baked transaction: " << log_uri);

    al->icp.opcode = ICP_INVALID;
    al->url = log_uri;
    debugs(33, 9, "clientLogRequest: al.url='" << al->url << "'");

    if (al->reply) {
        al->http.code = al->reply->sline.status();
        al->http.content_type = al->reply->content_type.termedBuf();
    } else if (loggingEntry() && loggingEntry()->mem_obj) {
        al->http.code = loggingEntry()->mem_obj->getReply()->sline.status();
        al->http.content_type = loggingEntry()->mem_obj->getReply()->content_type.termedBuf();
    }

    debugs(33, 9, "clientLogRequest: http.code='" << al->http.code << "'");

    if (loggingEntry() && loggingEntry()->mem_obj && loggingEntry()->objectLen() >= 0)
        al->cache.objectSize = loggingEntry()->contentLen(); // payload duplicate ?? with or without TE ?

    al->http.clientRequestSz.header = req_sz;
    al->http.clientReplySz.header = out.headers_sz;
    // XXX: calculate without payload encoding or headers !!
    al->http.clientReplySz.payloadData = out.size - out.headers_sz; // pretend its all un-encoded data for now.

    al->cache.highOffset = out.offset;

    al->cache.code = logType;

    tvSub(al->cache.trTime, al->cache.start_time, current_time);

    if (request)
        prepareLogWithRequestDetails(request, al);

    if (getConn() != NULL && getConn()->clientConnection != NULL && getConn()->clientConnection->rfc931[0])
        al->cache.rfc931 = getConn()->clientConnection->rfc931;

#if USE_OPENSSL && 0

    /* This is broken. Fails if the connection has been closed. Needs
     * to snarf the ssl details some place earlier..
     */
    if (getConn() != NULL)
        al->cache.ssluser = sslGetUserEmail(fd_table[getConn()->fd].ssl);

#endif

    /* Add notes (if we have a request to annotate) */
    if (request) {
        // The al->notes and request->notes must point to the same object.
        (void)SyncNotes(*al, *request);
        for (auto i = Config.notes.begin(); i != Config.notes.end(); ++i) {
            if (const char *value = (*i)->match(request, al->reply, NULL)) {
                NotePairs &notes = SyncNotes(*al, *request);
                notes.add((*i)->key.termedBuf(), value);
                debugs(33, 3, (*i)->key.termedBuf() << " " << value);
            }
        }
    }

    ACLFilledChecklist checklist(NULL, request, NULL);
    if (al->reply) {
        checklist.reply = al->reply;
        HTTPMSGLOCK(checklist.reply);
    }

    if (request) {
        al->adapted_request = request;
        HTTPMSGLOCK(al->adapted_request);
    }
    accessLogLog(al, &checklist);

    bool updatePerformanceCounters = true;
    if (Config.accessList.stats_collection) {
        ACLFilledChecklist statsCheck(Config.accessList.stats_collection, request, NULL);
        if (al->reply) {
            statsCheck.reply = al->reply;
            HTTPMSGLOCK(statsCheck.reply);
        }
        updatePerformanceCounters = (statsCheck.fastCheck() == ACCESS_ALLOWED);
    }

    if (updatePerformanceCounters) {
        if (request)
            updateCounters();

        if (getConn() != NULL && getConn()->clientConnection != NULL)
            clientdbUpdate(getConn()->clientConnection->remote, logType, AnyP::PROTO_HTTP, out.size);
    }
}

void
ClientHttpRequest::freeResources()
{
    safe_free(uri);
    safe_free(log_uri);
    safe_free(redirect.location);
    range_iter.boundary.clean();
    HTTPMSGUNLOCK(request);

    if (client_stream.tail)
        clientStreamAbort((clientStreamNode *)client_stream.tail->data, this);
}

void
httpRequestFree(void *data)
{
    ClientHttpRequest *http = (ClientHttpRequest *)data;
    assert(http != NULL);
    delete http;
}

/* This is a handler normally called by comm_close() */
void ConnStateData::connStateClosed(const CommCloseCbParams &)
{
    deleteThis("ConnStateData::connStateClosed");
}

#if USE_AUTH
void
ConnStateData::setAuth(const Auth::UserRequest::Pointer &aur, const char *by)
{
    if (auth_ == NULL) {
        if (aur != NULL) {
            debugs(33, 2, "Adding connection-auth to " << clientConnection << " from " << by);
            auth_ = aur;
        }
        return;
    }

    // clobered with self-pointer
    // NP: something nasty is going on in Squid, but harmless.
    if (aur == auth_) {
        debugs(33, 2, "WARNING: Ignoring duplicate connection-auth for " << clientConnection << " from " << by);
        return;
    }

    /*
     * Connection-auth relies on a single set of credentials being preserved
     * for all requests on a connection once they have been setup.
     * There are several things which need to happen to preserve security
     * when connection-auth credentials change unexpectedly or are unset.
     *
     * 1) auth helper released from any active state
     *
     * They can only be reserved by a handshake process which this
     * connection can now never complete.
     * This prevents helpers hanging when their connections close.
     *
     * 2) pinning is expected to be removed and server conn closed
     *
     * The upstream link is authenticated with the same credentials.
     * Expecting the same level of consistency we should have received.
     * This prevents upstream being faced with multiple or missing
     * credentials after authentication.
     * NP: un-pin is left to the cleanup in ConnStateData::swanSong()
     *     we just trigger that cleanup here via comm_reset_close() or
     *     ConnStateData::stopReceiving()
     *
     * 3) the connection needs to close.
     *
     * This prevents attackers injecting requests into a connection,
     * or gateways wrongly multiplexing users into a single connection.
     *
     * When credentials are missing closure needs to follow an auth
     * challenge for best recovery by the client.
     *
     * When credentials change there is nothing we can do but abort as
     * fast as possible. Sending TCP RST instead of an HTTP response
     * is the best-case action.
     */

    // clobbered with nul-pointer
    if (aur == NULL) {
        debugs(33, 2, "WARNING: Graceful closure on " << clientConnection << " due to connection-auth erase from " << by);
        auth_->releaseAuthServer();
        auth_ = NULL;
        // XXX: need to test whether the connection re-auth challenge is sent. If not, how to trigger it from here.
        // NP: the current situation seems to fix challenge loops in Safari without visible issues in others.
        // we stop receiving more traffic but can leave the Job running to terminate after the error or challenge is delivered.
        stopReceiving("connection-auth removed");
        return;
    }

    // clobbered with alternative credentials
    if (aur != auth_) {
        debugs(33, 2, "ERROR: Closing " << clientConnection << " due to change of connection-auth from " << by);
        auth_->releaseAuthServer();
        auth_ = NULL;
        // this is a fatal type of problem.
        // Close the connection immediately with TCP RST to abort all traffic flow
        comm_reset_close(clientConnection);
        return;
    }

    /* NOT REACHABLE */
}
#endif

// cleans up before destructor is called
void
ConnStateData::swanSong()
{
    debugs(33, 2, HERE << clientConnection);
    flags.readMore = false;
    DeregisterRunner(this);
    clientdbEstablished(clientConnection->remote, -1);  /* decrement */
    pipeline.terminateAll(0);

    unpinConnection(true);

    Server::swanSong(); // closes the client connection

#if USE_AUTH
    // NP: do this bit after closing the connections to avoid side effects from unwanted TCP RST
    setAuth(NULL, "ConnStateData::SwanSong cleanup");
#endif

    flags.swanSang = true;
}

bool
ConnStateData::isOpen() const
{
    return cbdataReferenceValid(this) && // XXX: checking "this" in a method
           Comm::IsConnOpen(clientConnection) &&
           !fd_table[clientConnection->fd].closing();
}

ConnStateData::~ConnStateData()
{
    debugs(33, 3, HERE << clientConnection);

    if (isOpen())
        debugs(33, DBG_IMPORTANT, "BUG: ConnStateData did not close " << clientConnection);

    if (!flags.swanSang)
        debugs(33, DBG_IMPORTANT, "BUG: ConnStateData was not destroyed properly; " << clientConnection);

    if (bodyPipe != NULL)
        stopProducingFor(bodyPipe, false);

    delete bodyParser; // TODO: pool

#if USE_OPENSSL
    delete sslServerBump;
#endif
}

/**
 * clientSetKeepaliveFlag() sets request->flags.proxyKeepalive.
 * This is the client-side persistent connection flag.  We need
 * to set this relatively early in the request processing
 * to handle hacks for broken servers and clients.
 */
void
clientSetKeepaliveFlag(ClientHttpRequest * http)
{
    HttpRequest *request = http->request;

    debugs(33, 3, "http_ver = " << request->http_ver);
    debugs(33, 3, "method = " << request->method);

    // TODO: move to HttpRequest::hdrCacheInit, just like HttpReply.
    request->flags.proxyKeepalive = request->persistent();
}

/// checks body length of non-chunked requests
static int
clientIsContentLengthValid(HttpRequest * r)
{
    // No Content-Length means this request just has no body, but conflicting
    // Content-Lengths mean a message framing error (RFC 7230 Section 3.3.3 #4).
    if (r->header.conflictingContentLength())
        return 0;

    switch (r->method.id()) {

    case Http::METHOD_GET:

    case Http::METHOD_HEAD:
        /* We do not want to see a request entity on GET/HEAD requests */
        return (r->content_length <= 0 || Config.onoff.request_entities);

    default:
        /* For other types of requests we don't care */
        return 1;
    }

    /* NOT REACHED */
}

int
clientIsRequestBodyTooLargeForPolicy(int64_t bodyLength)
{
    if (Config.maxRequestBodySize &&
            bodyLength > Config.maxRequestBodySize)
        return 1;       /* too large */

    return 0;
}

bool
ClientHttpRequest::multipartRangeRequest() const
{
    return request->multipartRangeRequest();
}

void
clientPackTermBound(String boundary, MemBuf *mb)
{
    mb->appendf("\r\n--" SQUIDSTRINGPH "--\r\n", SQUIDSTRINGPRINT(boundary));
    debugs(33, 6, "buf offset: " << mb->size);
}

void
clientPackRangeHdr(const HttpReply * rep, const HttpHdrRangeSpec * spec, String boundary, MemBuf * mb)
{
    HttpHeader hdr(hoReply);
    assert(rep);
    assert(spec);

    /* put boundary */
    debugs(33, 5, "appending boundary: " << boundary);
    /* rfc2046 requires to _prepend_ boundary with <crlf>! */
    mb->appendf("\r\n--" SQUIDSTRINGPH "\r\n", SQUIDSTRINGPRINT(boundary));

    /* stuff the header with required entries and pack it */

    if (rep->header.has(Http::HdrType::CONTENT_TYPE))
        hdr.putStr(Http::HdrType::CONTENT_TYPE, rep->header.getStr(Http::HdrType::CONTENT_TYPE));

    httpHeaderAddContRange(&hdr, *spec, rep->content_length);

    hdr.packInto(mb);
    hdr.clean();

    /* append <crlf> (we packed a header, not a reply) */
    mb->append("\r\n", 2);
}

/** returns expected content length for multi-range replies
 * note: assumes that httpHdrRangeCanonize has already been called
 * warning: assumes that HTTP headers for individual ranges at the
 *          time of the actuall assembly will be exactly the same as
 *          the headers when clientMRangeCLen() is called */
int
ClientHttpRequest::mRangeCLen()
{
    int64_t clen = 0;
    MemBuf mb;

    assert(memObject());

    mb.init();
    HttpHdrRange::iterator pos = request->range->begin();

    while (pos != request->range->end()) {
        /* account for headers for this range */
        mb.reset();
        clientPackRangeHdr(memObject()->getReply(),
                           *pos, range_iter.boundary, &mb);
        clen += mb.size;

        /* account for range content */
        clen += (*pos)->length;

        debugs(33, 6, "clientMRangeCLen: (clen += " << mb.size << " + " << (*pos)->length << ") == " << clen);
        ++pos;
    }

    /* account for the terminating boundary */
    mb.reset();

    clientPackTermBound(range_iter.boundary, &mb);

    clen += mb.size;

    mb.clean();

    return clen;
}

/**
 * generates a "unique" boundary string for multipart responses
 * the caller is responsible for cleaning the string */
String
ClientHttpRequest::rangeBoundaryStr() const
{
    const char *key;
    String b(APP_FULLNAME);
    b.append(":",1);
    key = storeEntry()->getMD5Text();
    b.append(key, strlen(key));
    return b;
}

<<<<<<< HEAD
/** adds appropriate Range headers if needed */
void
ClientSocketContext::buildRangeHeader(HttpReply * rep)
{
    HttpHeader *hdr = rep ? &rep->header : 0;
    const char *range_err = NULL;
    HttpRequest *request = http->request;
    assert(request->range);
    /* check if we still want to do ranges */

    int64_t roffLimit = request->getRangeOffsetLimit();

    if (!rep)
        range_err = "no [parse-able] reply";
    else if ((rep->sline.status() != Http::scOkay) && (rep->sline.status() != Http::scPartialContent))
        range_err = "wrong status code";
    else if (hdr->has(Http::HdrType::CONTENT_RANGE))
        range_err = "origin server does ranges";
    else if (rep->content_length < 0)
        range_err = "unknown length";
    else if (rep->content_length != http->memObject()->getReply()->content_length)
        range_err = "INCONSISTENT length";  /* a bug? */

    /* hits only - upstream CachePeer determines correct behaviour on misses, and client_side_reply determines
     * hits candidates
     */
    else if (http->logType.isTcpHit() && http->request->header.has(Http::HdrType::IF_RANGE) && !clientIfRangeMatch(http, rep))
        range_err = "If-Range match failed";
    else if (!http->request->range->canonize(rep))
        range_err = "canonization failed";
    else if (http->request->range->isComplex())
        range_err = "too complex range header";
    else if (!http->logType.isTcpHit() && http->request->range->offsetLimitExceeded(roffLimit))
        range_err = "range outside range_offset_limit";

    /* get rid of our range specs on error */
    if (range_err) {
        /* XXX We do this here because we need canonisation etc. However, this current
         * code will lead to incorrect store offset requests - the store will have the
         * offset data, but we won't be requesting it.
         * So, we can either re-request, or generate an error
         */
        http->request->ignoreRange(range_err);
    } else {
        /* XXX: TODO: Review, this unconditional set may be wrong. */
        rep->sline.set(rep->sline.version, Http::scPartialContent);
        // web server responded with a valid, but unexpected range.
        // will (try-to) forward as-is.
        //TODO: we should cope with multirange request/responses
        bool replyMatchRequest = rep->content_range != NULL ?
                                 request->range->contains(rep->content_range->spec) :
                                 true;
        const int spec_count = http->request->range->specs.size();
        int64_t actual_clen = -1;

        debugs(33, 3, "clientBuildRangeHeader: range spec count: " <<
               spec_count << " virgin clen: " << rep->content_length);
        assert(spec_count > 0);
        /* append appropriate header(s) */

        if (spec_count == 1) {
            if (!replyMatchRequest) {
                hdr->delById(Http::HdrType::CONTENT_RANGE);
                hdr->putContRange(rep->content_range);
                actual_clen = rep->content_length;
                //http->range_iter.pos = rep->content_range->spec.begin();
                (*http->range_iter.pos)->offset = rep->content_range->spec.offset;
                (*http->range_iter.pos)->length = rep->content_range->spec.length;

            } else {
                HttpHdrRange::iterator pos = http->request->range->begin();
                assert(*pos);
                /* append Content-Range */

                if (!hdr->has(Http::HdrType::CONTENT_RANGE)) {
                    /* No content range, so this was a full object we are
                     * sending parts of.
                     */
                    httpHeaderAddContRange(hdr, **pos, rep->content_length);
                }

                /* set new Content-Length to the actual number of bytes
                 * transmitted in the message-body */
                actual_clen = (*pos)->length;
            }
        } else {
            /* multipart! */
            /* generate boundary string */
            http->range_iter.boundary = http->rangeBoundaryStr();
            /* delete old Content-Type, add ours */
            hdr->delById(Http::HdrType::CONTENT_TYPE);
            httpHeaderPutStrf(hdr, Http::HdrType::CONTENT_TYPE,
                              "multipart/byteranges; boundary=\"" SQUIDSTRINGPH "\"",
                              SQUIDSTRINGPRINT(http->range_iter.boundary));
            /* Content-Length is not required in multipart responses
             * but it is always nice to have one */
            actual_clen = http->mRangeCLen();
            /* http->out needs to start where we want data at */
            http->out.offset = http->range_iter.currentSpec()->offset;
        }

        /* replace Content-Length header */
        assert(actual_clen >= 0);

        hdr->delById(Http::HdrType::CONTENT_LENGTH);

        hdr->putInt64(Http::HdrType::CONTENT_LENGTH, actual_clen);

        debugs(33, 3, "clientBuildRangeHeader: actual content length: " << actual_clen);

        /* And start the range iter off */
        http->range_iter.updateSpec();
    }
}

void
ClientSocketContext::prepareReply(HttpReply * rep)
{
    reply = rep;

    if (http->request->range)
        buildRangeHeader(rep);
}

void
ClientSocketContext::sendStartOfMessage(HttpReply * rep, StoreIOBuffer bodyData)
{
    prepareReply(rep);
    assert (rep);
    MemBuf *mb = rep->pack();

    // dump now, so we dont output any body.
    debugs(11, 2, "HTTP Client " << clientConnection);
    debugs(11, 2, "HTTP Client REPLY:\n---------\n" << mb->buf << "\n----------");

    /* Save length of headers for persistent conn checks */
    http->out.headers_sz = mb->contentSize();
#if HEADERS_LOG

    headersLog(0, 0, http->request->method, rep);
#endif

    if (bodyData.data && bodyData.length) {
        if (multipartRangeRequest())
            packRange(bodyData, mb);
        else if (http->request->flags.chunkedReply) {
            packChunk(bodyData, *mb);
        } else {
            size_t length = lengthToSend(bodyData.range());
            noteSentBodyBytes (length);

            mb->append(bodyData.data, length);
        }
    }

#if USE_DELAY_POOLS
    for (const auto &pool: MessageDelayPools::Instance()->pools) {
        if (pool->access) {
            std::unique_ptr<ACLFilledChecklist> chl(clientAclChecklistCreate(pool->access, http));
            const allow_t answer = chl->fastCheck();
            if (answer == ACCESS_ALLOWED) {
                writeQuotaHandler = pool->createBucket();
                fd_table[clientConnection->fd].writeQuotaHandler = writeQuotaHandler;
                break;
            } else {
                debugs(83, 4, "Response delay pool " << pool->poolName <<
                        " skipped because ACL " << answer);
            }
        }
    }
#endif
    /* write */
    debugs(33,7, HERE << "sendStartOfMessage schedules clientWriteComplete");
    AsyncCall::Pointer call = commCbCall(33, 5, "clientWriteComplete",
                                         CommIoCbPtrFun(clientWriteComplete, this));
    Comm::Write(clientConnection, mb, call);
    delete mb;
}

=======
>>>>>>> d00e0e6d
/**
 * Write a chunk of data to a client socket. If the reply is present,
 * send the reply headers down the wire too, and clean them up when
 * finished.
 * Pre-condition:
 *   The request is one backed by a connection, not an internal request.
 *   data context is not NULL
 *   There are no more entries in the stream chain.
 */
void
clientSocketRecipient(clientStreamNode * node, ClientHttpRequest * http,
                      HttpReply * rep, StoreIOBuffer receivedData)
{
    // dont tryt to deliver if client already ABORTED
    if (!http->getConn() || !cbdataReferenceValid(http->getConn()) || !Comm::IsConnOpen(http->getConn()->clientConnection))
        return;

    /* Test preconditions */
    assert(node != NULL);
    PROF_start(clientSocketRecipient);
    /* TODO: handle this rather than asserting
     * - it should only ever happen if we cause an abort and
     * the callback chain loops back to here, so we can simply return.
     * However, that itself shouldn't happen, so it stays as an assert for now.
     */
    assert(cbdataReferenceValid(node));
    assert(node->node.next == NULL);
    Http::StreamPointer context = dynamic_cast<Http::Stream *>(node->data.getRaw());
    assert(context != NULL);

    /* TODO: check offset is what we asked for */

    // TODO: enforces HTTP/1 MUST on pipeline order, but is irrelevant to HTTP/2
    if (context != http->getConn()->pipeline.front())
        context->deferRecipientForLater(node, rep, receivedData);
    else
        http->getConn()->handleReply(rep, receivedData);

    PROF_stop(clientSocketRecipient);
}

/**
 * Called when a downstream node is no longer interested in
 * our data. As we are a terminal node, this means on aborts
 * only
 */
void
clientSocketDetach(clientStreamNode * node, ClientHttpRequest * http)
{
    /* Test preconditions */
    assert(node != NULL);
    /* TODO: handle this rather than asserting
     * - it should only ever happen if we cause an abort and
     * the callback chain loops back to here, so we can simply return.
     * However, that itself shouldn't happen, so it stays as an assert for now.
     */
    assert(cbdataReferenceValid(node));
    /* Set null by ContextFree */
    assert(node->node.next == NULL);
    /* this is the assert discussed above */
    assert(NULL == dynamic_cast<Http::Stream *>(node->data.getRaw()));
    /* We are only called when the client socket shutsdown.
     * Tell the prev pipeline member we're finished
     */
    clientStreamDetach(node, http);
}

void
ConnStateData::readNextRequest()
{
    debugs(33, 5, HERE << clientConnection << " reading next req");

    fd_note(clientConnection->fd, "Idle client: Waiting for next request");
    /**
     * Set the timeout BEFORE calling readSomeData().
     */
    typedef CommCbMemFunT<ConnStateData, CommTimeoutCbParams> TimeoutDialer;
    AsyncCall::Pointer timeoutCall = JobCallback(33, 5,
                                     TimeoutDialer, this, ConnStateData::requestTimeout);
    commSetConnTimeout(clientConnection, clientConnection->timeLeft(idleTimeout()), timeoutCall);

    readSomeData();
    /** Please don't do anything with the FD past here! */
}

static void
ClientSocketContextPushDeferredIfNeeded(Http::StreamPointer deferredRequest, ConnStateData * conn)
{
    debugs(33, 2, HERE << conn->clientConnection << " Sending next");

    /** If the client stream is waiting on a socket write to occur, then */

    if (deferredRequest->flags.deferred) {
        /** NO data is allowed to have been sent. */
        assert(deferredRequest->http->out.size == 0);
        /** defer now. */
        clientSocketRecipient(deferredRequest->deferredparams.node,
                              deferredRequest->http,
                              deferredRequest->deferredparams.rep,
                              deferredRequest->deferredparams.queuedBuffer);
    }

    /** otherwise, the request is still active in a callbacksomewhere,
     * and we are done
     */
}

void
ConnStateData::kick()
{
    if (!Comm::IsConnOpen(clientConnection)) {
        debugs(33, 2, clientConnection << " Connection was closed");
        return;
    }

    if (pinning.pinned && !Comm::IsConnOpen(pinning.serverConnection)) {
        debugs(33, 2, clientConnection << " Connection was pinned but server side gone. Terminating client connection");
        clientConnection->close();
        return;
    }

    /** \par
     * We are done with the response, and we are either still receiving request
     * body (early response!) or have already stopped receiving anything.
     *
     * If we are still receiving, then clientParseRequest() below will fail.
     * (XXX: but then we will call readNextRequest() which may succeed and
     * execute a smuggled request as we are not done with the current request).
     *
     * If we stopped because we got everything, then try the next request.
     *
     * If we stopped receiving because of an error, then close now to avoid
     * getting stuck and to prevent accidental request smuggling.
     */

    if (const char *reason = stoppedReceiving()) {
        debugs(33, 3, "closing for earlier request error: " << reason);
        clientConnection->close();
        return;
    }

    /** \par
     * Attempt to parse a request from the request buffer.
     * If we've been fed a pipelined request it may already
     * be in our read buffer.
     *
     \par
     * This needs to fall through - if we're unlucky and parse the _last_ request
     * from our read buffer we may never re-register for another client read.
     */

    if (clientParseRequests()) {
        debugs(33, 3, clientConnection << ": parsed next request from buffer");
    }

    /** \par
     * Either we need to kick-start another read or, if we have
     * a half-closed connection, kill it after the last request.
     * This saves waiting for half-closed connections to finished being
     * half-closed _AND_ then, sometimes, spending "Timeout" time in
     * the keepalive "Waiting for next request" state.
     */
    if (commIsHalfClosed(clientConnection->fd) && pipeline.empty()) {
        debugs(33, 3, "half-closed client with no pending requests, closing");
        clientConnection->close();
        return;
    }

    /** \par
     * At this point we either have a parsed request (which we've
     * kicked off the processing for) or not. If we have a deferred
     * request (parsed but deferred for pipeling processing reasons)
     * then look at processing it. If not, simply kickstart
     * another read.
     */
    Http::StreamPointer deferredRequest = pipeline.front();
    if (deferredRequest != nullptr) {
        debugs(33, 3, clientConnection << ": calling PushDeferredIfNeeded");
        ClientSocketContextPushDeferredIfNeeded(deferredRequest, this);
    } else if (flags.readMore) {
        debugs(33, 3, clientConnection << ": calling readNextRequest()");
        readNextRequest();
    } else {
        // XXX: Can this happen? CONNECT tunnels have deferredRequest set.
        debugs(33, DBG_IMPORTANT, MYNAME << "abandoning " << clientConnection);
    }
}

void
ConnStateData::stopSending(const char *error)
{
    debugs(33, 4, HERE << "sending error (" << clientConnection << "): " << error <<
           "; old receiving error: " <<
           (stoppedReceiving() ? stoppedReceiving_ : "none"));

    if (const char *oldError = stoppedSending()) {
        debugs(33, 3, HERE << "already stopped sending: " << oldError);
        return; // nothing has changed as far as this connection is concerned
    }
    stoppedSending_ = error;

    if (!stoppedReceiving()) {
        if (const int64_t expecting = mayNeedToReadMoreBody()) {
            debugs(33, 5, HERE << "must still read " << expecting <<
                   " request body bytes with " << inBuf.length() << " unused");
            return; // wait for the request receiver to finish reading
        }
    }

    clientConnection->close();
}

void
ConnStateData::afterClientWrite(size_t size)
{
    if (pipeline.empty())
        return;

    auto ctx = pipeline.front();
    if (size) {
        statCounter.client_http.kbytes_out += size;
        if (ctx->http->logType.isTcpHit())
            statCounter.client_http.hit_kbytes_out += size;
    }
    ctx->writeComplete(size);
}

Http::Stream *
ConnStateData::abortRequestParsing(const char *const uri)
{
    ClientHttpRequest *http = new ClientHttpRequest(this);
    http->req_sz = inBuf.length();
    http->uri = xstrdup(uri);
    setLogUri (http, uri);
    auto *context = new Http::Stream(clientConnection, http);
    StoreIOBuffer tempBuffer;
    tempBuffer.data = context->reqbuf;
    tempBuffer.length = HTTP_REQBUF_SZ;
    clientStreamInit(&http->client_stream, clientGetMoreData, clientReplyDetach,
                     clientReplyStatus, new clientReplyContext(http), clientSocketRecipient,
                     clientSocketDetach, context, tempBuffer);
    return context;
}

void
ConnStateData::startShutdown()
{
    // RegisteredRunner API callback - Squid has been shut down

    // if connection is idle terminate it now,
    // otherwise wait for grace period to end
    if (pipeline.empty())
        endingShutdown();
}

void
ConnStateData::endingShutdown()
{
    // RegisteredRunner API callback - Squid shutdown grace period is over

    // force the client connection to close immediately
    // swanSong() in the close handler will cleanup.
    if (Comm::IsConnOpen(clientConnection))
        clientConnection->close();

    // deregister now to ensure finalShutdown() does not kill us prematurely.
    // fd_table purge will cleanup if close handler was not fast enough.
    DeregisterRunner(this);
}

char *
skipLeadingSpace(char *aString)
{
    char *result = aString;

    while (xisspace(*aString))
        ++aString;

    return result;
}

/**
 * 'end' defaults to NULL for backwards compatibility
 * remove default value if we ever get rid of NULL-terminated
 * request buffers.
 */
const char *
findTrailingHTTPVersion(const char *uriAndHTTPVersion, const char *end)
{
    if (NULL == end) {
        end = uriAndHTTPVersion + strcspn(uriAndHTTPVersion, "\r\n");
        assert(end);
    }

    for (; end > uriAndHTTPVersion; --end) {
        if (*end == '\n' || *end == '\r')
            continue;

        if (xisspace(*end)) {
            if (strncasecmp(end + 1, "HTTP/", 5) == 0)
                return end + 1;
            else
                break;
        }
    }

    return NULL;
}

void
setLogUri(ClientHttpRequest * http, char const *uri, bool cleanUrl)
{
    safe_free(http->log_uri);

    if (!cleanUrl)
        // The uri is already clean just dump it.
        http->log_uri = xstrndup(uri, MAX_URL);
    else {
        int flags = 0;
        switch (Config.uri_whitespace) {
        case URI_WHITESPACE_ALLOW:
            flags |= RFC1738_ESCAPE_NOSPACE;

        case URI_WHITESPACE_ENCODE:
            flags |= RFC1738_ESCAPE_UNESCAPED;
            http->log_uri = xstrndup(rfc1738_do_escape(uri, flags), MAX_URL);
            break;

        case URI_WHITESPACE_CHOP: {
            flags |= RFC1738_ESCAPE_NOSPACE;
            flags |= RFC1738_ESCAPE_UNESCAPED;
            http->log_uri = xstrndup(rfc1738_do_escape(uri, flags), MAX_URL);
            int pos = strcspn(http->log_uri, w_space);
            http->log_uri[pos] = '\0';
        }
        break;

        case URI_WHITESPACE_DENY:
        case URI_WHITESPACE_STRIP:
        default: {
            const char *t;
            char *tmp_uri = static_cast<char*>(xmalloc(strlen(uri) + 1));
            char *q = tmp_uri;
            t = uri;
            while (*t) {
                if (!xisspace(*t)) {
                    *q = *t;
                    ++q;
                }
                ++t;
            }
            *q = '\0';
            http->log_uri = xstrndup(rfc1738_escape_unescaped(tmp_uri), MAX_URL);
            xfree(tmp_uri);
        }
        break;
        }
    }
}

static void
prepareAcceleratedURL(ConnStateData * conn, ClientHttpRequest *http, const Http1::RequestParserPointer &hp)
{
    int vhost = conn->port->vhost;
    int vport = conn->port->vport;
    static char ipbuf[MAX_IPSTRLEN];

    http->flags.accel = true;

    /* BUG: Squid cannot deal with '*' URLs (RFC2616 5.1.2) */

    static const SBuf cache_object("cache_object://");
    if (hp->requestUri().startsWith(cache_object))
        return; /* already in good shape */

    // XXX: re-use proper URL parser for this
    SBuf url = hp->requestUri(); // use full provided URI if we abort
    do { // use a loop so we can break out of it
        ::Parser::Tokenizer tok(url);
        if (tok.skip('/')) // origin-form URL already.
            break;

        if (conn->port->vhost)
            return; /* already in good shape */

        // skip the URI scheme
        static const CharacterSet uriScheme = CharacterSet("URI-scheme","+-.") + CharacterSet::ALPHA + CharacterSet::DIGIT;
        static const SBuf uriSchemeEnd("://");
        if (!tok.skipAll(uriScheme) || !tok.skip(uriSchemeEnd))
            break;

        // skip the authority segment
        // RFC 3986 complex nested ABNF for "authority" boils down to this:
        static const CharacterSet authority = CharacterSet("authority","-._~%:@[]!$&'()*+,;=") +
                                              CharacterSet::HEXDIG + CharacterSet::ALPHA + CharacterSet::DIGIT;
        if (!tok.skipAll(authority))
            break;

        static const SBuf slashUri("/");
        const SBuf t = tok.remaining();
        if (t.isEmpty())
            url = slashUri;
        else if (t[0]=='/') // looks like path
            url = t;
        else if (t[0]=='?' || t[0]=='#') { // looks like query or fragment. fix '/'
            url = slashUri;
            url.append(t);
        } // else do nothing. invalid path

    } while(false);

#if SHOULD_REJECT_UNKNOWN_URLS
    // reject URI which are not well-formed even after the processing above
    if (url.isEmpty() || url[0] != '/') {
        hp->parseStatusCode = Http::scBadRequest;
        return conn->abortRequestParsing("error:invalid-request");
    }
#endif

    if (vport < 0)
        vport = http->getConn()->clientConnection->local.port();

    const bool switchedToHttps = conn->switchedToHttps();
    const bool tryHostHeader = vhost || switchedToHttps;
    char *host = NULL;
    if (tryHostHeader && (host = hp->getHeaderField("Host"))) {
        debugs(33, 5, "ACCEL VHOST REWRITE: vhost=" << host << " + vport=" << vport);
        char thost[256];
        if (vport > 0) {
            thost[0] = '\0';
            char *t = NULL;
            if (host[strlen(host)] != ']' && (t = strrchr(host,':')) != NULL) {
                strncpy(thost, host, (t-host));
                snprintf(thost+(t-host), sizeof(thost)-(t-host), ":%d", vport);
                host = thost;
            } else if (!t) {
                snprintf(thost, sizeof(thost), "%s:%d",host, vport);
                host = thost;
            }
        } // else nothing to alter port-wise.
        const int url_sz = hp->requestUri().length() + 32 + Config.appendDomainLen + strlen(host);
        http->uri = (char *)xcalloc(url_sz, 1);
        snprintf(http->uri, url_sz, "%s://%s" SQUIDSBUFPH, AnyP::UriScheme(conn->transferProtocol.protocol).c_str(), host, SQUIDSBUFPRINT(url));
        debugs(33, 5, "ACCEL VHOST REWRITE: " << http->uri);
    } else if (conn->port->defaultsite /* && !vhost */) {
        debugs(33, 5, "ACCEL DEFAULTSITE REWRITE: defaultsite=" << conn->port->defaultsite << " + vport=" << vport);
        const int url_sz = hp->requestUri().length() + 32 + Config.appendDomainLen +
                           strlen(conn->port->defaultsite);
        http->uri = (char *)xcalloc(url_sz, 1);
        char vportStr[32];
        vportStr[0] = '\0';
        if (vport > 0) {
            snprintf(vportStr, sizeof(vportStr),":%d",vport);
        }
        snprintf(http->uri, url_sz, "%s://%s%s" SQUIDSBUFPH,
                 AnyP::UriScheme(conn->transferProtocol.protocol).c_str(), conn->port->defaultsite, vportStr, SQUIDSBUFPRINT(url));
        debugs(33, 5, "ACCEL DEFAULTSITE REWRITE: " << http->uri);
    } else if (vport > 0 /* && (!vhost || no Host:) */) {
        debugs(33, 5, "ACCEL VPORT REWRITE: *_port IP + vport=" << vport);
        /* Put the local socket IP address as the hostname, with whatever vport we found  */
        const int url_sz = hp->requestUri().length() + 32 + Config.appendDomainLen;
        http->uri = (char *)xcalloc(url_sz, 1);
        http->getConn()->clientConnection->local.toHostStr(ipbuf,MAX_IPSTRLEN);
        snprintf(http->uri, url_sz, "%s://%s:%d" SQUIDSBUFPH,
                 AnyP::UriScheme(conn->transferProtocol.protocol).c_str(),
                 ipbuf, vport, SQUIDSBUFPRINT(url));
        debugs(33, 5, "ACCEL VPORT REWRITE: " << http->uri);
    }
}

static void
prepareTransparentURL(ConnStateData * conn, ClientHttpRequest *http, const Http1::RequestParserPointer &hp)
{
    // TODO Must() on URI !empty when the parser supports throw. For now avoid assert().
    if (!hp->requestUri().isEmpty() && hp->requestUri()[0] != '/')
        return; /* already in good shape */

    /* BUG: Squid cannot deal with '*' URLs (RFC2616 5.1.2) */

    if (const char *host = hp->getHeaderField("Host")) {
        const int url_sz = hp->requestUri().length() + 32 + Config.appendDomainLen +
                           strlen(host);
        http->uri = (char *)xcalloc(url_sz, 1);
        snprintf(http->uri, url_sz, "%s://%s" SQUIDSBUFPH,
                 AnyP::UriScheme(conn->transferProtocol.protocol).c_str(), host, SQUIDSBUFPRINT(hp->requestUri()));
        debugs(33, 5, "TRANSPARENT HOST REWRITE: " << http->uri);
    } else {
        /* Put the local socket IP address as the hostname.  */
        const int url_sz = hp->requestUri().length() + 32 + Config.appendDomainLen;
        http->uri = (char *)xcalloc(url_sz, 1);
        static char ipbuf[MAX_IPSTRLEN];
        http->getConn()->clientConnection->local.toHostStr(ipbuf,MAX_IPSTRLEN);
        snprintf(http->uri, url_sz, "%s://%s:%d" SQUIDSBUFPH,
                 AnyP::UriScheme(http->getConn()->transferProtocol.protocol).c_str(),
                 ipbuf, http->getConn()->clientConnection->local.port(), SQUIDSBUFPRINT(hp->requestUri()));
        debugs(33, 5, "TRANSPARENT REWRITE: " << http->uri);
    }
}

/** Parse an HTTP request
 *
 *  \note Sets result->flags.parsed_ok to 0 if failed to parse the request,
 *          to 1 if the request was correctly parsed.
 *  \param[in] csd a ConnStateData. The caller must make sure it is not null
 *  \param[in] hp an Http1::RequestParser
 *  \param[out] mehtod_p will be set as a side-effect of the parsing.
 *          Pointed-to value will be set to Http::METHOD_NONE in case of
 *          parsing failure
 *  \param[out] http_ver will be set as a side-effect of the parsing
 *  \return NULL on incomplete requests,
 *          a Http::Stream on success or failure.
 */
Http::Stream *
parseHttpRequest(ConnStateData *csd, const Http1::RequestParserPointer &hp)
{
    /* Attempt to parse the first line; this will define where the method, url, version and header begin */
    {
        const bool parsedOk = hp->parse(csd->inBuf);

        if (csd->port->flags.isIntercepted() && Config.accessList.on_unsupported_protocol)
            csd->preservedClientData = csd->inBuf;
        // sync the buffers after parsing.
        csd->inBuf = hp->remaining();

        if (hp->needsMoreData()) {
            debugs(33, 5, "Incomplete request, waiting for end of request line");
            return NULL;
        }

        if (!parsedOk) {
            if (hp->parseStatusCode == Http::scRequestHeaderFieldsTooLarge || hp->parseStatusCode == Http::scUriTooLong)
                return csd->abortRequestParsing("error:request-too-large");

            return csd->abortRequestParsing("error:invalid-request");
        }
    }

    /* We know the whole request is in parser now */
    debugs(11, 2, "HTTP Client " << csd->clientConnection);
    debugs(11, 2, "HTTP Client REQUEST:\n---------\n" <<
           hp->method() << " " << hp->requestUri() << " " << hp->messageProtocol() << "\n" <<
           hp->mimeHeader() <<
           "\n----------");

    /* deny CONNECT via accelerated ports */
    if (hp->method() == Http::METHOD_CONNECT && csd->port != NULL && csd->port->flags.accelSurrogate) {
        debugs(33, DBG_IMPORTANT, "WARNING: CONNECT method received on " << csd->transferProtocol << " Accelerator port " << csd->port->s.port());
        debugs(33, DBG_IMPORTANT, "WARNING: for request: " << hp->method() << " " << hp->requestUri() << " " << hp->messageProtocol());
        hp->parseStatusCode = Http::scMethodNotAllowed;
        return csd->abortRequestParsing("error:method-not-allowed");
    }

    /* RFC 7540 section 11.6 registers the method PRI as HTTP/2 specific
     * Deny "PRI" method if used in HTTP/1.x or 0.9 versions.
     * If seen it signals a broken client or proxy has corrupted the traffic.
     */
    if (hp->method() == Http::METHOD_PRI && hp->messageProtocol() < Http::ProtocolVersion(2,0)) {
        debugs(33, DBG_IMPORTANT, "WARNING: PRI method received on " << csd->transferProtocol << " port " << csd->port->s.port());
        debugs(33, DBG_IMPORTANT, "WARNING: for request: " << hp->method() << " " << hp->requestUri() << " " << hp->messageProtocol());
        hp->parseStatusCode = Http::scMethodNotAllowed;
        return csd->abortRequestParsing("error:method-not-allowed");
    }

    if (hp->method() == Http::METHOD_NONE) {
        debugs(33, DBG_IMPORTANT, "WARNING: Unsupported method: " << hp->method() << " " << hp->requestUri() << " " << hp->messageProtocol());
        hp->parseStatusCode = Http::scMethodNotAllowed;
        return csd->abortRequestParsing("error:unsupported-request-method");
    }

    // Process headers after request line
    debugs(33, 3, "complete request received. " <<
           "prefix_sz = " << hp->messageHeaderSize() <<
           ", request-line-size=" << hp->firstLineSize() <<
           ", mime-header-size=" << hp->headerBlockSize() <<
           ", mime header block:\n" << hp->mimeHeader() << "\n----------");

    /* Ok, all headers are received */
    ClientHttpRequest *http = new ClientHttpRequest(csd);

    http->req_sz = hp->messageHeaderSize();
    Http::Stream *result = new Http::Stream(csd->clientConnection, http);

    StoreIOBuffer tempBuffer;
    tempBuffer.data = result->reqbuf;
    tempBuffer.length = HTTP_REQBUF_SZ;

    ClientStreamData newServer = new clientReplyContext(http);
    ClientStreamData newClient = result;
    clientStreamInit(&http->client_stream, clientGetMoreData, clientReplyDetach,
                     clientReplyStatus, newServer, clientSocketRecipient,
                     clientSocketDetach, newClient, tempBuffer);

    /* set url */
    debugs(33,5, "Prepare absolute URL from " <<
           (csd->transparent()?"intercept":(csd->port->flags.accelSurrogate ? "accel":"")));
    /* Rewrite the URL in transparent or accelerator mode */
    /* NP: there are several cases to traverse here:
     *  - standard mode (forward proxy)
     *  - transparent mode (TPROXY)
     *  - transparent mode with failures
     *  - intercept mode (NAT)
     *  - intercept mode with failures
     *  - accelerator mode (reverse proxy)
     *  - internal relative-URL
     *  - mixed combos of the above with internal URL
     *  - remote interception with PROXY protocol
     *  - remote reverse-proxy with PROXY protocol
     */
    if (csd->transparent()) {
        /* intercept or transparent mode, properly working with no failures */
        prepareTransparentURL(csd, http, hp);

    } else if (internalCheck(hp->requestUri())) { // NP: only matches relative-URI
        /* internal URL mode */
        /* prepend our name & port */
        http->uri = xstrdup(internalLocalUri(NULL, hp->requestUri()));
        // We just re-wrote the URL. Must replace the Host: header.
        //  But have not parsed there yet!! flag for local-only handling.
        http->flags.internal = true;

    } else if (csd->port->flags.accelSurrogate || csd->switchedToHttps()) {
        /* accelerator mode */
        prepareAcceleratedURL(csd, http, hp);
    }

    if (!http->uri) {
        /* No special rewrites have been applied above, use the
         * requested url. may be rewritten later, so make extra room */
        int url_sz = hp->requestUri().length() + Config.appendDomainLen + 5;
        http->uri = (char *)xcalloc(url_sz, 1);
        SBufToCstring(http->uri, hp->requestUri());
    }

    result->flags.parsed_ok = 1;
    return result;
}

bool
ConnStateData::connFinishedWithConn(int size)
{
    if (size == 0) {
        if (pipeline.empty() && inBuf.isEmpty()) {
            /* no current or pending requests */
            debugs(33, 4, HERE << clientConnection << " closed");
            return true;
        } else if (!Config.onoff.half_closed_clients) {
            /* admin doesn't want to support half-closed client sockets */
            debugs(33, 3, HERE << clientConnection << " aborted (half_closed_clients disabled)");
            pipeline.terminateAll(0);
            return true;
        }
    }

    return false;
}

void
ConnStateData::consumeInput(const size_t byteCount)
{
    assert(byteCount > 0 && byteCount <= inBuf.length());
    inBuf.consume(byteCount);
    debugs(33, 5, "inBuf has " << inBuf.length() << " unused bytes");
}

void
ConnStateData::clientAfterReadingRequests()
{
    // Were we expecting to read more request body from half-closed connection?
    if (mayNeedToReadMoreBody() && commIsHalfClosed(clientConnection->fd)) {
        debugs(33, 3, HERE << "truncated body: closing half-closed " << clientConnection);
        clientConnection->close();
        return;
    }

    if (flags.readMore)
        readSomeData();
}

void
ConnStateData::quitAfterError(HttpRequest *request)
{
    // From HTTP p.o.v., we do not have to close after every error detected
    // at the client-side, but many such errors do require closure and the
    // client-side code is bad at handling errors so we play it safe.
    if (request)
        request->flags.proxyKeepalive = false;
    flags.readMore = false;
    debugs(33,4, HERE << "Will close after error: " << clientConnection);
}

#if USE_OPENSSL
bool ConnStateData::serveDelayedError(Http::Stream *context)
{
    ClientHttpRequest *http = context->http;

    if (!sslServerBump)
        return false;

    assert(sslServerBump->entry);
    // Did we create an error entry while processing CONNECT?
    if (!sslServerBump->entry->isEmpty()) {
        quitAfterError(http->request);

        // Get the saved error entry and send it to the client by replacing the
        // ClientHttpRequest store entry with it.
        clientStreamNode *node = context->getClientReplyContext();
        clientReplyContext *repContext = dynamic_cast<clientReplyContext *>(node->data.getRaw());
        assert(repContext);
        debugs(33, 5, "Responding with delated error for " << http->uri);
        repContext->setReplyToStoreEntry(sslServerBump->entry, "delayed SslBump error");

        // save the original request for logging purposes
        if (!context->http->al->request) {
            context->http->al->request = http->request;
            HTTPMSGLOCK(context->http->al->request);
        }

        // Get error details from the fake certificate-peeking request.
        http->request->detailError(sslServerBump->request->errType, sslServerBump->request->errDetail);
        context->pullData();
        return true;
    }

    // In bump-server-first mode, we have not necessarily seen the intended
    // server name at certificate-peeking time. Check for domain mismatch now,
    // when we can extract the intended name from the bumped HTTP request.
    if (X509 *srvCert = sslServerBump->serverCert.get()) {
        HttpRequest *request = http->request;
        if (!Ssl::checkX509ServerValidity(srvCert, request->url.host())) {
            debugs(33, 2, "SQUID_X509_V_ERR_DOMAIN_MISMATCH: Certificate " <<
                   "does not match domainname " << request->url.host());

            bool allowDomainMismatch = false;
            if (Config.ssl_client.cert_error) {
                ACLFilledChecklist check(Config.ssl_client.cert_error, request, dash_str);
                check.sslErrors = new Ssl::CertErrors(Ssl::CertError(SQUID_X509_V_ERR_DOMAIN_MISMATCH, srvCert));
                allowDomainMismatch = (check.fastCheck() == ACCESS_ALLOWED);
                delete check.sslErrors;
                check.sslErrors = NULL;
            }

            if (!allowDomainMismatch) {
                quitAfterError(request);

                clientStreamNode *node = context->getClientReplyContext();
                clientReplyContext *repContext = dynamic_cast<clientReplyContext *>(node->data.getRaw());
                assert (repContext);

                // Fill the server IP and hostname for error page generation.
                HttpRequest::Pointer const & peekerRequest = sslServerBump->request;
                request->hier.note(peekerRequest->hier.tcpServer, request->url.host());

                // Create an error object and fill it
                ErrorState *err = new ErrorState(ERR_SECURE_CONNECT_FAIL, Http::scServiceUnavailable, request);
                err->src_addr = clientConnection->remote;
                Ssl::ErrorDetail *errDetail = new Ssl::ErrorDetail(
                    SQUID_X509_V_ERR_DOMAIN_MISMATCH,
                    srvCert, NULL);
                err->detail = errDetail;
                // Save the original request for logging purposes.
                if (!context->http->al->request) {
                    context->http->al->request = request;
                    HTTPMSGLOCK(context->http->al->request);
                }
                repContext->setReplyToError(request->method, err);
                assert(context->http->out.offset == 0);
                context->pullData();
                return true;
            }
        }
    }

    return false;
}
#endif // USE_OPENSSL

/**
 * Check on_unsupported_protocol checklist and return true if tunnel mode selected
 * or false otherwise
 */
bool
clientTunnelOnError(ConnStateData *conn, Http::Stream *context, HttpRequest *request, const HttpRequestMethod& method, err_type requestError, Http::StatusCode errStatusCode, const char *requestErrorBytes)
{
    if (conn->port->flags.isIntercepted() &&
            Config.accessList.on_unsupported_protocol && conn->pipeline.nrequests <= 1) {
        ACLFilledChecklist checklist(Config.accessList.on_unsupported_protocol, request, NULL);
        checklist.requestErrorType = requestError;
        checklist.src_addr = conn->clientConnection->remote;
        checklist.my_addr = conn->clientConnection->local;
        checklist.conn(conn);
        allow_t answer = checklist.fastCheck();
        if (answer == ACCESS_ALLOWED && answer.kind == 1) {
            debugs(33, 3, "Request will be tunneled to server");
            if (context) {
                // XXX: Either the context is finished() or it should stay queued.
                // The below may leak client streams BodyPipe objects. BUT, we need
                // to check if client-streams detatch is safe to do here (finished() will detatch).
                assert(conn->pipeline.front() == context); // XXX: still assumes HTTP/1 semantics
                conn->pipeline.popMe(Http::StreamPointer(context));
            }
            Comm::SetSelect(conn->clientConnection->fd, COMM_SELECT_READ, NULL, NULL, 0);
            conn->fakeAConnectRequest("unknown-protocol", conn->preservedClientData);
            return true;
        } else {
            debugs(33, 3, "Continue with returning the error: " << requestError);
        }
    }

    if (context) {
        conn->quitAfterError(request);
        clientStreamNode *node = context->getClientReplyContext();
        clientReplyContext *repContext = dynamic_cast<clientReplyContext *>(node->data.getRaw());
        assert (repContext);

        repContext->setReplyToError(requestError, errStatusCode, method, context->http->uri, conn->clientConnection->remote, NULL, requestErrorBytes, NULL);

        assert(context->http->out.offset == 0);
        context->pullData();
    } // else Probably an ERR_REQUEST_START_TIMEOUT error so just return.
    return false;
}

void
clientProcessRequestFinished(ConnStateData *conn, const HttpRequest::Pointer &request)
{
    /*
     * DPW 2007-05-18
     * Moved the TCP_RESET feature from clientReplyContext::sendMoreData
     * to here because calling comm_reset_close() causes http to
     * be freed before accessing.
     */
    if (request != NULL && request->flags.resetTcp && Comm::IsConnOpen(conn->clientConnection)) {
        debugs(33, 3, HERE << "Sending TCP RST on " << conn->clientConnection);
        conn->flags.readMore = false;
        comm_reset_close(conn->clientConnection);
    }
}

void
clientProcessRequest(ConnStateData *conn, const Http1::RequestParserPointer &hp, Http::Stream *context)
{
    ClientHttpRequest *http = context->http;
    bool chunked = false;
    bool mustReplyToOptions = false;
    bool unsupportedTe = false;
    bool expectBody = false;

    // We already have the request parsed and checked, so we
    // only need to go through the final body/conn setup to doCallouts().
    assert(http->request);
    HttpRequest::Pointer request = http->request;

    // temporary hack to avoid splitting this huge function with sensitive code
    const bool isFtp = !hp;

    // Some blobs below are still HTTP-specific, but we would have to rewrite
    // this entire function to remove them from the FTP code path. Connection
    // setup and body_pipe preparation blobs are needed for FTP.

    request->clientConnectionManager = conn;

    request->flags.accelerated = http->flags.accel;
    request->flags.sslBumped=conn->switchedToHttps();
    request->flags.ignoreCc = conn->port->ignore_cc;
    // TODO: decouple http->flags.accel from request->flags.sslBumped
    request->flags.noDirect = (request->flags.accelerated && !request->flags.sslBumped) ?
                              !conn->port->allow_direct : 0;
    request->sources |= isFtp ? HttpMsg::srcFtp :
                        ((request->flags.sslBumped || conn->port->transport.protocol == AnyP::PROTO_HTTPS) ? HttpMsg::srcHttps : HttpMsg::srcHttp);
#if USE_AUTH
    if (request->flags.sslBumped) {
        if (conn->getAuth() != NULL)
            request->auth_user_request = conn->getAuth();
    }
#endif

    /** \par
     * If transparent or interception mode is working clone the transparent and interception flags
     * from the port settings to the request.
     */
    if (http->clientConnection != NULL) {
        request->flags.intercepted = ((http->clientConnection->flags & COMM_INTERCEPTION) != 0);
        request->flags.interceptTproxy = ((http->clientConnection->flags & COMM_TRANSPARENT) != 0 ) ;
        static const bool proxyProtocolPort = (conn->port != NULL) ? conn->port->flags.proxySurrogate : false;
        if (request->flags.interceptTproxy && !proxyProtocolPort) {
            if (Config.accessList.spoof_client_ip) {
                ACLFilledChecklist *checklist = clientAclChecklistCreate(Config.accessList.spoof_client_ip, http);
                request->flags.spoofClientIp = (checklist->fastCheck() == ACCESS_ALLOWED);
                delete checklist;
            } else
                request->flags.spoofClientIp = true;
        } else
            request->flags.spoofClientIp = false;
    }

    if (internalCheck(request->url.path())) {
        if (internalHostnameIs(request->url.host()) && request->url.port() == getMyPort()) {
            debugs(33, 2, "internal URL found: " << request->url.getScheme() << "://" << request->url.authority(true));
            http->flags.internal = true;
        } else if (Config.onoff.global_internal_static && internalStaticCheck(request->url.path())) {
            debugs(33, 2, "internal URL found: " << request->url.getScheme() << "://" << request->url.authority(true) << " (global_internal_static on)");
            request->url.setScheme(AnyP::PROTO_HTTP);
            request->url.host(internalHostname());
            request->url.port(getMyPort());
            http->flags.internal = true;
        } else
            debugs(33, 2, "internal URL found: " << request->url.getScheme() << "://" << request->url.authority(true) << " (not this proxy)");
    }

    request->flags.internal = http->flags.internal;
    setLogUri (http, urlCanonicalClean(request.getRaw()));
    request->client_addr = conn->clientConnection->remote; // XXX: remove reuest->client_addr member.
#if FOLLOW_X_FORWARDED_FOR
    // indirect client gets stored here because it is an HTTP header result (from X-Forwarded-For:)
    // not a details about teh TCP connection itself
    request->indirect_client_addr = conn->clientConnection->remote;
#endif /* FOLLOW_X_FORWARDED_FOR */
    request->my_addr = conn->clientConnection->local;
    request->myportname = conn->port->name;

    if (!isFtp) {
        // XXX: for non-HTTP messages instantiate a different HttpMsg child type
        // for now Squid only supports HTTP requests
        const AnyP::ProtocolVersion &http_ver = hp->messageProtocol();
        assert(request->http_ver.protocol == http_ver.protocol);
        request->http_ver.major = http_ver.major;
        request->http_ver.minor = http_ver.minor;
    }

    // Link this HttpRequest to ConnStateData relatively early so the following complex handling can use it
    // TODO: this effectively obsoletes a lot of conn->FOO copying. That needs cleaning up later.
    request->clientConnectionManager = conn;

    if (request->header.chunked()) {
        chunked = true;
    } else if (request->header.has(Http::HdrType::TRANSFER_ENCODING)) {
        const String te = request->header.getList(Http::HdrType::TRANSFER_ENCODING);
        // HTTP/1.1 requires chunking to be the last encoding if there is one
        unsupportedTe = te.size() && te != "identity";
    } // else implied identity coding

    mustReplyToOptions = (request->method == Http::METHOD_OPTIONS) &&
                         (request->header.getInt64(Http::HdrType::MAX_FORWARDS) == 0);
    if (!urlCheckRequest(request.getRaw()) || mustReplyToOptions || unsupportedTe) {
        clientStreamNode *node = context->getClientReplyContext();
        conn->quitAfterError(request.getRaw());
        clientReplyContext *repContext = dynamic_cast<clientReplyContext *>(node->data.getRaw());
        assert (repContext);
        repContext->setReplyToError(ERR_UNSUP_REQ, Http::scNotImplemented, request->method, NULL,
                                    conn->clientConnection->remote, request.getRaw(), NULL, NULL);
        assert(context->http->out.offset == 0);
        context->pullData();
        clientProcessRequestFinished(conn, request);
        return;
    }

    if (!chunked && !clientIsContentLengthValid(request.getRaw())) {
        clientStreamNode *node = context->getClientReplyContext();
        clientReplyContext *repContext = dynamic_cast<clientReplyContext *>(node->data.getRaw());
        assert (repContext);
        conn->quitAfterError(request.getRaw());
        repContext->setReplyToError(ERR_INVALID_REQ,
                                    Http::scLengthRequired, request->method, NULL,
                                    conn->clientConnection->remote, request.getRaw(), NULL, NULL);
        assert(context->http->out.offset == 0);
        context->pullData();
        clientProcessRequestFinished(conn, request);
        return;
    }

    clientSetKeepaliveFlag(http);
    // Let tunneling code be fully responsible for CONNECT requests
    if (http->request->method == Http::METHOD_CONNECT) {
        context->mayUseConnection(true);
        conn->flags.readMore = false;
    }

#if USE_OPENSSL
    if (conn->switchedToHttps() && conn->serveDelayedError(context)) {
        clientProcessRequestFinished(conn, request);
        return;
    }
#endif

    /* Do we expect a request-body? */
    expectBody = chunked || request->content_length > 0;
    if (!context->mayUseConnection() && expectBody) {
        request->body_pipe = conn->expectRequestBody(
                                 chunked ? -1 : request->content_length);

        /* Is it too large? */
        if (!chunked && // if chunked, we will check as we accumulate
                clientIsRequestBodyTooLargeForPolicy(request->content_length)) {
            clientStreamNode *node = context->getClientReplyContext();
            clientReplyContext *repContext = dynamic_cast<clientReplyContext *>(node->data.getRaw());
            assert (repContext);
            conn->quitAfterError(request.getRaw());
            repContext->setReplyToError(ERR_TOO_BIG,
                                        Http::scPayloadTooLarge, Http::METHOD_NONE, NULL,
                                        conn->clientConnection->remote, http->request, NULL, NULL);
            assert(context->http->out.offset == 0);
            context->pullData();
            clientProcessRequestFinished(conn, request);
            return;
        }

        if (!isFtp) {
            // We may stop producing, comm_close, and/or call setReplyToError()
            // below, so quit on errors to avoid http->doCallouts()
            if (!conn->handleRequestBodyData()) {
                clientProcessRequestFinished(conn, request);
                return;
            }

            if (!request->body_pipe->productionEnded()) {
                debugs(33, 5, "need more request body");
                context->mayUseConnection(true);
                assert(conn->flags.readMore);
            }
        }
    }

    http->calloutContext = new ClientRequestContext(http);

    http->doCallouts();

    clientProcessRequestFinished(conn, request);
}

int
ConnStateData::pipelinePrefetchMax() const
{
    // TODO: Support pipelined requests through pinned connections.
    if (pinning.pinned)
        return 0;
    return Config.pipeline_max_prefetch;
}

/**
 * Limit the number of concurrent requests.
 * \return true  when there are available position(s) in the pipeline queue for another request.
 * \return false when the pipeline queue is full or disabled.
 */
bool
ConnStateData::concurrentRequestQueueFilled() const
{
    const int existingRequestCount = pipeline.count();

    // default to the configured pipeline size.
    // add 1 because the head of pipeline is counted in concurrent requests and not prefetch queue
#if USE_OPENSSL
    const int internalRequest = (transparent() && sslBumpMode == Ssl::bumpSplice) ? 1 : 0;
#else
    const int internalRequest = 0;
#endif
    const int concurrentRequestLimit = pipelinePrefetchMax() + 1 + internalRequest;

    // when queue filled already we cant add more.
    if (existingRequestCount >= concurrentRequestLimit) {
        debugs(33, 3, clientConnection << " max concurrent requests reached (" << concurrentRequestLimit << ")");
        debugs(33, 5, clientConnection << " deferring new request until one is done");
        return true;
    }

    return false;
}

/**
 * Perform proxy_protocol_access ACL tests on the client which
 * connected to PROXY protocol port to see if we trust the
 * sender enough to accept their PROXY header claim.
 */
bool
ConnStateData::proxyProtocolValidateClient()
{
    if (!Config.accessList.proxyProtocol)
        return proxyProtocolError("PROXY client not permitted by default ACL");

    ACLFilledChecklist ch(Config.accessList.proxyProtocol, NULL, clientConnection->rfc931);
    ch.src_addr = clientConnection->remote;
    ch.my_addr = clientConnection->local;
    ch.conn(this);

    if (ch.fastCheck() != ACCESS_ALLOWED)
        return proxyProtocolError("PROXY client not permitted by ACLs");

    return true;
}

/**
 * Perform cleanup on PROXY protocol errors.
 * If header parsing hits a fatal error terminate the connection,
 * otherwise wait for more data.
 */
bool
ConnStateData::proxyProtocolError(const char *msg)
{
    if (msg) {
        // This is important to know, but maybe not so much that flooding the log is okay.
#if QUIET_PROXY_PROTOCOL
        // display the first of every 32 occurances at level 1, the others at level 2.
        static uint8_t hide = 0;
        debugs(33, (hide++ % 32 == 0 ? DBG_IMPORTANT : 2), msg << " from " << clientConnection);
#else
        debugs(33, DBG_IMPORTANT, msg << " from " << clientConnection);
#endif
        mustStop(msg);
    }
    return false;
}

/// magic octet prefix for PROXY protocol version 1
static const SBuf Proxy1p0magic("PROXY ", 6);

/// magic octet prefix for PROXY protocol version 2
static const SBuf Proxy2p0magic("\x0D\x0A\x0D\x0A\x00\x0D\x0A\x51\x55\x49\x54\x0A", 12);

/**
 * Test the connection read buffer for PROXY protocol header.
 * Version 1 and 2 header currently supported.
 */
bool
ConnStateData::parseProxyProtocolHeader()
{
    // http://www.haproxy.org/download/1.5/doc/proxy-protocol.txt

    // detect and parse PROXY/2.0 protocol header
    if (inBuf.startsWith(Proxy2p0magic))
        return parseProxy2p0();

    // detect and parse PROXY/1.0 protocol header
    if (inBuf.startsWith(Proxy1p0magic))
        return parseProxy1p0();

    // detect and terminate other protocols
    if (inBuf.length() >= Proxy2p0magic.length()) {
        // PROXY/1.0 magic is shorter, so we know that
        // the input does not start with any PROXY magic
        return proxyProtocolError("PROXY protocol error: invalid header");
    }

    // TODO: detect short non-magic prefixes earlier to avoid
    // waiting for more data which may never come

    // not enough bytes to parse yet.
    return false;
}

/// parse the PROXY/1.0 protocol header from the connection read buffer
bool
ConnStateData::parseProxy1p0()
{
    ::Parser::Tokenizer tok(inBuf);
    tok.skip(Proxy1p0magic);

    // skip to first LF (assumes it is part of CRLF)
    static const CharacterSet lineContent = CharacterSet::LF.complement("non-LF");
    SBuf line;
    if (tok.prefix(line, lineContent, 107-Proxy1p0magic.length())) {
        if (tok.skip('\n')) {
            // found valid header
            inBuf = tok.remaining();
            needProxyProtocolHeader_ = false;
            // reset the tokenizer to work on found line only.
            tok.reset(line);
        } else
            return false; // no LF yet

    } else // protocol error only if there are more than 107 bytes prefix header
        return proxyProtocolError(inBuf.length() > 107? "PROXY/1.0 error: missing CRLF" : NULL);

    static const SBuf unknown("UNKNOWN"), tcpName("TCP");
    if (tok.skip(tcpName)) {

        // skip TCP/IP version number
        static const CharacterSet tcpVersions("TCP-version","46");
        if (!tok.skipOne(tcpVersions))
            return proxyProtocolError("PROXY/1.0 error: missing TCP version");

        // skip SP after protocol version
        if (!tok.skip(' '))
            return proxyProtocolError("PROXY/1.0 error: missing SP");

        SBuf ipa, ipb;
        int64_t porta, portb;
        static const CharacterSet ipChars = CharacterSet("IP Address",".:") + CharacterSet::HEXDIG;

        // parse:  src-IP SP dst-IP SP src-port SP dst-port CR
        // leave the LF until later.
        const bool correct = tok.prefix(ipa, ipChars) && tok.skip(' ') &&
                             tok.prefix(ipb, ipChars) && tok.skip(' ') &&
                             tok.int64(porta) && tok.skip(' ') &&
                             tok.int64(portb) &&
                             tok.skip('\r');
        if (!correct)
            return proxyProtocolError("PROXY/1.0 error: invalid syntax");

        // parse IP and port strings
        Ip::Address originalClient, originalDest;

        if (!originalClient.GetHostByName(ipa.c_str()))
            return proxyProtocolError("PROXY/1.0 error: invalid src-IP address");

        if (!originalDest.GetHostByName(ipb.c_str()))
            return proxyProtocolError("PROXY/1.0 error: invalid dst-IP address");

        if (porta > 0 && porta <= 0xFFFF) // max uint16_t
            originalClient.port(static_cast<uint16_t>(porta));
        else
            return proxyProtocolError("PROXY/1.0 error: invalid src port");

        if (portb > 0 && portb <= 0xFFFF) // max uint16_t
            originalDest.port(static_cast<uint16_t>(portb));
        else
            return proxyProtocolError("PROXY/1.0 error: invalid dst port");

        // we have original client and destination details now
        // replace the client connection values
        debugs(33, 5, "PROXY/1.0 protocol on connection " << clientConnection);
        clientConnection->local = originalDest;
        clientConnection->remote = originalClient;
        if ((clientConnection->flags & COMM_TRANSPARENT))
            clientConnection->flags ^= COMM_TRANSPARENT; // prevent TPROXY spoofing of this new IP.
        debugs(33, 5, "PROXY/1.0 upgrade: " << clientConnection);

        // repeat fetch ensuring the new client FQDN can be logged
        if (Config.onoff.log_fqdn)
            fqdncache_gethostbyaddr(clientConnection->remote, FQDN_LOOKUP_IF_MISS);

        return true;

    } else if (tok.skip(unknown)) {
        // found valid but unusable header
        return true;

    } else
        return proxyProtocolError("PROXY/1.0 error: invalid protocol family");

    return false;
}

/// parse the PROXY/2.0 protocol header from the connection read buffer
bool
ConnStateData::parseProxy2p0()
{
    static const SBuf::size_type prefixLen = Proxy2p0magic.length();
    if (inBuf.length() < prefixLen + 4)
        return false; // need more bytes

    if ((inBuf[prefixLen] & 0xF0) != 0x20) // version == 2 is mandatory
        return proxyProtocolError("PROXY/2.0 error: invalid version");

    const char command = (inBuf[prefixLen] & 0x0F);
    if ((command & 0xFE) != 0x00) // values other than 0x0-0x1 are invalid
        return proxyProtocolError("PROXY/2.0 error: invalid command");

    const char family = (inBuf[prefixLen+1] & 0xF0) >>4;
    if (family > 0x3) // values other than 0x0-0x3 are invalid
        return proxyProtocolError("PROXY/2.0 error: invalid family");

    const char proto = (inBuf[prefixLen+1] & 0x0F);
    if (proto > 0x2) // values other than 0x0-0x2 are invalid
        return proxyProtocolError("PROXY/2.0 error: invalid protocol type");

    const char *clen = inBuf.rawContent() + prefixLen + 2;
    uint16_t len;
    memcpy(&len, clen, sizeof(len));
    len = ntohs(len);

    if (inBuf.length() < prefixLen + 4 + len)
        return false; // need more bytes

    inBuf.consume(prefixLen + 4); // 4 being the extra bytes
    const SBuf extra = inBuf.consume(len);
    needProxyProtocolHeader_ = false; // found successfully

    // LOCAL connections do nothing with the extras
    if (command == 0x00/* LOCAL*/)
        return true;

    union pax {
        struct {        /* for TCP/UDP over IPv4, len = 12 */
            struct in_addr src_addr;
            struct in_addr dst_addr;
            uint16_t src_port;
            uint16_t dst_port;
        } ipv4_addr;
        struct {        /* for TCP/UDP over IPv6, len = 36 */
            struct in6_addr src_addr;
            struct in6_addr dst_addr;
            uint16_t src_port;
            uint16_t dst_port;
        } ipv6_addr;
#if NOT_SUPPORTED
        struct {        /* for AF_UNIX sockets, len = 216 */
            uint8_t src_addr[108];
            uint8_t dst_addr[108];
        } unix_addr;
#endif
    };

    pax ipu;
    memcpy(&ipu, extra.rawContent(), sizeof(pax));

    // replace the client connection values
    debugs(33, 5, "PROXY/2.0 protocol on connection " << clientConnection);
    switch (family) {
    case 0x1: // IPv4
        clientConnection->local = ipu.ipv4_addr.dst_addr;
        clientConnection->local.port(ntohs(ipu.ipv4_addr.dst_port));
        clientConnection->remote = ipu.ipv4_addr.src_addr;
        clientConnection->remote.port(ntohs(ipu.ipv4_addr.src_port));
        if ((clientConnection->flags & COMM_TRANSPARENT))
            clientConnection->flags ^= COMM_TRANSPARENT; // prevent TPROXY spoofing of this new IP.
        break;
    case 0x2: // IPv6
        clientConnection->local = ipu.ipv6_addr.dst_addr;
        clientConnection->local.port(ntohs(ipu.ipv6_addr.dst_port));
        clientConnection->remote = ipu.ipv6_addr.src_addr;
        clientConnection->remote.port(ntohs(ipu.ipv6_addr.src_port));
        if ((clientConnection->flags & COMM_TRANSPARENT))
            clientConnection->flags ^= COMM_TRANSPARENT; // prevent TPROXY spoofing of this new IP.
        break;
    default: // do nothing
        break;
    }
    debugs(33, 5, "PROXY/2.0 upgrade: " << clientConnection);

    // repeat fetch ensuring the new client FQDN can be logged
    if (Config.onoff.log_fqdn)
        fqdncache_gethostbyaddr(clientConnection->remote, FQDN_LOOKUP_IF_MISS);

    return true;
}

void
ConnStateData::receivedFirstByte()
{
    if (receivedFirstByte_)
        return;

    receivedFirstByte_ = true;
    // Set timeout to Config.Timeout.request
    typedef CommCbMemFunT<ConnStateData, CommTimeoutCbParams> TimeoutDialer;
    AsyncCall::Pointer timeoutCall =  JobCallback(33, 5,
                                      TimeoutDialer, this, ConnStateData::requestTimeout);
    commSetConnTimeout(clientConnection, Config.Timeout.request, timeoutCall);
}

/**
 * Attempt to parse one or more requests from the input buffer.
 * Returns true after completing parsing of at least one request [header]. That
 * includes cases where parsing ended with an error (e.g., a huge request).
 */
bool
ConnStateData::clientParseRequests()
{
    bool parsed_req = false;

    debugs(33, 5, HERE << clientConnection << ": attempting to parse");

    // Loop while we have read bytes that are not needed for producing the body
    // On errors, bodyPipe may become nil, but readMore will be cleared
    while (!inBuf.isEmpty() && !bodyPipe && flags.readMore) {

        /* Don't try to parse if the buffer is empty */
        if (inBuf.isEmpty())
            break;

        /* Limit the number of concurrent requests */
        if (concurrentRequestQueueFilled())
            break;

        // try to parse the PROXY protocol header magic bytes
        if (needProxyProtocolHeader_ && !parseProxyProtocolHeader())
            break;

        if (Http::Stream *context = parseOneRequest()) {
            debugs(33, 5, clientConnection << ": done parsing a request");

            AsyncCall::Pointer timeoutCall = commCbCall(5, 4, "clientLifetimeTimeout",
                                             CommTimeoutCbPtrFun(clientLifetimeTimeout, context->http));
            commSetConnTimeout(clientConnection, Config.Timeout.lifetime, timeoutCall);

            context->registerWithConn();

            processParsedRequest(context);

            parsed_req = true; // XXX: do we really need to parse everything right NOW ?

            if (context->mayUseConnection()) {
                debugs(33, 3, HERE << "Not parsing new requests, as this request may need the connection");
                break;
            }
        } else {
            debugs(33, 5, clientConnection << ": not enough request data: " <<
                   inBuf.length() << " < " << Config.maxRequestHeaderSize);
            Must(inBuf.length() < Config.maxRequestHeaderSize);
            break;
        }
    }

    /* XXX where to 'finish' the parsing pass? */
    return parsed_req;
}

void
ConnStateData::afterClientRead()
{
    /* Process next request */
    if (pipeline.empty())
        fd_note(clientConnection->fd, "Reading next request");

    if (!clientParseRequests()) {
        if (!isOpen())
            return;
        /*
         * If the client here is half closed and we failed
         * to parse a request, close the connection.
         * The above check with connFinishedWithConn() only
         * succeeds _if_ the buffer is empty which it won't
         * be if we have an incomplete request.
         * XXX: This duplicates ConnStateData::kick
         */
        if (pipeline.empty() && commIsHalfClosed(clientConnection->fd)) {
            debugs(33, 5, clientConnection << ": half-closed connection, no completed request parsed, connection closing.");
            clientConnection->close();
            return;
        }
    }

    if (!isOpen())
        return;

    clientAfterReadingRequests();
}

/**
 * called when new request data has been read from the socket
 *
 * \retval false called comm_close or setReplyToError (the caller should bail)
 * \retval true  we did not call comm_close or setReplyToError
 */
bool
ConnStateData::handleReadData()
{
    // if we are reading a body, stuff data into the body pipe
    if (bodyPipe != NULL)
        return handleRequestBodyData();
    return true;
}

/**
 * called when new request body data has been buffered in inBuf
 * may close the connection if we were closing and piped everything out
 *
 * \retval false called comm_close or setReplyToError (the caller should bail)
 * \retval true  we did not call comm_close or setReplyToError
 */
bool
ConnStateData::handleRequestBodyData()
{
    assert(bodyPipe != NULL);

    if (bodyParser) { // chunked encoding
        if (const err_type error = handleChunkedRequestBody()) {
            abortChunkedRequestBody(error);
            return false;
        }
    } else { // identity encoding
        debugs(33,5, HERE << "handling plain request body for " << clientConnection);
        const size_t putSize = bodyPipe->putMoreData(inBuf.c_str(), inBuf.length());
        if (putSize > 0)
            consumeInput(putSize);

        if (!bodyPipe->mayNeedMoreData()) {
            // BodyPipe will clear us automagically when we produced everything
            bodyPipe = NULL;
        }
    }

    if (!bodyPipe) {
        debugs(33,5, HERE << "produced entire request body for " << clientConnection);

        if (const char *reason = stoppedSending()) {
            /* we've finished reading like good clients,
             * now do the close that initiateClose initiated.
             */
            debugs(33, 3, HERE << "closing for earlier sending error: " << reason);
            clientConnection->close();
            return false;
        }
    }

    return true;
}

/// parses available chunked encoded body bytes, checks size, returns errors
err_type
ConnStateData::handleChunkedRequestBody()
{
    debugs(33, 7, "chunked from " << clientConnection << ": " << inBuf.length());

    try { // the parser will throw on errors

        if (inBuf.isEmpty()) // nothing to do
            return ERR_NONE;

        BodyPipeCheckout bpc(*bodyPipe);
        bodyParser->setPayloadBuffer(&bpc.buf);
        const bool parsed = bodyParser->parse(inBuf);
        inBuf = bodyParser->remaining(); // sync buffers
        bpc.checkIn();

        // dechunk then check: the size limit applies to _dechunked_ content
        if (clientIsRequestBodyTooLargeForPolicy(bodyPipe->producedSize()))
            return ERR_TOO_BIG;

        if (parsed) {
            finishDechunkingRequest(true);
            Must(!bodyPipe);
            return ERR_NONE; // nil bodyPipe implies body end for the caller
        }

        // if chunk parser needs data, then the body pipe must need it too
        Must(!bodyParser->needsMoreData() || bodyPipe->mayNeedMoreData());

        // if parser needs more space and we can consume nothing, we will stall
        Must(!bodyParser->needsMoreSpace() || bodyPipe->buf().hasContent());
    } catch (...) { // TODO: be more specific
        debugs(33, 3, HERE << "malformed chunks" << bodyPipe->status());
        return ERR_INVALID_REQ;
    }

    debugs(33, 7, HERE << "need more chunked data" << *bodyPipe->status());
    return ERR_NONE;
}

/// quit on errors related to chunked request body handling
void
ConnStateData::abortChunkedRequestBody(const err_type error)
{
    finishDechunkingRequest(false);

    // XXX: The code below works if we fail during initial request parsing,
    // but if we fail when the server connection is used already, the server may send
    // us its response too, causing various assertions. How to prevent that?
#if WE_KNOW_HOW_TO_SEND_ERRORS
    Http::StreamPointer context = pipeline.front();
    if (context != NULL && !context->http->out.offset) { // output nothing yet
        clientStreamNode *node = context->getClientReplyContext();
        clientReplyContext *repContext = dynamic_cast<clientReplyContext*>(node->data.getRaw());
        assert(repContext);
        const Http::StatusCode scode = (error == ERR_TOO_BIG) ?
                                       Http::scPayloadTooLarge : HTTP_BAD_REQUEST;
        repContext->setReplyToError(error, scode,
                                    repContext->http->request->method,
                                    repContext->http->uri,
                                    CachePeer,
                                    repContext->http->request,
                                    inBuf, NULL);
        context->pullData();
    } else {
        // close or otherwise we may get stuck as nobody will notice the error?
        comm_reset_close(clientConnection);
    }
#else
    debugs(33, 3, HERE << "aborting chunked request without error " << error);
    comm_reset_close(clientConnection);
#endif
    flags.readMore = false;
}

void
ConnStateData::noteBodyConsumerAborted(BodyPipe::Pointer )
{
    // request reader may get stuck waiting for space if nobody consumes body
    if (bodyPipe != NULL)
        bodyPipe->enableAutoConsumption();

    // kids extend
}

/** general lifetime handler for HTTP requests */
void
ConnStateData::requestTimeout(const CommTimeoutCbParams &io)
{
    if (!Comm::IsConnOpen(io.conn))
        return;

    if (Config.accessList.on_unsupported_protocol && !receivedFirstByte_) {
#if USE_OPENSSL
        if (serverBump() && (serverBump()->act.step1 == Ssl::bumpPeek || serverBump()->act.step1 == Ssl::bumpStare)) {
            if (spliceOnError(ERR_REQUEST_START_TIMEOUT)) {
                receivedFirstByte();
                return;
            }
        } else if (!fd_table[io.conn->fd].ssl)
#endif
        {
            const HttpRequestMethod method;
            if (clientTunnelOnError(this, NULL, NULL, method, ERR_REQUEST_START_TIMEOUT, Http::scNone, NULL)) {
                // Tunnel established. Set receivedFirstByte to avoid loop.
                receivedFirstByte();
                return;
            }
        }
    }
    /*
    * Just close the connection to not confuse browsers
    * using persistent connections. Some browsers open
    * a connection and then do not use it until much
    * later (presumeably because the request triggering
    * the open has already been completed on another
    * connection)
    */
    debugs(33, 3, "requestTimeout: FD " << io.fd << ": lifetime is expired.");
    io.conn->close();
}

static void
clientLifetimeTimeout(const CommTimeoutCbParams &io)
{
    ClientHttpRequest *http = static_cast<ClientHttpRequest *>(io.data);
    debugs(33, DBG_IMPORTANT, "WARNING: Closing client connection due to lifetime timeout");
    debugs(33, DBG_IMPORTANT, "\t" << http->uri);
    http->logType.err.timedout = true;
    if (Comm::IsConnOpen(io.conn))
        io.conn->close();
}

ConnStateData::ConnStateData(const MasterXaction::Pointer &xact) :
    AsyncJob("ConnStateData"), // kids overwrite
    Server(xact),
    bodyParser(nullptr),
#if USE_OPENSSL
    sslBumpMode(Ssl::bumpEnd),
#endif
    needProxyProtocolHeader_(false),
#if USE_OPENSSL
    switchedToHttps_(false),
    sslServerBump(NULL),
    signAlgorithm(Ssl::algSignTrusted),
#endif
    stoppedSending_(NULL),
    stoppedReceiving_(NULL)
{
    flags.readMore = true; // kids may overwrite
    flags.swanSang = false;

    pinning.host = NULL;
    pinning.port = -1;
    pinning.pinned = false;
    pinning.auth = false;
    pinning.zeroReply = false;
    pinning.peer = NULL;

    // store the details required for creating more MasterXaction objects as new requests come in
    log_addr = xact->tcpClient->remote;
    log_addr.applyMask(Config.Addrs.client_netmask);

    // register to receive notice of Squid signal events
    // which may affect long persisting client connections
    RegisterRunner(this);
}

void
ConnStateData::start()
{
    BodyProducer::start();
    HttpControlMsgSink::start();

    if (port->disable_pmtu_discovery != DISABLE_PMTU_OFF &&
            (transparent() || port->disable_pmtu_discovery == DISABLE_PMTU_ALWAYS)) {
#if defined(IP_MTU_DISCOVER) && defined(IP_PMTUDISC_DONT)
        int i = IP_PMTUDISC_DONT;
        if (setsockopt(clientConnection->fd, SOL_IP, IP_MTU_DISCOVER, &i, sizeof(i)) < 0)
            debugs(33, 2, "WARNING: Path MTU discovery disabling failed on " << clientConnection << " : " << xstrerror());
#else
        static bool reported = false;

        if (!reported) {
            debugs(33, DBG_IMPORTANT, "NOTICE: Path MTU discovery disabling is not supported on your platform.");
            reported = true;
        }
#endif
    }

    typedef CommCbMemFunT<ConnStateData, CommCloseCbParams> Dialer;
    AsyncCall::Pointer call = JobCallback(33, 5, Dialer, this, ConnStateData::connStateClosed);
    comm_add_close_handler(clientConnection->fd, call);

    if (Config.onoff.log_fqdn)
        fqdncache_gethostbyaddr(clientConnection->remote, FQDN_LOOKUP_IF_MISS);

#if USE_IDENT
    if (Ident::TheConfig.identLookup) {
        ACLFilledChecklist identChecklist(Ident::TheConfig.identLookup, NULL, NULL);
        identChecklist.src_addr = clientConnection->remote;
        identChecklist.my_addr = clientConnection->local;
        if (identChecklist.fastCheck() == ACCESS_ALLOWED)
            Ident::Start(clientConnection, clientIdentDone, this);
    }
#endif

    clientdbEstablished(clientConnection->remote, 1);

    needProxyProtocolHeader_ = port->flags.proxySurrogate;
    if (needProxyProtocolHeader_) {
        if (!proxyProtocolValidateClient()) // will close the connection on failure
            return;
    }

#if USE_DELAY_POOLS
    fd_table[clientConnection->fd].clientInfo = NULL;

    if (Config.onoff.client_db) {
        /* it was said several times that client write limiter does not work if client_db is disabled */

        ClientDelayPools& pools(Config.ClientDelay.pools);
        ACLFilledChecklist ch(NULL, NULL, NULL);

        // TODO: we check early to limit error response bandwith but we
        // should recheck when we can honor delay_pool_uses_indirect
        // TODO: we should also pass the port details for myportname here.
        ch.src_addr = clientConnection->remote;
        ch.my_addr = clientConnection->local;

        for (unsigned int pool = 0; pool < pools.size(); ++pool) {

            /* pools require explicit 'allow' to assign a client into them */
            if (pools[pool].access) {
                ch.changeAcl(pools[pool].access);
                allow_t answer = ch.fastCheck();
                if (answer == ACCESS_ALLOWED) {

                    /*  request client information from db after we did all checks
                        this will save hash lookup if client failed checks */
                    ClientInfo * cli = clientdbGetInfo(clientConnection->remote);
                    assert(cli);

                    /* put client info in FDE */
                    fd_table[clientConnection->fd].clientInfo = cli;

                    /* setup write limiter for this request */
                    const double burst = floor(0.5 +
                                               (pools[pool].highwatermark * Config.ClientDelay.initial)/100.0);
                    cli->setWriteLimiter(pools[pool].rate, burst, pools[pool].highwatermark);
                    break;
                } else {
                    debugs(83, 4, HERE << "Delay pool " << pool << " skipped because ACL " << answer);
                }
            }
        }
    }
#endif

    // kids must extend to actually start doing something (e.g., reading)
}

/** Handle a new connection on an HTTP socket. */
void
httpAccept(const CommAcceptCbParams &params)
{
    MasterXaction::Pointer xact = params.xaction;
    AnyP::PortCfgPointer s = xact->squidPort;

    // NP: it is possible the port was reconfigured when the call or accept() was queued.

    if (params.flag != Comm::OK) {
        // Its possible the call was still queued when the client disconnected
        debugs(33, 2, s->listenConn << ": accept failure: " << xstrerr(params.xerrno));
        return;
    }

    debugs(33, 4, params.conn << ": accepted");
    fd_note(params.conn->fd, "client http connect");

    if (s->tcp_keepalive.enabled)
        commSetTcpKeepalive(params.conn->fd, s->tcp_keepalive.idle, s->tcp_keepalive.interval, s->tcp_keepalive.timeout);

    ++incoming_sockets_accepted;

    // Socket is ready, setup the connection manager to start using it
    ConnStateData *connState = Http::NewServer(xact);
    AsyncJob::Start(connState); // usually async-calls readSomeData()
}

#if USE_OPENSSL

/** Create SSL connection structure and update fd_table */
static Security::SessionPtr
httpsCreate(const Comm::ConnectionPointer &conn, Security::ContextPtr sslContext)
{
    if (auto ssl = Ssl::CreateServer(sslContext, conn->fd, "client https start")) {
        debugs(33, 5, "will negotate SSL on " << conn);
        return ssl;
    }

    conn->close();
    return nullptr;
}

/**
 *
 * \retval 1 on success
 * \retval 0 when needs more data
 * \retval -1 on error
 */
static int
Squid_SSL_accept(ConnStateData *conn, PF *callback)
{
    int fd = conn->clientConnection->fd;
    auto ssl = fd_table[fd].ssl.get();
    int ret;

    errno = 0;
    if ((ret = SSL_accept(ssl)) <= 0) {
        const int xerrno = errno;
        const int ssl_error = SSL_get_error(ssl, ret);

        switch (ssl_error) {

        case SSL_ERROR_WANT_READ:
            Comm::SetSelect(fd, COMM_SELECT_READ, callback, conn, 0);
            return 0;

        case SSL_ERROR_WANT_WRITE:
            Comm::SetSelect(fd, COMM_SELECT_WRITE, callback, conn, 0);
            return 0;

        case SSL_ERROR_SYSCALL:
            if (ret == 0) {
                debugs(83, 2, "Error negotiating SSL connection on FD " << fd << ": Aborted by client: " << ssl_error);
            } else {
                debugs(83, (xerrno == ECONNRESET) ? 1 : 2, "Error negotiating SSL connection on FD " << fd << ": " <<
                       (xerrno == 0 ? ERR_error_string(ssl_error, NULL) : xstrerr(xerrno)));
            }
            return -1;

        case SSL_ERROR_ZERO_RETURN:
            debugs(83, DBG_IMPORTANT, "Error negotiating SSL connection on FD " << fd << ": Closed by client");
            return -1;

        default:
            debugs(83, DBG_IMPORTANT, "Error negotiating SSL connection on FD " <<
                   fd << ": " << ERR_error_string(ERR_get_error(), NULL) <<
                   " (" << ssl_error << "/" << ret << ")");
            return -1;
        }

        /* NOTREACHED */
    }
    return 1;
}

/** negotiate an SSL connection */
static void
clientNegotiateSSL(int fd, void *data)
{
    ConnStateData *conn = (ConnStateData *)data;
    X509 *client_cert;
    auto ssl = fd_table[fd].ssl.get();

    int ret;
    if ((ret = Squid_SSL_accept(conn, clientNegotiateSSL)) <= 0) {
        if (ret < 0) // An error
            conn->clientConnection->close();
        return;
    }

    if (SSL_session_reused(ssl)) {
        debugs(83, 2, "clientNegotiateSSL: Session " << SSL_get_session(ssl) <<
               " reused on FD " << fd << " (" << fd_table[fd].ipaddr << ":" << (int)fd_table[fd].remote_port << ")");
    } else {
        if (do_debug(83, 4)) {
            /* Write out the SSL session details.. actually the call below, but
             * OpenSSL headers do strange typecasts confusing GCC.. */
            /* PEM_write_SSL_SESSION(debug_log, SSL_get_session(ssl)); */
#if defined(OPENSSL_VERSION_NUMBER) && OPENSSL_VERSION_NUMBER >= 0x00908000L
            PEM_ASN1_write((i2d_of_void *)i2d_SSL_SESSION, PEM_STRING_SSL_SESSION, debug_log, (char *)SSL_get_session(ssl), NULL,NULL,0,NULL,NULL);

#elif (ALLOW_ALWAYS_SSL_SESSION_DETAIL == 1)

            /* When using gcc 3.3.x and OpenSSL 0.9.7x sometimes a compile error can occur here.
            * This is caused by an unpredicatble gcc behaviour on a cast of the first argument
            * of PEM_ASN1_write(). For this reason this code section is disabled. To enable it,
            * define ALLOW_ALWAYS_SSL_SESSION_DETAIL=1.
            * Because there are two possible usable cast, if you get an error here, try the other
            * commented line. */

            PEM_ASN1_write((int(*)())i2d_SSL_SESSION, PEM_STRING_SSL_SESSION, debug_log, (char *)SSL_get_session(ssl), NULL,NULL,0,NULL,NULL);
            /* PEM_ASN1_write((int(*)(...))i2d_SSL_SESSION, PEM_STRING_SSL_SESSION, debug_log, (char *)SSL_get_session(ssl), NULL,NULL,0,NULL,NULL); */

#else

            debugs(83, 4, "With " OPENSSL_VERSION_TEXT ", session details are available only defining ALLOW_ALWAYS_SSL_SESSION_DETAIL=1 in the source." );

#endif
            /* Note: This does not automatically fflush the log file.. */
        }

        debugs(83, 2, "clientNegotiateSSL: New session " <<
               SSL_get_session(ssl) << " on FD " << fd << " (" <<
               fd_table[fd].ipaddr << ":" << (int)fd_table[fd].remote_port <<
               ")");
    }

    // Connection established. Retrieve TLS connection parameters for logging.
    conn->clientConnection->tlsNegotiations()->fillWith(ssl);

    client_cert = SSL_get_peer_certificate(ssl);

    if (client_cert != NULL) {
        debugs(83, 3, "clientNegotiateSSL: FD " << fd <<
               " client certificate: subject: " <<
               X509_NAME_oneline(X509_get_subject_name(client_cert), 0, 0));

        debugs(83, 3, "clientNegotiateSSL: FD " << fd <<
               " client certificate: issuer: " <<
               X509_NAME_oneline(X509_get_issuer_name(client_cert), 0, 0));

        X509_free(client_cert);
    } else {
        debugs(83, 5, "clientNegotiateSSL: FD " << fd <<
               " has no certificate.");
    }

#if defined(TLSEXT_NAMETYPE_host_name)
    if (!conn->serverBump()) {
        // when in bumpClientFirst mode, get the server name from SNI
        if (const char *server = SSL_get_servername(ssl, TLSEXT_NAMETYPE_host_name))
            conn->resetSslCommonName(server);
    }
#endif

    conn->readSomeData();
}

/**
 * If Security::ContextPtr is given, starts reading the TLS handshake.
 * Otherwise, calls switchToHttps to generate a dynamic Security::ContextPtr.
 */
static void
httpsEstablish(ConnStateData *connState, Security::ContextPtr sslContext)
{
    Security::SessionPtr ssl = nullptr;
    assert(connState);
    const Comm::ConnectionPointer &details = connState->clientConnection;

    if (!sslContext || !(ssl = httpsCreate(details, sslContext)))
        return;

    typedef CommCbMemFunT<ConnStateData, CommTimeoutCbParams> TimeoutDialer;
    AsyncCall::Pointer timeoutCall = JobCallback(33, 5, TimeoutDialer,
                                     connState, ConnStateData::requestTimeout);
    commSetConnTimeout(details, Config.Timeout.request, timeoutCall);

    Comm::SetSelect(details->fd, COMM_SELECT_READ, clientNegotiateSSL, connState, 0);
}

/**
 * A callback function to use with the ACLFilledChecklist callback.
 * In the case of ACCESS_ALLOWED answer initializes a bumped SSL connection,
 * else reverts the connection to tunnel mode.
 */
static void
httpsSslBumpAccessCheckDone(allow_t answer, void *data)
{
    ConnStateData *connState = (ConnStateData *) data;

    // if the connection is closed or closing, just return.
    if (!connState->isOpen())
        return;

    // Require both a match and a positive bump mode to work around exceptional
    // cases where ACL code may return ACCESS_ALLOWED with zero answer.kind.
    if (answer == ACCESS_ALLOWED && (answer.kind != Ssl::bumpNone && answer.kind != Ssl::bumpSplice)) {
        debugs(33, 2, "sslBump needed for " << connState->clientConnection << " method " << answer.kind);
        connState->sslBumpMode = static_cast<Ssl::BumpMode>(answer.kind);
    } else {
        debugs(33, 2, HERE << "sslBump not needed for " << connState->clientConnection);
        connState->sslBumpMode = Ssl::bumpNone;
    }
    connState->fakeAConnectRequest("ssl-bump", connState->inBuf);
}

/** handle a new HTTPS connection */
static void
httpsAccept(const CommAcceptCbParams &params)
{
    MasterXaction::Pointer xact = params.xaction;
    const AnyP::PortCfgPointer s = xact->squidPort;

    // NP: it is possible the port was reconfigured when the call or accept() was queued.

    if (params.flag != Comm::OK) {
        // Its possible the call was still queued when the client disconnected
        debugs(33, 2, "httpsAccept: " << s->listenConn << ": accept failure: " << xstrerr(params.xerrno));
        return;
    }

    debugs(33, 4, HERE << params.conn << " accepted, starting SSL negotiation.");
    fd_note(params.conn->fd, "client https connect");

    if (s->tcp_keepalive.enabled) {
        commSetTcpKeepalive(params.conn->fd, s->tcp_keepalive.idle, s->tcp_keepalive.interval, s->tcp_keepalive.timeout);
    }
    ++incoming_sockets_accepted;

    // Socket is ready, setup the connection manager to start using it
    ConnStateData *connState = Https::NewServer(xact);
    AsyncJob::Start(connState); // usually async-calls postHttpsAccept()
}

void
ConnStateData::postHttpsAccept()
{
    if (port->flags.tunnelSslBumping) {
        debugs(33, 5, "accept transparent connection: " << clientConnection);

        if (!Config.accessList.ssl_bump) {
            httpsSslBumpAccessCheckDone(ACCESS_DENIED, this);
            return;
        }

        // Create a fake HTTP request for ssl_bump ACL check,
        // using tproxy/intercept provided destination IP and port.
        HttpRequest *request = new HttpRequest();
        static char ip[MAX_IPSTRLEN];
        assert(clientConnection->flags & (COMM_TRANSPARENT | COMM_INTERCEPTION));
        request->url.host(clientConnection->local.toStr(ip, sizeof(ip)));
        request->url.port(clientConnection->local.port());
        request->myportname = port->name;

        ACLFilledChecklist *acl_checklist = new ACLFilledChecklist(Config.accessList.ssl_bump, request, NULL);
        acl_checklist->src_addr = clientConnection->remote;
        acl_checklist->my_addr = port->s;
        // Build a local AccessLogEntry to allow requiresAle() acls work
        acl_checklist->al = new AccessLogEntry;
        acl_checklist->al->cache.start_time = current_time;
        acl_checklist->al->tcpClient = clientConnection;
        acl_checklist->al->cache.port = port;
        acl_checklist->al->cache.caddr = log_addr;
        acl_checklist->al->request = request;
        HTTPMSGLOCK(acl_checklist->al->request);
        acl_checklist->nonBlockingCheck(httpsSslBumpAccessCheckDone, this);
        return;
    } else {
        httpsEstablish(this, port->secure.staticContext.get());
    }
}

void
ConnStateData::sslCrtdHandleReplyWrapper(void *data, const Helper::Reply &reply)
{
    ConnStateData * state_data = (ConnStateData *)(data);
    state_data->sslCrtdHandleReply(reply);
}

void
ConnStateData::sslCrtdHandleReply(const Helper::Reply &reply)
{
    if (!isOpen()) {
        debugs(33, 3, "Connection gone while waiting for ssl_crtd helper reply; helper reply:" << reply);
        return;
    }

    if (reply.result == Helper::BrokenHelper) {
        debugs(33, 5, HERE << "Certificate for " << sslConnectHostOrIp << " cannot be generated. ssl_crtd response: " << reply);
    } else if (!reply.other().hasContent()) {
        debugs(1, DBG_IMPORTANT, HERE << "\"ssl_crtd\" helper returned <NULL> reply.");
    } else {
        Ssl::CrtdMessage reply_message(Ssl::CrtdMessage::REPLY);
        if (reply_message.parse(reply.other().content(), reply.other().contentSize()) != Ssl::CrtdMessage::OK) {
            debugs(33, 5, HERE << "Reply from ssl_crtd for " << sslConnectHostOrIp << " is incorrect");
        } else {
            if (reply.result != Helper::Okay) {
                debugs(33, 5, HERE << "Certificate for " << sslConnectHostOrIp << " cannot be generated. ssl_crtd response: " << reply_message.getBody());
            } else {
                debugs(33, 5, HERE << "Certificate for " << sslConnectHostOrIp << " was successfully recieved from ssl_crtd");
                if (sslServerBump && (sslServerBump->act.step1 == Ssl::bumpPeek || sslServerBump->act.step1 == Ssl::bumpStare)) {
                    doPeekAndSpliceStep();
                    auto ssl = fd_table[clientConnection->fd].ssl.get();
                    bool ret = Ssl::configureSSLUsingPkeyAndCertFromMemory(ssl, reply_message.getBody().c_str(), *port);
                    if (!ret)
                        debugs(33, 5, "Failed to set certificates to ssl object for PeekAndSplice mode");
                } else {
                    auto ctx = Ssl::generateSslContextUsingPkeyAndCertFromMemory(reply_message.getBody().c_str(), *port);
                    getSslContextDone(ctx, true);
                }
                return;
            }
        }
    }
    getSslContextDone(NULL);
}

void ConnStateData::buildSslCertGenerationParams(Ssl::CertificateProperties &certProperties)
{
    certProperties.commonName =  sslCommonName_.isEmpty() ? sslConnectHostOrIp.termedBuf() : sslCommonName_.c_str();

    // fake certificate adaptation requires bump-server-first mode
    if (!sslServerBump) {
        assert(port->signingCert.get());
        certProperties.signWithX509.resetAndLock(port->signingCert.get());
        if (port->signPkey.get())
            certProperties.signWithPkey.resetAndLock(port->signPkey.get());
        certProperties.signAlgorithm = Ssl::algSignTrusted;
        return;
    }

    // In case of an error while connecting to the secure server, use a fake
    // trusted certificate, with no mimicked fields and no adaptation
    // algorithms. There is nothing we can mimic so we want to minimize the
    // number of warnings the user will have to see to get to the error page.
    assert(sslServerBump->entry);
    if (sslServerBump->entry->isEmpty()) {
        if (X509 *mimicCert = sslServerBump->serverCert.get())
            certProperties.mimicCert.resetAndLock(mimicCert);

        ACLFilledChecklist checklist(NULL, sslServerBump->request.getRaw(),
                                     clientConnection != NULL ? clientConnection->rfc931 : dash_str);
        checklist.sslErrors = cbdataReference(sslServerBump->sslErrors());

        for (sslproxy_cert_adapt *ca = Config.ssl_client.cert_adapt; ca != NULL; ca = ca->next) {
            // If the algorithm already set, then ignore it.
            if ((ca->alg == Ssl::algSetCommonName && certProperties.setCommonName) ||
                    (ca->alg == Ssl::algSetValidAfter && certProperties.setValidAfter) ||
                    (ca->alg == Ssl::algSetValidBefore && certProperties.setValidBefore) )
                continue;

            if (ca->aclList && checklist.fastCheck(ca->aclList) == ACCESS_ALLOWED) {
                const char *alg = Ssl::CertAdaptAlgorithmStr[ca->alg];
                const char *param = ca->param;

                // For parameterless CN adaptation, use hostname from the
                // CONNECT request.
                if (ca->alg == Ssl::algSetCommonName) {
                    if (!param)
                        param = sslConnectHostOrIp.termedBuf();
                    certProperties.commonName = param;
                    certProperties.setCommonName = true;
                } else if (ca->alg == Ssl::algSetValidAfter)
                    certProperties.setValidAfter = true;
                else if (ca->alg == Ssl::algSetValidBefore)
                    certProperties.setValidBefore = true;

                debugs(33, 5, HERE << "Matches certificate adaptation aglorithm: " <<
                       alg << " param: " << (param ? param : "-"));
            }
        }

        certProperties.signAlgorithm = Ssl::algSignEnd;
        for (sslproxy_cert_sign *sg = Config.ssl_client.cert_sign; sg != NULL; sg = sg->next) {
            if (sg->aclList && checklist.fastCheck(sg->aclList) == ACCESS_ALLOWED) {
                certProperties.signAlgorithm = (Ssl::CertSignAlgorithm)sg->alg;
                break;
            }
        }
    } else {// if (!sslServerBump->entry->isEmpty())
        // Use trusted certificate for a Squid-generated error
        // or the user would have to add a security exception
        // just to see the error page. We will close the connection
        // so that the trust is not extended to non-Squid content.
        certProperties.signAlgorithm = Ssl::algSignTrusted;
    }

    assert(certProperties.signAlgorithm != Ssl::algSignEnd);

    if (certProperties.signAlgorithm == Ssl::algSignUntrusted) {
        assert(port->untrustedSigningCert.get());
        certProperties.signWithX509.resetAndLock(port->untrustedSigningCert.get());
        certProperties.signWithPkey.resetAndLock(port->untrustedSignPkey.get());
    } else {
        assert(port->signingCert.get());
        certProperties.signWithX509.resetAndLock(port->signingCert.get());

        if (port->signPkey.get())
            certProperties.signWithPkey.resetAndLock(port->signPkey.get());
    }
    signAlgorithm = certProperties.signAlgorithm;

    certProperties.signHash = Ssl::DefaultSignHash;
}

void
ConnStateData::getSslContextStart()
{
    // XXX starting SSL with a pipeline of requests still waiting for non-SSL replies?
    assert(pipeline.count() < 2); // the CONNECT is okay for now. Anything else is a bug.
    pipeline.terminateAll(0);
    /* careful: terminateAll(0) above frees request, host, etc. */

    if (port->generateHostCertificates) {
        Ssl::CertificateProperties certProperties;
        buildSslCertGenerationParams(certProperties);
        sslBumpCertKey = certProperties.dbKey().c_str();
        assert(sslBumpCertKey.size() > 0 && sslBumpCertKey[0] != '\0');

        // Disable caching for bumpPeekAndSplice mode
        if (!(sslServerBump && (sslServerBump->act.step1 == Ssl::bumpPeek || sslServerBump->act.step1 == Ssl::bumpStare))) {
            debugs(33, 5, "Finding SSL certificate for " << sslBumpCertKey << " in cache");
            Ssl::LocalContextStorage * ssl_ctx_cache = Ssl::TheGlobalContextStorage.getLocalStorage(port->s);
            Security::ContextPtr dynCtx = nullptr;
            Security::ContextPointer *cachedCtx = ssl_ctx_cache ? ssl_ctx_cache->get(sslBumpCertKey.termedBuf()) : nullptr;
            if (cachedCtx && (dynCtx = cachedCtx->get())) {
                debugs(33, 5, "SSL certificate for " << sslBumpCertKey << " found in cache");
                if (Ssl::verifySslCertificate(dynCtx, certProperties)) {
                    debugs(33, 5, "Cached SSL certificate for " << sslBumpCertKey << " is valid");
                    getSslContextDone(dynCtx);
                    return;
                } else {
                    debugs(33, 5, "Cached SSL certificate for " << sslBumpCertKey << " is out of date. Delete this certificate from cache");
                    if (ssl_ctx_cache)
                        ssl_ctx_cache->del(sslBumpCertKey.termedBuf());
                }
            } else {
                debugs(33, 5, "SSL certificate for " << sslBumpCertKey << " haven't found in cache");
            }
        }

#if USE_SSL_CRTD
        try {
            debugs(33, 5, HERE << "Generating SSL certificate for " << certProperties.commonName << " using ssl_crtd.");
            Ssl::CrtdMessage request_message(Ssl::CrtdMessage::REQUEST);
            request_message.setCode(Ssl::CrtdMessage::code_new_certificate);
            request_message.composeRequest(certProperties);
            debugs(33, 5, HERE << "SSL crtd request: " << request_message.compose().c_str());
            Ssl::Helper::GetInstance()->sslSubmit(request_message, sslCrtdHandleReplyWrapper, this);
            return;
        } catch (const std::exception &e) {
            debugs(33, DBG_IMPORTANT, "ERROR: Failed to compose ssl_crtd " <<
                   "request for " << certProperties.commonName <<
                   " certificate: " << e.what() << "; will now block to " <<
                   "generate that certificate.");
            // fall through to do blocking in-process generation.
        }
#endif // USE_SSL_CRTD

        debugs(33, 5, HERE << "Generating SSL certificate for " << certProperties.commonName);
        if (sslServerBump && (sslServerBump->act.step1 == Ssl::bumpPeek || sslServerBump->act.step1 == Ssl::bumpStare)) {
            doPeekAndSpliceStep();
            auto ssl = fd_table[clientConnection->fd].ssl.get();
            if (!Ssl::configureSSL(ssl, certProperties, *port))
                debugs(33, 5, "Failed to set certificates to ssl object for PeekAndSplice mode");
        } else {
            auto dynCtx = Ssl::generateSslContext(certProperties, *port);
            getSslContextDone(dynCtx, true);
        }
        return;
    }
    getSslContextDone(NULL);
}

void
ConnStateData::getSslContextDone(Security::ContextPtr sslContext, bool isNew)
{
    // Try to add generated ssl context to storage.
    if (port->generateHostCertificates && isNew) {

        if (signAlgorithm == Ssl::algSignTrusted) {
            // Add signing certificate to the certificates chain
            X509 *cert = port->signingCert.get();
            if (SSL_CTX_add_extra_chain_cert(sslContext, cert)) {
                // increase the certificate lock
                CRYPTO_add(&(cert->references),1,CRYPTO_LOCK_X509);
            } else {
                const int ssl_error = ERR_get_error();
                debugs(33, DBG_IMPORTANT, "WARNING: can not add signing certificate to SSL context chain: " << ERR_error_string(ssl_error, NULL));
            }
            Ssl::addChainToSslContext(sslContext, port->certsToChain.get());
        }
        //else it is self-signed or untrusted do not attrach any certificate

        Ssl::LocalContextStorage *ssl_ctx_cache = Ssl::TheGlobalContextStorage.getLocalStorage(port->s);
        assert(sslBumpCertKey.size() > 0 && sslBumpCertKey[0] != '\0');
        if (sslContext) {
            if (!ssl_ctx_cache || !ssl_ctx_cache->add(sslBumpCertKey.termedBuf(), new Security::ContextPointer(sslContext))) {
                // If it is not in storage delete after using. Else storage deleted it.
                fd_table[clientConnection->fd].dynamicSslContext = sslContext;
            }
        } else {
            debugs(33, 2, HERE << "Failed to generate SSL cert for " << sslConnectHostOrIp);
        }
    }

    // If generated ssl context = NULL, try to use static ssl context.
    if (!sslContext) {
        if (!port->secure.staticContext) {
            debugs(83, DBG_IMPORTANT, "Closing " << clientConnection->remote << " as lacking TLS context");
            clientConnection->close();
            return;
        } else {
            debugs(33, 5, "Using static TLS context.");
            sslContext = port->secure.staticContext.get();
        }
    }

    if (!httpsCreate(clientConnection, sslContext))
        return;

    // bumped intercepted conns should already have Config.Timeout.request set
    // but forwarded connections may only have Config.Timeout.lifetime. [Re]set
    // to make sure the connection does not get stuck on non-SSL clients.
    typedef CommCbMemFunT<ConnStateData, CommTimeoutCbParams> TimeoutDialer;
    AsyncCall::Pointer timeoutCall = JobCallback(33, 5, TimeoutDialer,
                                     this, ConnStateData::requestTimeout);
    commSetConnTimeout(clientConnection, Config.Timeout.request, timeoutCall);

    // Disable the client read handler until CachePeer selection is complete
    Comm::SetSelect(clientConnection->fd, COMM_SELECT_READ, NULL, NULL, 0);
    Comm::SetSelect(clientConnection->fd, COMM_SELECT_READ, clientNegotiateSSL, this, 0);
    switchedToHttps_ = true;
}

void
ConnStateData::switchToHttps(HttpRequest *request, Ssl::BumpMode bumpServerMode)
{
    assert(!switchedToHttps_);

    sslConnectHostOrIp = request->url.host();
    resetSslCommonName(request->url.host());

    // We are going to read new request
    flags.readMore = true;
    debugs(33, 5, HERE << "converting " << clientConnection << " to SSL");

    // keep version major.minor details the same.
    // but we are now performing the HTTPS handshake traffic
    transferProtocol.protocol = AnyP::PROTO_HTTPS;

    // If sslServerBump is set, then we have decided to deny CONNECT
    // and now want to switch to SSL to send the error to the client
    // without even peeking at the origin server certificate.
    if (bumpServerMode == Ssl::bumpServerFirst && !sslServerBump) {
        request->flags.sslPeek = true;
        sslServerBump = new Ssl::ServerBump(request);

        // will call httpsPeeked() with certificate and connection, eventually
        FwdState::fwdStart(clientConnection, sslServerBump->entry, sslServerBump->request.getRaw());
        return;
    } else if (bumpServerMode == Ssl::bumpPeek || bumpServerMode == Ssl::bumpStare) {
        request->flags.sslPeek = true;
        sslServerBump = new Ssl::ServerBump(request, NULL, bumpServerMode);
        startPeekAndSplice();
        return;
    }

    // otherwise, use sslConnectHostOrIp
    getSslContextStart();
}

bool
ConnStateData::spliceOnError(const err_type err)
{
    if (Config.accessList.on_unsupported_protocol) {
        assert(serverBump());
        ACLFilledChecklist checklist(Config.accessList.on_unsupported_protocol, serverBump()->request.getRaw(), NULL);
        checklist.requestErrorType = err;
        checklist.conn(this);
        allow_t answer = checklist.fastCheck();
        if (answer == ACCESS_ALLOWED && answer.kind == 1) {
            splice();
            return true;
        }
    }
    return false;
}

/** negotiate an SSL connection */
static void
clientPeekAndSpliceSSL(int fd, void *data)
{
    ConnStateData *conn = (ConnStateData *)data;
    auto ssl = fd_table[fd].ssl.get();

    debugs(83, 5, "Start peek and splice on FD " << fd);

    int ret = 0;
    if ((ret = Squid_SSL_accept(conn, clientPeekAndSpliceSSL)) < 0)
        debugs(83, 2, "SSL_accept failed.");

    BIO *b = SSL_get_rbio(ssl);
    assert(b);
    Ssl::ClientBio *bio = static_cast<Ssl::ClientBio *>(b->ptr);
    if (ret < 0) {
        const err_type err = bio->noSslClient() ? ERR_PROTOCOL_UNKNOWN : ERR_SECURE_ACCEPT_FAIL;
        if (!conn->spliceOnError(err))
            conn->clientConnection->close();
        return;
    }

    if (bio->rBufData().contentSize() > 0)
        conn->receivedFirstByte();

    if (bio->gotHello()) {
        if (conn->serverBump()) {
            Ssl::Bio::sslFeatures const &features = bio->receivedHelloFeatures();
            if (!features.serverName.isEmpty()) {
                conn->serverBump()->clientSni = features.serverName;
                conn->resetSslCommonName(features.serverName.c_str());
            }
        }

        debugs(83, 5, "I got hello. Start forwarding the request!!! ");
        Comm::SetSelect(fd, COMM_SELECT_READ, NULL, NULL, 0);
        Comm::SetSelect(fd, COMM_SELECT_WRITE, NULL, NULL, 0);
        conn->startPeekAndSpliceDone();
        return;
    }
}

void ConnStateData::startPeekAndSplice()
{
    // will call httpsPeeked() with certificate and connection, eventually
    auto unConfiguredCTX = Ssl::createSSLContext(port->signingCert, port->signPkey, *port);
    fd_table[clientConnection->fd].dynamicSslContext = unConfiguredCTX;

    if (!httpsCreate(clientConnection, unConfiguredCTX))
        return;

    // commSetConnTimeout() was called for this request before we switched.
    // Fix timeout to request_start_timeout
    typedef CommCbMemFunT<ConnStateData, CommTimeoutCbParams> TimeoutDialer;
    AsyncCall::Pointer timeoutCall =  JobCallback(33, 5,
                                      TimeoutDialer, this, ConnStateData::requestTimeout);
    commSetConnTimeout(clientConnection, Config.Timeout.request_start_timeout, timeoutCall);
    // Also reset receivedFirstByte_ flag to allow this timeout work in the case we have
    // a bumbed "connect" request on non transparent port.
    receivedFirstByte_ = false;

    // Disable the client read handler until CachePeer selection is complete
    Comm::SetSelect(clientConnection->fd, COMM_SELECT_READ, NULL, NULL, 0);
    Comm::SetSelect(clientConnection->fd, COMM_SELECT_READ, clientPeekAndSpliceSSL, this, 0);
    switchedToHttps_ = true;

    auto ssl = fd_table[clientConnection->fd].ssl.get();
    BIO *b = SSL_get_rbio(ssl);
    Ssl::ClientBio *bio = static_cast<Ssl::ClientBio *>(b->ptr);
    bio->hold(true);
}

void httpsSslBumpStep2AccessCheckDone(allow_t answer, void *data)
{
    ConnStateData *connState = (ConnStateData *) data;

    // if the connection is closed or closing, just return.
    if (!connState->isOpen())
        return;

    debugs(33, 5, "Answer: " << answer << " kind:" << answer.kind);
    assert(connState->serverBump());
    Ssl::BumpMode bumpAction;
    if (answer == ACCESS_ALLOWED) {
        bumpAction = (Ssl::BumpMode)answer.kind;
    } else
        bumpAction = Ssl::bumpSplice;

    connState->serverBump()->act.step2 = bumpAction;
    connState->sslBumpMode = bumpAction;

    if (bumpAction == Ssl::bumpTerminate) {
        connState->clientConnection->close();
    } else if (bumpAction != Ssl::bumpSplice) {
        connState->startPeekAndSpliceDone();
    } else
        connState->splice();
}

void
ConnStateData::splice()
{
    // normally we can splice here, because we just got client hello message
    auto ssl = fd_table[clientConnection->fd].ssl.get();

    //retrieve received TLS client information
    clientConnection->tlsNegotiations()->fillWith(ssl);

    BIO *b = SSL_get_rbio(ssl);
    Ssl::ClientBio *bio = static_cast<Ssl::ClientBio *>(b->ptr);
    MemBuf const &rbuf = bio->rBufData();
    debugs(83,5, "Bio for  " << clientConnection << " read " << rbuf.contentSize() << " helo bytes");
    // Do splice:
    fd_table[clientConnection->fd].read_method = &default_read_method;
    fd_table[clientConnection->fd].write_method = &default_write_method;

    if (transparent()) {
        // set the current protocol to something sensible (was "HTTPS" for the bumping process)
        // we are sending a faked-up HTTP/1.1 message wrapper, so go with that.
        transferProtocol = Http::ProtocolVersion();
        // XXX: copy from MemBuf reallocates, not a regression since old code did too
        SBuf temp;
        temp.append(rbuf.content(), rbuf.contentSize());
        fakeAConnectRequest("intercepted TLS spliced", temp);
    } else {
        // XXX: assuming that there was an HTTP/1.1 CONNECT to begin with...

        // reset the current protocol to HTTP/1.1 (was "HTTPS" for the bumping process)
        transferProtocol = Http::ProtocolVersion();
        // inBuf still has the "CONNECT ..." request data, reset it to SSL hello message
        inBuf.append(rbuf.content(), rbuf.contentSize());
        Http::StreamPointer context = pipeline.front();
        ClientHttpRequest *http = context->http;
        tunnelStart(http);
    }
}

void
ConnStateData::startPeekAndSpliceDone()
{
    // This is the Step2 of the SSL bumping
    assert(sslServerBump);
    Http::StreamPointer context = pipeline.front();
    ClientHttpRequest *http = context ? context->http : NULL;

    if (sslServerBump->step == Ssl::bumpStep1) {
        sslServerBump->step = Ssl::bumpStep2;
        // Run a accessList check to check if want to splice or continue bumping

        ACLFilledChecklist *acl_checklist = new ACLFilledChecklist(Config.accessList.ssl_bump, sslServerBump->request.getRaw(), NULL);
        acl_checklist->al = http ? http->al : NULL;
        //acl_checklist->src_addr = params.conn->remote;
        //acl_checklist->my_addr = s->s;
        acl_checklist->banAction(allow_t(ACCESS_ALLOWED, Ssl::bumpNone));
        acl_checklist->banAction(allow_t(ACCESS_ALLOWED, Ssl::bumpClientFirst));
        acl_checklist->banAction(allow_t(ACCESS_ALLOWED, Ssl::bumpServerFirst));
        acl_checklist->nonBlockingCheck(httpsSslBumpStep2AccessCheckDone, this);
        return;
    }

    FwdState::Start(clientConnection, sslServerBump->entry, sslServerBump->request.getRaw(), http ? http->al : NULL);
}

void
ConnStateData::doPeekAndSpliceStep()
{
    auto ssl = fd_table[clientConnection->fd].ssl.get();
    BIO *b = SSL_get_rbio(ssl);
    assert(b);
    Ssl::ClientBio *bio = static_cast<Ssl::ClientBio *>(b->ptr);

    debugs(33, 5, "PeekAndSplice mode, proceed with client negotiation. Currrent state:" << SSL_state_string_long(ssl));
    bio->hold(false);

    Comm::SetSelect(clientConnection->fd, COMM_SELECT_WRITE, clientNegotiateSSL, this, 0);
    switchedToHttps_ = true;
}

void
ConnStateData::httpsPeeked(Comm::ConnectionPointer serverConnection)
{
    Must(sslServerBump != NULL);

    if (Comm::IsConnOpen(serverConnection)) {
        pinConnection(serverConnection, NULL, NULL, false);

        debugs(33, 5, HERE << "bumped HTTPS server: " << sslConnectHostOrIp);
    } else {
        debugs(33, 5, HERE << "Error while bumping: " << sslConnectHostOrIp);

        //  copy error detail from bump-server-first request to CONNECT request
        if (!pipeline.empty() && pipeline.front()->http != nullptr && pipeline.front()->http->request)
            pipeline.front()->http->request->detailError(sslServerBump->request->errType, sslServerBump->request->errDetail);
    }

    getSslContextStart();
}

#endif /* USE_OPENSSL */

void
ConnStateData::fakeAConnectRequest(const char *reason, const SBuf &payload)
{
    // fake a CONNECT request to force connState to tunnel
    SBuf connectHost;
#if USE_OPENSSL
    if (serverBump() && !serverBump()->clientSni.isEmpty()) {
        connectHost.assign(serverBump()->clientSni);
        if (clientConnection->local.port() > 0)
            connectHost.appendf(":%d",clientConnection->local.port());
    } else
#endif
    {
        static char ip[MAX_IPSTRLEN];
        connectHost.assign(clientConnection->local.toUrl(ip, sizeof(ip)));
    }
    // Pre-pend this fake request to the TLS bits already in the buffer
    SBuf retStr;
    retStr.append("CONNECT ");
    retStr.append(connectHost);
    retStr.append(" HTTP/1.1\r\nHost: ");
    retStr.append(connectHost);
    retStr.append("\r\n\r\n");
    retStr.append(payload);
    inBuf = retStr;
    bool ret = handleReadData();
    if (ret)
        ret = clientParseRequests();

    if (!ret) {
        debugs(33, 2, "Failed to start fake CONNECT request for " << reason << " connection: " << clientConnection);
        clientConnection->close();
    }
}

/// check FD after clientHttp[s]ConnectionOpened, adjust HttpSockets as needed
static bool
OpenedHttpSocket(const Comm::ConnectionPointer &c, const Ipc::FdNoteId portType)
{
    if (!Comm::IsConnOpen(c)) {
        Must(NHttpSockets > 0); // we tried to open some
        --NHttpSockets; // there will be fewer sockets than planned
        Must(HttpSockets[NHttpSockets] < 0); // no extra fds received

        if (!NHttpSockets) // we could not open any listen sockets at all
            fatalf("Unable to open %s",FdNote(portType));

        return false;
    }
    return true;
}

/// find any unused HttpSockets[] slot and store fd there or return false
static bool
AddOpenedHttpSocket(const Comm::ConnectionPointer &conn)
{
    bool found = false;
    for (int i = 0; i < NHttpSockets && !found; ++i) {
        if ((found = HttpSockets[i] < 0))
            HttpSockets[i] = conn->fd;
    }
    return found;
}

static void
clientHttpConnectionsOpen(void)
{
    for (AnyP::PortCfgPointer s = HttpPortList; s != NULL; s = s->next) {
        const char *scheme = AnyP::UriScheme(s->transport.protocol).c_str();

        if (MAXTCPLISTENPORTS == NHttpSockets) {
            debugs(1, DBG_IMPORTANT, "WARNING: You have too many '" << scheme << "_port' lines.");
            debugs(1, DBG_IMPORTANT, "         The limit is " << MAXTCPLISTENPORTS << " HTTP ports.");
            continue;
        }

#if USE_OPENSSL
        if (s->flags.tunnelSslBumping) {
            if (!Config.accessList.ssl_bump) {
                debugs(33, DBG_IMPORTANT, "WARNING: No ssl_bump configured. Disabling ssl-bump on " << scheme << "_port " << s->s);
                s->flags.tunnelSslBumping = false;
            }
            if (!s->secure.staticContext && !s->generateHostCertificates) {
                debugs(1, DBG_IMPORTANT, "Will not bump SSL at " << scheme << "_port " << s->s << " due to TLS initialization failure.");
                s->flags.tunnelSslBumping = false;
                if (s->transport.protocol == AnyP::PROTO_HTTP)
                    s->secure.encryptTransport = false;
            }
            if (s->flags.tunnelSslBumping) {
                // Create ssl_ctx cache for this port.
                auto sz = s->dynamicCertMemCacheSize == std::numeric_limits<size_t>::max() ? 4194304 : s->dynamicCertMemCacheSize;
                Ssl::TheGlobalContextStorage.addLocalStorage(s->s, sz);
            }
        }

        if (s->secure.encryptTransport && !s->secure.staticContext) {
            debugs(1, DBG_CRITICAL, "ERROR: Ignoring " << scheme << "_port " << s->s << " due to TLS context initialization failure.");
            continue;
        }
#endif

        // Fill out a Comm::Connection which IPC will open as a listener for us
        //  then pass back when active so we can start a TcpAcceptor subscription.
        s->listenConn = new Comm::Connection;
        s->listenConn->local = s->s;

        s->listenConn->flags = COMM_NONBLOCKING | (s->flags.tproxyIntercept ? COMM_TRANSPARENT : 0) |
                               (s->flags.natIntercept ? COMM_INTERCEPTION : 0);

        typedef CommCbFunPtrCallT<CommAcceptCbPtrFun> AcceptCall;
        if (s->transport.protocol == AnyP::PROTO_HTTP) {
            // setup the subscriptions such that new connections accepted by listenConn are handled by HTTP
            RefCount<AcceptCall> subCall = commCbCall(5, 5, "httpAccept", CommAcceptCbPtrFun(httpAccept, CommAcceptCbParams(NULL)));
            Subscription::Pointer sub = new CallSubscription<AcceptCall>(subCall);

            AsyncCall::Pointer listenCall = asyncCall(33,2, "clientListenerConnectionOpened",
                                            ListeningStartedDialer(&clientListenerConnectionOpened, s, Ipc::fdnHttpSocket, sub));
            Ipc::StartListening(SOCK_STREAM, IPPROTO_TCP, s->listenConn, Ipc::fdnHttpSocket, listenCall);

#if USE_OPENSSL
        } else if (s->transport.protocol == AnyP::PROTO_HTTPS) {
            // setup the subscriptions such that new connections accepted by listenConn are handled by HTTPS
            RefCount<AcceptCall> subCall = commCbCall(5, 5, "httpsAccept", CommAcceptCbPtrFun(httpsAccept, CommAcceptCbParams(NULL)));
            Subscription::Pointer sub = new CallSubscription<AcceptCall>(subCall);

            AsyncCall::Pointer listenCall = asyncCall(33, 2, "clientListenerConnectionOpened",
                                            ListeningStartedDialer(&clientListenerConnectionOpened,
                                                    s, Ipc::fdnHttpsSocket, sub));
            Ipc::StartListening(SOCK_STREAM, IPPROTO_TCP, s->listenConn, Ipc::fdnHttpsSocket, listenCall);
#endif
        }

        HttpSockets[NHttpSockets] = -1; // set in clientListenerConnectionOpened
        ++NHttpSockets;
    }
}

void
clientStartListeningOn(AnyP::PortCfgPointer &port, const RefCount< CommCbFunPtrCallT<CommAcceptCbPtrFun> > &subCall, const Ipc::FdNoteId fdNote)
{
    // Fill out a Comm::Connection which IPC will open as a listener for us
    port->listenConn = new Comm::Connection;
    port->listenConn->local = port->s;
    port->listenConn->flags =
        COMM_NONBLOCKING |
        (port->flags.tproxyIntercept ? COMM_TRANSPARENT : 0) |
        (port->flags.natIntercept ? COMM_INTERCEPTION : 0);

    // route new connections to subCall
    typedef CommCbFunPtrCallT<CommAcceptCbPtrFun> AcceptCall;
    Subscription::Pointer sub = new CallSubscription<AcceptCall>(subCall);
    AsyncCall::Pointer listenCall =
        asyncCall(33, 2, "clientListenerConnectionOpened",
                  ListeningStartedDialer(&clientListenerConnectionOpened,
                                         port, fdNote, sub));
    Ipc::StartListening(SOCK_STREAM, IPPROTO_TCP, port->listenConn, fdNote, listenCall);

    assert(NHttpSockets < MAXTCPLISTENPORTS);
    HttpSockets[NHttpSockets] = -1;
    ++NHttpSockets;
}

/// process clientHttpConnectionsOpen result
static void
clientListenerConnectionOpened(AnyP::PortCfgPointer &s, const Ipc::FdNoteId portTypeNote, const Subscription::Pointer &sub)
{
    Must(s != NULL);

    if (!OpenedHttpSocket(s->listenConn, portTypeNote))
        return;

    Must(Comm::IsConnOpen(s->listenConn));

    // TCP: setup a job to handle accept() with subscribed handler
    AsyncJob::Start(new Comm::TcpAcceptor(s, FdNote(portTypeNote), sub));

    debugs(1, DBG_IMPORTANT, "Accepting " <<
           (s->flags.natIntercept ? "NAT intercepted " : "") <<
           (s->flags.tproxyIntercept ? "TPROXY intercepted " : "") <<
           (s->flags.tunnelSslBumping ? "SSL bumped " : "") <<
           (s->flags.accelSurrogate ? "reverse-proxy " : "")
           << FdNote(portTypeNote) << " connections at "
           << s->listenConn);

    Must(AddOpenedHttpSocket(s->listenConn)); // otherwise, we have received a fd we did not ask for
}

void
clientOpenListenSockets(void)
{
    clientHttpConnectionsOpen();
    Ftp::StartListening();

    if (NHttpSockets < 1)
        fatal("No HTTP, HTTPS, or FTP ports configured");
}

void
clientConnectionsClose()
{
    for (AnyP::PortCfgPointer s = HttpPortList; s != NULL; s = s->next) {
        if (s->listenConn != NULL) {
            debugs(1, DBG_IMPORTANT, "Closing HTTP(S) port " << s->listenConn->local);
            s->listenConn->close();
            s->listenConn = NULL;
        }
    }

    Ftp::StopListening();

    // TODO see if we can drop HttpSockets array entirely */
    for (int i = 0; i < NHttpSockets; ++i) {
        HttpSockets[i] = -1;
    }

    NHttpSockets = 0;
}

int
varyEvaluateMatch(StoreEntry * entry, HttpRequest * request)
{
    const char *vary = request->vary_headers;
    int has_vary = entry->getReply()->header.has(Http::HdrType::VARY);
#if X_ACCELERATOR_VARY

    has_vary |=
        entry->getReply()->header.has(Http::HdrType::HDR_X_ACCELERATOR_VARY);
#endif

    if (!has_vary || !entry->mem_obj->vary_headers) {
        if (vary) {
            /* Oops... something odd is going on here.. */
            debugs(33, DBG_IMPORTANT, "varyEvaluateMatch: Oops. Not a Vary object on second attempt, '" <<
                   entry->mem_obj->urlXXX() << "' '" << vary << "'");
            safe_free(request->vary_headers);
            return VARY_CANCEL;
        }

        if (!has_vary) {
            /* This is not a varying object */
            return VARY_NONE;
        }

        /* virtual "vary" object found. Calculate the vary key and
         * continue the search
         */
        vary = httpMakeVaryMark(request, entry->getReply());

        if (vary) {
            request->vary_headers = xstrdup(vary);
            return VARY_OTHER;
        } else {
            /* Ouch.. we cannot handle this kind of variance */
            /* XXX This cannot really happen, but just to be complete */
            return VARY_CANCEL;
        }
    } else {
        if (!vary) {
            vary = httpMakeVaryMark(request, entry->getReply());

            if (vary)
                request->vary_headers = xstrdup(vary);
        }

        if (!vary) {
            /* Ouch.. we cannot handle this kind of variance */
            /* XXX This cannot really happen, but just to be complete */
            return VARY_CANCEL;
        } else if (strcmp(vary, entry->mem_obj->vary_headers) == 0) {
            return VARY_MATCH;
        } else {
            /* Oops.. we have already been here and still haven't
             * found the requested variant. Bail out
             */
            debugs(33, DBG_IMPORTANT, "varyEvaluateMatch: Oops. Not a Vary match on second attempt, '" <<
                   entry->mem_obj->urlXXX() << "' '" << vary << "'");
            return VARY_CANCEL;
        }
    }
}

ACLFilledChecklist *
clientAclChecklistCreate(const acl_access * acl, ClientHttpRequest * http)
{
    ConnStateData * conn = http->getConn();
    ACLFilledChecklist *ch = new ACLFilledChecklist(acl, http->request,
            cbdataReferenceValid(conn) && conn != NULL && conn->clientConnection != NULL ? conn->clientConnection->rfc931 : dash_str);
    ch->al = http->al;
    /*
     * hack for ident ACL. It needs to get full addresses, and a place to store
     * the ident result on persistent connections...
     */
    /* connection oriented auth also needs these two lines for it's operation. */
    return ch;
}

bool
ConnStateData::transparent() const
{
    return clientConnection != NULL && (clientConnection->flags & (COMM_TRANSPARENT|COMM_INTERCEPTION));
}

BodyPipe::Pointer
ConnStateData::expectRequestBody(int64_t size)
{
    bodyPipe = new BodyPipe(this);
    if (size >= 0)
        bodyPipe->setBodySize(size);
    else
        startDechunkingRequest();
    return bodyPipe;
}

int64_t
ConnStateData::mayNeedToReadMoreBody() const
{
    if (!bodyPipe)
        return 0; // request without a body or read/produced all body bytes

    if (!bodyPipe->bodySizeKnown())
        return -1; // probably need to read more, but we cannot be sure

    const int64_t needToProduce = bodyPipe->unproducedSize();
    const int64_t haveAvailable = static_cast<int64_t>(inBuf.length());

    if (needToProduce <= haveAvailable)
        return 0; // we have read what we need (but are waiting for pipe space)

    return needToProduce - haveAvailable;
}

void
ConnStateData::stopReceiving(const char *error)
{
    debugs(33, 4, HERE << "receiving error (" << clientConnection << "): " << error <<
           "; old sending error: " <<
           (stoppedSending() ? stoppedSending_ : "none"));

    if (const char *oldError = stoppedReceiving()) {
        debugs(33, 3, HERE << "already stopped receiving: " << oldError);
        return; // nothing has changed as far as this connection is concerned
    }

    stoppedReceiving_ = error;

    if (const char *sendError = stoppedSending()) {
        debugs(33, 3, HERE << "closing because also stopped sending: " << sendError);
        clientConnection->close();
    }
}

void
ConnStateData::expectNoForwarding()
{
    if (bodyPipe != NULL) {
        debugs(33, 4, HERE << "no consumer for virgin body " << bodyPipe->status());
        bodyPipe->expectNoConsumption();
    }
}

/// initialize dechunking state
void
ConnStateData::startDechunkingRequest()
{
    Must(bodyPipe != NULL);
    debugs(33, 5, HERE << "start dechunking" << bodyPipe->status());
    assert(!bodyParser);
    bodyParser = new Http1::TeChunkedParser;
}

/// put parsed content into input buffer and clean up
void
ConnStateData::finishDechunkingRequest(bool withSuccess)
{
    debugs(33, 5, HERE << "finish dechunking: " << withSuccess);

    if (bodyPipe != NULL) {
        debugs(33, 7, HERE << "dechunked tail: " << bodyPipe->status());
        BodyPipe::Pointer myPipe = bodyPipe;
        stopProducingFor(bodyPipe, withSuccess); // sets bodyPipe->bodySize()
        Must(!bodyPipe); // we rely on it being nil after we are done with body
        if (withSuccess) {
            Must(myPipe->bodySizeKnown());
            Http::StreamPointer context = pipeline.front();
            if (context != NULL && context->http && context->http->request)
                context->http->request->setContentLength(myPipe->bodySize());
        }
    }

    delete bodyParser;
    bodyParser = NULL;
}

// XXX: this is an HTTP/1-only operation
void
ConnStateData::sendControlMsg(HttpControlMsg msg)
{
    if (!isOpen()) {
        debugs(33, 3, HERE << "ignoring 1xx due to earlier closure");
        return;
    }

    // HTTP/1 1xx status messages are only valid when there is a transaction to trigger them
    if (!pipeline.empty()) {
        HttpReply::Pointer rep(msg.reply);
        Must(rep);
        // remember the callback
        cbControlMsgSent = msg.cbSuccess;

        typedef CommCbMemFunT<HttpControlMsgSink, CommIoCbParams> Dialer;
        AsyncCall::Pointer call = JobCallback(33, 5, Dialer, this, HttpControlMsgSink::wroteControlMsg);

        writeControlMsgAndCall(rep.getRaw(), call);
        return;
    }

    debugs(33, 3, HERE << " closing due to missing context for 1xx");
    clientConnection->close();
}

/// Our close handler called by Comm when the pinned connection is closed
void
ConnStateData::clientPinnedConnectionClosed(const CommCloseCbParams &io)
{
    // FwdState might repin a failed connection sooner than this close
    // callback is called for the failed connection.
    assert(pinning.serverConnection == io.conn);
    pinning.closeHandler = NULL; // Comm unregisters handlers before calling
    const bool sawZeroReply = pinning.zeroReply; // reset when unpinning
    pinning.serverConnection->noteClosure();
    unpinConnection(false);

    if (sawZeroReply && clientConnection != NULL) {
        debugs(33, 3, "Closing client connection on pinned zero reply.");
        clientConnection->close();
    }

}

void
ConnStateData::pinConnection(const Comm::ConnectionPointer &pinServer, HttpRequest *request, CachePeer *aPeer, bool auth, bool monitor)
{
    if (!Comm::IsConnOpen(pinning.serverConnection) ||
            pinning.serverConnection->fd != pinServer->fd)
        pinNewConnection(pinServer, request, aPeer, auth);

    if (monitor)
        startPinnedConnectionMonitoring();
}

void
ConnStateData::pinNewConnection(const Comm::ConnectionPointer &pinServer, HttpRequest *request, CachePeer *aPeer, bool auth)
{
    unpinConnection(true); // closes pinned connection, if any, and resets fields

    pinning.serverConnection = pinServer;

    debugs(33, 3, HERE << pinning.serverConnection);

    Must(pinning.serverConnection != NULL);

    // when pinning an SSL bumped connection, the request may be NULL
    const char *pinnedHost = "[unknown]";
    if (request) {
        pinning.host = xstrdup(request->url.host());
        pinning.port = request->url.port();
        pinnedHost = pinning.host;
    } else {
        pinning.port = pinServer->remote.port();
    }
    pinning.pinned = true;
    if (aPeer)
        pinning.peer = cbdataReference(aPeer);
    pinning.auth = auth;
    char stmp[MAX_IPSTRLEN];
    char desc[FD_DESC_SZ];
    snprintf(desc, FD_DESC_SZ, "%s pinned connection for %s (%d)",
             (auth || !aPeer) ? pinnedHost : aPeer->name,
             clientConnection->remote.toUrl(stmp,MAX_IPSTRLEN),
             clientConnection->fd);
    fd_note(pinning.serverConnection->fd, desc);

    typedef CommCbMemFunT<ConnStateData, CommCloseCbParams> Dialer;
    pinning.closeHandler = JobCallback(33, 5,
                                       Dialer, this, ConnStateData::clientPinnedConnectionClosed);
    // remember the pinned connection so that cb does not unpin a fresher one
    typedef CommCloseCbParams Params;
    Params &params = GetCommParams<Params>(pinning.closeHandler);
    params.conn = pinning.serverConnection;
    comm_add_close_handler(pinning.serverConnection->fd, pinning.closeHandler);
}

/// [re]start monitoring pinned connection for peer closures so that we can
/// propagate them to an _idle_ client pinned to that peer
void
ConnStateData::startPinnedConnectionMonitoring()
{
    if (pinning.readHandler != NULL)
        return; // already monitoring

    typedef CommCbMemFunT<ConnStateData, CommIoCbParams> Dialer;
    pinning.readHandler = JobCallback(33, 3,
                                      Dialer, this, ConnStateData::clientPinnedConnectionRead);
    Comm::Read(pinning.serverConnection, pinning.readHandler);
}

void
ConnStateData::stopPinnedConnectionMonitoring()
{
    if (pinning.readHandler != NULL) {
        Comm::ReadCancel(pinning.serverConnection->fd, pinning.readHandler);
        pinning.readHandler = NULL;
    }
}

#if USE_OPENSSL
bool
ConnStateData::handleIdleClientPinnedTlsRead()
{
    // A ready-for-reading connection means that the TLS server either closed
    // the connection, sent us some unexpected HTTP data, or started TLS
    // renegotiations. We should close the connection except for the last case.

    Must(pinning.serverConnection != nullptr);
    auto ssl = fd_table[pinning.serverConnection->fd].ssl.get();
    if (!ssl)
        return false;

    char buf[1];
    const int readResult = SSL_read(ssl, buf, sizeof(buf));

    if (readResult > 0 || SSL_pending(ssl) > 0) {
        debugs(83, 2, pinning.serverConnection << " TLS application data read");
        return false;
    }

    switch(const int error = SSL_get_error(ssl, readResult)) {
    case SSL_ERROR_WANT_WRITE:
        debugs(83, DBG_IMPORTANT, pinning.serverConnection << " TLS SSL_ERROR_WANT_WRITE request for idle pinned connection");
    // fall through to restart monitoring, for now
    case SSL_ERROR_NONE:
    case SSL_ERROR_WANT_READ:
        startPinnedConnectionMonitoring();
        return true;

    default:
        debugs(83, 2, pinning.serverConnection << " TLS error: " << error);
        return false;
    }

    // not reached
    return true;
}
#endif

/// Our read handler called by Comm when the server either closes an idle pinned connection or
/// perhaps unexpectedly sends something on that idle (from Squid p.o.v.) connection.
void
ConnStateData::clientPinnedConnectionRead(const CommIoCbParams &io)
{
    pinning.readHandler = NULL; // Comm unregisters handlers before calling

    if (io.flag == Comm::ERR_CLOSING)
        return; // close handler will clean up

    Must(pinning.serverConnection == io.conn);

#if USE_OPENSSL
    if (handleIdleClientPinnedTlsRead())
        return;
#endif

    const bool clientIsIdle = pipeline.empty();

    debugs(33, 3, "idle pinned " << pinning.serverConnection << " read " <<
           io.size << (clientIsIdle ? " with idle client" : ""));

    pinning.serverConnection->close();

    // If we are still sending data to the client, do not close now. When we are done sending,
    // ConnStateData::kick() checks pinning.serverConnection and will close.
    // However, if we are idle, then we must close to inform the idle client and minimize races.
    if (clientIsIdle && clientConnection != NULL)
        clientConnection->close();
}

const Comm::ConnectionPointer
ConnStateData::validatePinnedConnection(HttpRequest *request, const CachePeer *aPeer)
{
    debugs(33, 7, HERE << pinning.serverConnection);

    bool valid = true;
    if (!Comm::IsConnOpen(pinning.serverConnection))
        valid = false;
    else if (pinning.auth && pinning.host && request && strcasecmp(pinning.host, request->url.host()) != 0)
        valid = false;
    else if (request && pinning.port != request->url.port())
        valid = false;
    else if (pinning.peer && !cbdataReferenceValid(pinning.peer))
        valid = false;
    else if (aPeer != pinning.peer)
        valid = false;

    if (!valid) {
        /* The pinning info is not safe, remove any pinning info */
        unpinConnection(true);
    }

    return pinning.serverConnection;
}

Comm::ConnectionPointer
ConnStateData::borrowPinnedConnection(HttpRequest *request, const CachePeer *aPeer)
{
    debugs(33, 7, pinning.serverConnection);
    if (validatePinnedConnection(request, aPeer) != NULL)
        stopPinnedConnectionMonitoring();

    return pinning.serverConnection; // closed if validation failed
}

void
ConnStateData::unpinConnection(const bool andClose)
{
    debugs(33, 3, HERE << pinning.serverConnection);

    if (pinning.peer)
        cbdataReferenceDone(pinning.peer);

    if (Comm::IsConnOpen(pinning.serverConnection)) {
        if (pinning.closeHandler != NULL) {
            comm_remove_close_handler(pinning.serverConnection->fd, pinning.closeHandler);
            pinning.closeHandler = NULL;
        }

        stopPinnedConnectionMonitoring();

        // close the server side socket if requested
        if (andClose)
            pinning.serverConnection->close();
        pinning.serverConnection = NULL;
    }

    safe_free(pinning.host);

    pinning.zeroReply = false;

    /* NOTE: pinning.pinned should be kept. This combined with fd == -1 at the end of a request indicates that the host
     * connection has gone away */
}
<|MERGE_RESOLUTION|>--- conflicted
+++ resolved
@@ -777,188 +777,6 @@
     return b;
 }
 
-<<<<<<< HEAD
-/** adds appropriate Range headers if needed */
-void
-ClientSocketContext::buildRangeHeader(HttpReply * rep)
-{
-    HttpHeader *hdr = rep ? &rep->header : 0;
-    const char *range_err = NULL;
-    HttpRequest *request = http->request;
-    assert(request->range);
-    /* check if we still want to do ranges */
-
-    int64_t roffLimit = request->getRangeOffsetLimit();
-
-    if (!rep)
-        range_err = "no [parse-able] reply";
-    else if ((rep->sline.status() != Http::scOkay) && (rep->sline.status() != Http::scPartialContent))
-        range_err = "wrong status code";
-    else if (hdr->has(Http::HdrType::CONTENT_RANGE))
-        range_err = "origin server does ranges";
-    else if (rep->content_length < 0)
-        range_err = "unknown length";
-    else if (rep->content_length != http->memObject()->getReply()->content_length)
-        range_err = "INCONSISTENT length";  /* a bug? */
-
-    /* hits only - upstream CachePeer determines correct behaviour on misses, and client_side_reply determines
-     * hits candidates
-     */
-    else if (http->logType.isTcpHit() && http->request->header.has(Http::HdrType::IF_RANGE) && !clientIfRangeMatch(http, rep))
-        range_err = "If-Range match failed";
-    else if (!http->request->range->canonize(rep))
-        range_err = "canonization failed";
-    else if (http->request->range->isComplex())
-        range_err = "too complex range header";
-    else if (!http->logType.isTcpHit() && http->request->range->offsetLimitExceeded(roffLimit))
-        range_err = "range outside range_offset_limit";
-
-    /* get rid of our range specs on error */
-    if (range_err) {
-        /* XXX We do this here because we need canonisation etc. However, this current
-         * code will lead to incorrect store offset requests - the store will have the
-         * offset data, but we won't be requesting it.
-         * So, we can either re-request, or generate an error
-         */
-        http->request->ignoreRange(range_err);
-    } else {
-        /* XXX: TODO: Review, this unconditional set may be wrong. */
-        rep->sline.set(rep->sline.version, Http::scPartialContent);
-        // web server responded with a valid, but unexpected range.
-        // will (try-to) forward as-is.
-        //TODO: we should cope with multirange request/responses
-        bool replyMatchRequest = rep->content_range != NULL ?
-                                 request->range->contains(rep->content_range->spec) :
-                                 true;
-        const int spec_count = http->request->range->specs.size();
-        int64_t actual_clen = -1;
-
-        debugs(33, 3, "clientBuildRangeHeader: range spec count: " <<
-               spec_count << " virgin clen: " << rep->content_length);
-        assert(spec_count > 0);
-        /* append appropriate header(s) */
-
-        if (spec_count == 1) {
-            if (!replyMatchRequest) {
-                hdr->delById(Http::HdrType::CONTENT_RANGE);
-                hdr->putContRange(rep->content_range);
-                actual_clen = rep->content_length;
-                //http->range_iter.pos = rep->content_range->spec.begin();
-                (*http->range_iter.pos)->offset = rep->content_range->spec.offset;
-                (*http->range_iter.pos)->length = rep->content_range->spec.length;
-
-            } else {
-                HttpHdrRange::iterator pos = http->request->range->begin();
-                assert(*pos);
-                /* append Content-Range */
-
-                if (!hdr->has(Http::HdrType::CONTENT_RANGE)) {
-                    /* No content range, so this was a full object we are
-                     * sending parts of.
-                     */
-                    httpHeaderAddContRange(hdr, **pos, rep->content_length);
-                }
-
-                /* set new Content-Length to the actual number of bytes
-                 * transmitted in the message-body */
-                actual_clen = (*pos)->length;
-            }
-        } else {
-            /* multipart! */
-            /* generate boundary string */
-            http->range_iter.boundary = http->rangeBoundaryStr();
-            /* delete old Content-Type, add ours */
-            hdr->delById(Http::HdrType::CONTENT_TYPE);
-            httpHeaderPutStrf(hdr, Http::HdrType::CONTENT_TYPE,
-                              "multipart/byteranges; boundary=\"" SQUIDSTRINGPH "\"",
-                              SQUIDSTRINGPRINT(http->range_iter.boundary));
-            /* Content-Length is not required in multipart responses
-             * but it is always nice to have one */
-            actual_clen = http->mRangeCLen();
-            /* http->out needs to start where we want data at */
-            http->out.offset = http->range_iter.currentSpec()->offset;
-        }
-
-        /* replace Content-Length header */
-        assert(actual_clen >= 0);
-
-        hdr->delById(Http::HdrType::CONTENT_LENGTH);
-
-        hdr->putInt64(Http::HdrType::CONTENT_LENGTH, actual_clen);
-
-        debugs(33, 3, "clientBuildRangeHeader: actual content length: " << actual_clen);
-
-        /* And start the range iter off */
-        http->range_iter.updateSpec();
-    }
-}
-
-void
-ClientSocketContext::prepareReply(HttpReply * rep)
-{
-    reply = rep;
-
-    if (http->request->range)
-        buildRangeHeader(rep);
-}
-
-void
-ClientSocketContext::sendStartOfMessage(HttpReply * rep, StoreIOBuffer bodyData)
-{
-    prepareReply(rep);
-    assert (rep);
-    MemBuf *mb = rep->pack();
-
-    // dump now, so we dont output any body.
-    debugs(11, 2, "HTTP Client " << clientConnection);
-    debugs(11, 2, "HTTP Client REPLY:\n---------\n" << mb->buf << "\n----------");
-
-    /* Save length of headers for persistent conn checks */
-    http->out.headers_sz = mb->contentSize();
-#if HEADERS_LOG
-
-    headersLog(0, 0, http->request->method, rep);
-#endif
-
-    if (bodyData.data && bodyData.length) {
-        if (multipartRangeRequest())
-            packRange(bodyData, mb);
-        else if (http->request->flags.chunkedReply) {
-            packChunk(bodyData, *mb);
-        } else {
-            size_t length = lengthToSend(bodyData.range());
-            noteSentBodyBytes (length);
-
-            mb->append(bodyData.data, length);
-        }
-    }
-
-#if USE_DELAY_POOLS
-    for (const auto &pool: MessageDelayPools::Instance()->pools) {
-        if (pool->access) {
-            std::unique_ptr<ACLFilledChecklist> chl(clientAclChecklistCreate(pool->access, http));
-            const allow_t answer = chl->fastCheck();
-            if (answer == ACCESS_ALLOWED) {
-                writeQuotaHandler = pool->createBucket();
-                fd_table[clientConnection->fd].writeQuotaHandler = writeQuotaHandler;
-                break;
-            } else {
-                debugs(83, 4, "Response delay pool " << pool->poolName <<
-                        " skipped because ACL " << answer);
-            }
-        }
-    }
-#endif
-    /* write */
-    debugs(33,7, HERE << "sendStartOfMessage schedules clientWriteComplete");
-    AsyncCall::Pointer call = commCbCall(33, 5, "clientWriteComplete",
-                                         CommIoCbPtrFun(clientWriteComplete, this));
-    Comm::Write(clientConnection, mb, call);
-    delete mb;
-}
-
-=======
->>>>>>> d00e0e6d
 /**
  * Write a chunk of data to a client socket. If the reply is present,
  * send the reply headers down the wire too, and clean them up when
