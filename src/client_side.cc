--- conflicted
+++ resolved
@@ -2052,7 +2052,6 @@
         if (!tok.skipAll(authority))
             break;
 
-<<<<<<< HEAD
         static const SBuf slashUri("/");
         const SBuf t = tok.remaining();
         if (t.isEmpty())
@@ -2063,13 +2062,6 @@
             url = slashUri;
             url.append(t);
         } // else do nothing. invalid path
-=======
-        if (!url) {
-            hp->request_parse_status = Http::scBadRequest;
-            return conn->abortRequestParsing("error:invalid-request");
-        }
-#endif
->>>>>>> a5c79bf3
 
     } while(false);
 
@@ -2077,7 +2069,7 @@
     // reject URI which are not well-formed even after the processing above
     if (url[0] != '/') {
         hp->request_parse_status = Http::scBadRequest;
-        return parseHttpRequestAbort(conn, "error:invalid-request");
+        return conn->abortRequestParsing("error:invalid-request");
     }
 #endif
 
@@ -2187,62 +2179,17 @@
         // sync the buffers after parsing.
         csd->in.buf = hp->remaining();
 
-<<<<<<< HEAD
         if (hp->needsMoreData()) {
             debugs(33, 5, "Incomplete request, waiting for end of request line");
-=======
-    /* NP: don't be tempted to move this down or remove again.
-     * It's the only DDoS protection old-String has against long URL */
-    if ( hp->bufsiz <= 0) {
-        debugs(33, 5, "Incomplete request, waiting for end of request line");
-        return NULL;
-    } else if ( (size_t)hp->bufsiz >= Config.maxRequestHeaderSize && headersEnd(hp->buf, Config.maxRequestHeaderSize) == 0) {
-        debugs(33, 5, "parseHttpRequest: Too large request");
-        hp->request_parse_status = Http::scHeaderTooLarge;
-        return csd->abortRequestParsing("error:request-too-large");
-    }
-
-    /* Attempt to parse the first line; this'll define the method, url, version and header begin */
-    r = HttpParserParseReqLine(hp);
-
-    if (r == 0) {
-        debugs(33, 5, "Incomplete request, waiting for end of request line");
-        return NULL;
-    }
-
-    if (r == -1) {
-        return csd->abortRequestParsing("error:invalid-request");
-    }
-
-    /* Request line is valid here .. */
-    *http_ver = Http::ProtocolVersion(hp->req.v_maj, hp->req.v_min);
-
-    /* This call scans the entire request, not just the headers */
-    if (hp->req.v_maj > 0) {
-        if ((req_sz = headersEnd(hp->buf, hp->bufsiz)) == 0) {
-            debugs(33, 5, "Incomplete request, waiting for end of headers");
->>>>>>> a5c79bf3
             return NULL;
         }
 
         if (!parsedOk) {
             if (hp->request_parse_status == Http::scHeaderTooLarge)
-                return parseHttpRequestAbort(csd, "error:request-too-large");
-
-<<<<<<< HEAD
-            return parseHttpRequestAbort(csd, "error:invalid-request");
-        }
-=======
-    hp->hdr_end = req_sz - 1;
-
-    hp->hdr_start = hp->req.end + 1;
-
-    /* Enforce max_request_size */
-    if (req_sz >= Config.maxRequestHeaderSize) {
-        debugs(33, 5, "parseHttpRequest: Too large request");
-        hp->request_parse_status = Http::scHeaderTooLarge;
-        return csd->abortRequestParsing("error:request-too-large");
->>>>>>> a5c79bf3
+                return csd->abortRequestParsing("error:request-too-large");
+
+            return csd->abortRequestParsing("error:invalid-request");
+        }
     }
 
     /* We know the whole request is in parser now */
@@ -2864,28 +2811,16 @@
         if (concurrentRequestQueueFilled())
             break;
 
-<<<<<<< HEAD
-        ClientSocketContext *context = parseOneRequest();
-
-        /* status -1 or 1 */
-        if (context) {
-            debugs(33, 5, HERE << clientConnection << ": parsed a request");
-=======
-        Http::ProtocolVersion http_ver;
-        if (ClientSocketContext *context = parseOneRequest(http_ver)) {
+        if (ClientSocketContext *context = parseOneRequest()) {
             debugs(33, 5, clientConnection << ": done parsing a request");
->>>>>>> a5c79bf3
+
             AsyncCall::Pointer timeoutCall = commCbCall(5, 4, "clientLifetimeTimeout",
                                              CommTimeoutCbPtrFun(clientLifetimeTimeout, context->http));
             commSetConnTimeout(clientConnection, Config.Timeout.lifetime, timeoutCall);
 
-<<<<<<< HEAD
+            context->registerWithConn();
+
             processParsedRequest(context);
-=======
-            context->registerWithConn();
-
-            processParsedRequest(context, http_ver);
->>>>>>> a5c79bf3
 
             parsed_req = true; // XXX: do we really need to parse everything right NOW ?
 
