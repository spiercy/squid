/*
 *
 * SQUID Web Proxy Cache          http://www.squid-cache.org/
 * ----------------------------------------------------------
 *
 *  Squid is the result of efforts by numerous individuals from
 *  the Internet community; see the CONTRIBUTORS file for full
 *  details.   Many organizations have provided support for Squid's
 *  development; see the SPONSORS file for full details.  Squid is
 *  Copyrighted (C) 2001 by the Regents of the University of
 *  California; see the COPYRIGHT file for full details.  Squid
 *  incorporates software developed and/or copyrighted by other
 *  sources; see the CREDITS file for full details.
 *
 *  This program is free software; you can redistribute it and/or modify
 *  it under the terms of the GNU General Public License as published by
 *  the Free Software Foundation; either version 2 of the License, or
 *  (at your option) any later version.
 *
 *  This program is distributed in the hope that it will be useful,
 *  but WITHOUT ANY WARRANTY; without even the implied warranty of
 *  MERCHANTABILITY or FITNESS FOR A PARTICULAR PURPOSE.  See the
 *  GNU General Public License for more details.
 *
 *  You should have received a copy of the GNU General Public License
 *  along with this program; if not, write to the Free Software
 *  Foundation, Inc., 59 Temple Place, Suite 330, Boston, MA 02111, USA.
 *
 */
#ifndef SQUID_STORE_H
#define SQUID_STORE_H

/**
 \defgroup StoreAPI  Store API
 \ingroup FileSystems
 */

#include "base/RefCount.h"
#include "comm/forward.h"
#include "CommRead.h"
#include "hash.h"
#include "HttpReply.h"
#include "HttpRequestMethod.h"
#include "Range.h"
#include "RemovalPolicy.h"
#include "StoreIOBuffer.h"
#include "StoreStats.h"

#if USE_SQUID_ESI
#include "esi/Element.h"
#endif

#if HAVE_OSTREAM
#include <ostream>
#endif

class AsyncCall;
class HttpRequest;
class MemObject;
class Packer;
class RequestFlags;
class StoreClient;
class StoreSearch;
class SwapDir;

extern StoreIoStats store_io_stats;

/// maximum number of entries per cache_dir
enum { SwapFilenMax = 0xFFFFFF }; // keep in sync with StoreEntry::swap_filen

/**
 \ingroup StoreAPI
 */
class StoreEntry : public hash_link
{

public:
    static DeferredRead::DeferrableRead DeferReader;
    bool checkDeferRead(int fd) const;

    virtual const char *getMD5Text() const;
    StoreEntry();
    virtual ~StoreEntry();

    virtual HttpReply const *getReply() const;
    virtual void write (StoreIOBuffer);
    virtual _SQUID_INLINE_ bool isEmpty() const;
    virtual bool isAccepting() const;
    virtual size_t bytesWanted(Range<size_t> const aRange, bool ignoreDelayPool = false) const;
    virtual void complete();
    virtual store_client_t storeClientType() const;
    virtual char const *getSerialisedMetaData();
    void replaceHttpReply(HttpReply *, bool andStartWriting = true);
    void startWriting(); ///< pack and write reply headers and, maybe, body
    /// whether we may start writing to disk (now or in the future)
    virtual bool mayStartSwapOut();
    virtual void trimMemory(const bool preserveSwappable);
    void abort();
    void unlink();
    void makePublic();
    void makePrivate();
    void setPublicKey();
    void setPrivateKey();
    void expireNow();
    void releaseRequest();
    void negativeCache();
    void cacheNegatively();		/** \todo argh, why both? */
    void invokeHandlers();
    void purgeMem();
    void cacheInMemory(); ///< start or continue storing in memory cache
    void swapOut();
    /// whether we are in the process of writing this entry to disk
    bool swappingOut() const { return swap_status == SWAPOUT_WRITING; }
    void swapOutFileClose(int how);
    const char *url() const;
    int checkCachable();
    int checkNegativeHit() const;
    int locked() const;
    int validToSend() const;
    bool memoryCachable() const; ///< may be cached in memory

    /// if needed, initialize mem_obj member w/o URI-related information
    MemObject *makeMemObject();

    /// initialize mem_obj member (if needed) and supply URI-related info
    void createMemObject(const char *storeId, const char *logUri, const HttpRequestMethod &aMethod);

    void dump(int debug_lvl) const;
    void hashDelete();
    void hashInsert(const cache_key *);
    void registerAbort(STABH * cb, void *);
    void reset();
    void setMemStatus(mem_status_t);
    void timestampsSet();
    void unregisterAbort();
    void destroyMemObject();
    int checkTooSmall();

    void delayAwareRead(const Comm::ConnectionPointer &conn, char *buf, int len, AsyncCall::Pointer callback);

    void setNoDelay (bool const);
    bool modifiedSince(HttpRequest * request) const;
    /// has ETag matching at least one of the If-Match etags
    bool hasIfMatchEtag(const HttpRequest &request) const;
    /// has ETag matching at least one of the If-None-Match etags
    bool hasIfNoneMatchEtag(const HttpRequest &request) const;
    /// whether this entry has an ETag; if yes, puts ETag value into parameter
    bool hasEtag(ETag &etag) const;

    /** What store does this entry belong too ? */
    virtual RefCount<SwapDir> store() const;

    MemObject *mem_obj;
    RemovalPolicyNode repl;
    /* START OF ON-DISK STORE_META_STD TLV field */
    time_t timestamp;
    time_t lastref;
    time_t expires;
    time_t lastmod;
    uint64_t swap_file_sz;
    uint16_t refcount;
    uint16_t flags;
    /* END OF ON-DISK STORE_META_STD */

    /// unique ID inside a cache_dir for swapped out entries; -1 for others
    sfileno swap_filen:25; // keep in sync with SwapFilenMax

    sdirno swap_dirn:7;

    mem_status_t mem_status:3;

    ping_status_t ping_status:3;

    store_status_t store_status:3;

    swap_status_t swap_status:3;

public:
    static size_t inUseCount();
    static void getPublicByRequestMethod(StoreClient * aClient, HttpRequest * request, const HttpRequestMethod& method);
    static void getPublicByRequest(StoreClient * aClient, HttpRequest * request);
    static void getPublic(StoreClient * aClient, const char *uri, const HttpRequestMethod& method);

    virtual bool isNull() {
        return false;
    };

    void *operator new(size_t byteCount);
    void operator delete(void *address);
    void setReleaseFlag();
#if USE_SQUID_ESI

    ESIElement::Pointer cachedESITree;
#endif
    /** append bytes to the buffer */
    virtual void append(char const *, int len);
    /** disable sending content to the clients */
    virtual void buffer();
    /** flush any buffered content */
    virtual void flush();
    virtual int64_t objectLen() const;
    virtual int64_t contentLen() const;

<<<<<<< HEAD
    /** deprecated: lock() in anonymous context folowed by touch()
     * RBC 20050104 this is wrong- memory ref counting
     * is not at all equivalent to the store 'usage' concept
     * which the replacement policies should be acting upon.
     * specifically, object iteration within stores needs
     * memory ref counting to prevent race conditions,
     * but this should not influence store replacement.
     */
    void lock() { lock("somebody"); touch(); }

    /// claim shared ownership of this entry (for use in a given context)
    void lock(const char *context);
    /// disclaim shared ownership; may remove entry from store and delete it
    /// returns remaning lock level (zero for unlocked and possibly gone entry)
    int unlock(const char *context = "somebody");
=======
    /// claim shared ownership of this entry (for use in a given context)
    void lock(const char *context);

    /// disclaim shared ownership; may remove entry from store and delete it
    /// returns remaning lock level (zero for unlocked and possibly gone entry)
    int unlock(const char *context = "somebody");

    /// returns a local concurrent use counter, for debugging
    int locks() const { return static_cast<int>(lock_count); }

>>>>>>> 24ca4cdd
    /// update last reference timestamp and related Store metadata
    void touch();

    virtual void release();

#if USE_ADAPTATION
    /// call back producer when more buffer space is available
    void deferProducer(const AsyncCall::Pointer &producer);
    /// calls back producer registered with deferProducer
    void kickProducer();
#endif

private:
    static MemAllocator *pool;

    unsigned short lock_count;		/* Assume < 65536! */

#if USE_ADAPTATION
    /// producer callback registered with deferProducer
    AsyncCall::Pointer deferredProducer;
#endif

    bool validLength() const;
    bool hasOneOfEtags(const String &reqETags, const bool allowWeakMatch) const;
};

std::ostream &operator <<(std::ostream &os, const StoreEntry &e);

/// \ingroup StoreAPI
class NullStoreEntry:public StoreEntry
{

public:
    static NullStoreEntry *getInstance();
    bool isNull() {
        return true;
    }

    const char *getMD5Text() const;
    _SQUID_INLINE_ HttpReply const *getReply() const;
    void write (StoreIOBuffer) {}

    bool isEmpty () const {return true;}

    virtual size_t bytesWanted(Range<size_t> const aRange, bool ignoreDelayPool = false) const { return aRange.end; }

    void operator delete(void *address);
    void complete() {}

private:
    store_client_t storeClientType() const {return STORE_MEM_CLIENT;}

    char const *getSerialisedMetaData();
    bool mayStartSwapout() {return false;}

    void trimMemory(const bool preserveSwappable) {}

    static NullStoreEntry _instance;
};

/// \ingroup StoreAPI
typedef void (*STOREGETCLIENT) (StoreEntry *, void *cbdata);

/**
 \ingroup StoreAPI
 * Abstract base class that will replace the whole store and swapdir interface.
 */
class Store : public RefCountable
{

public:
    /** The root store */
    static _SQUID_INLINE_ Store &Root();
    static void Root(Store *);
    static void Root(RefCount<Store>);
    static void Stats(StoreEntry * output);
    static void Maintain(void *unused);

    virtual ~Store() {}

    /** Handle pending callbacks - called by the event loop. */
    virtual int callback() = 0;

    /** create the resources needed for this store to operate */
    virtual void create();

    /**
     * Notify this store that its disk is full.
     \todo XXX move into a protected api call between store files and their stores, rather than a top level api call
     */
    virtual void diskFull();

    /** Retrieve a store entry from the store */
    virtual StoreEntry * get(const cache_key *) = 0;

    /** \todo imeplement the async version */
    virtual void get(String const key , STOREGETCLIENT callback, void *cbdata) = 0;

    /* prepare the store for use. The store need not be usable immediately,
     * it should respond to readable() and writable() with true as soon
     * as it can provide those services
     */
    virtual void init() = 0;

    /**
     * The maximum size the store will support in normal use. Inaccuracy is permitted,
     * but may throw estimates for memory etc out of whack.
     */
    virtual uint64_t maxSize() const = 0;

    /** The minimum size the store will shrink to via normal housekeeping */
    virtual uint64_t minSize() const = 0;

    /** current store size */
    virtual uint64_t currentSize() const = 0;

    /** the total number of objects stored */
    virtual uint64_t currentCount() const = 0;

    /** the maximum object size that can be stored, -1 if unlimited */
    virtual int64_t maxObjectSize() const = 0;

    /// collect cache storage-related statistics
    virtual void getStats(StoreInfoStats &stats) const = 0;

    /**
     * Output stats to the provided store entry.
     \todo make these calls asynchronous
     */
    virtual void stat(StoreEntry &) const = 0;

    /** Sync the store prior to shutdown */
    virtual void sync();

    /** remove a Store entry from the store */
    virtual void unlink (StoreEntry &);

    /* search in the store */
    virtual StoreSearch *search(String const url, HttpRequest *) = 0;

    /* pulled up from SwapDir for migration.... probably do not belong here */
    virtual void reference(StoreEntry &) = 0;	/* Reference this object */

    /// Undo reference(), returning false iff idle e should be destroyed
    virtual bool dereference(StoreEntry &e, bool wantsLocalMemory) = 0;

    virtual void maintain() = 0; /* perform regular maintenance should be private and self registered ... */

    // XXX: This method belongs to Store::Root/StoreController, but it is here
    // to avoid casting Root() to StoreController until Root() API is fixed.
    /// informs stores that this entry will be eventually unlinked
    virtual void markForUnlink(StoreEntry &e) {}

    // XXX: This method belongs to Store::Root/StoreController, but it is here
    // because test cases use non-StoreController derivatives as Root
    /// called when the entry is no longer needed by any transaction
    virtual void handleIdleEntry(StoreEntry &e) {}

    // XXX: This method belongs to Store::Root/StoreController, but it is here
    // because test cases use non-StoreController derivatives as Root
    /// called to get rid of no longer needed entry data in RAM, if any
    virtual void memoryOut(StoreEntry &e, const bool preserveSwappable) {}

    // XXX: This method belongs to Store::Root/StoreController, but it is here
    // to avoid casting Root() to StoreController until Root() API is fixed.
    /// makes the entry available for collapsing future requests
    virtual void allowCollapsing(StoreEntry *e, const RequestFlags &reqFlags, const HttpRequestMethod &reqMethod) {}

    // XXX: This method belongs to Store::Root/StoreController, but it is here
    // to avoid casting Root() to StoreController until Root() API is fixed.
    /// marks the entry completed for collapsed requests
    virtual void transientsCompleteWriting(StoreEntry &e) {}

    // XXX: This method belongs to Store::Root/StoreController, but it is here
    // to avoid casting Root() to StoreController until Root() API is fixed.
    /// Update local intransit entry after changes made by appending worker.
    virtual void syncCollapsed(const sfileno xitIndex) {}

    // XXX: This method belongs to Store::Root/StoreController, but it is here
    // to avoid casting Root() to StoreController until Root() API is fixed.
    /// calls Root().transients->abandon() if transients are tracked
    virtual void transientsAbandon(StoreEntry &e) {}

    // XXX: This method belongs to Store::Root/StoreController, but it is here
    // to avoid casting Root() to StoreController until Root() API is fixed.
    /// number of the transient entry readers some time ago
    virtual int transientReaders(const StoreEntry &e) const { return 0; }

    // XXX: This method belongs to Store::Root/StoreController, but it is here
    // to avoid casting Root() to StoreController until Root() API is fixed.
    /// disassociates the entry from the intransit table
    virtual void transientsDisconnect(MemObject &mem_obj) {}

    // XXX: This method belongs to Store::Root/StoreController, but it is here
    // to avoid casting Root() to StoreController until Root() API is fixed.
    /// removes the entry from the memory cache
    virtual void memoryUnlink(StoreEntry &e) {}

    // XXX: This method belongs to Store::Root/StoreController, but it is here
    // to avoid casting Root() to StoreController until Root() API is fixed.
    /// disassociates the entry from the memory cache, preserving cached data
    virtual void memoryDisconnect(StoreEntry &e) {}

    /// If the entry is not found, return false. Otherwise, return true after
    /// tying the entry to this cache and setting inSync to updateCollapsed().
    virtual bool anchorCollapsed(StoreEntry &collapsed, bool &inSync) { return false; }

    /// update a local collapsed entry with fresh info from this cache (if any)
    virtual bool updateCollapsed(StoreEntry &collapsed) { return false; }

private:
    static RefCount<Store> CurrentRoot;
};

/// \ingroup StoreAPI
typedef RefCount<Store> StorePointer;

/// \ingroup StoreAPI
size_t storeEntryInUse();

/// \ingroup StoreAPI
const char *storeEntryFlags(const StoreEntry *);

/// \ingroup StoreAPI
void storeEntryReplaceObject(StoreEntry *, HttpReply *);

/// \ingroup StoreAPI
StoreEntry *storeGetPublic(const char *uri, const HttpRequestMethod& method);

/// \ingroup StoreAPI
StoreEntry *storeGetPublicByRequest(HttpRequest * request);

/// \ingroup StoreAPI
StoreEntry *storeGetPublicByRequestMethod(HttpRequest * request, const HttpRequestMethod& method);

/// \ingroup StoreAPI
/// Like storeCreatePureEntry(), but also locks the entry and sets entry key.
StoreEntry *storeCreateEntry(const char *, const char *, const RequestFlags &, const HttpRequestMethod&);

/// \ingroup StoreAPI
/// Creates a new StoreEntry with mem_obj and sets initial flags/states.
StoreEntry *storeCreatePureEntry(const char *storeId, const char *logUrl, const RequestFlags &, const HttpRequestMethod&);

/// \ingroup StoreAPI
void storeInit(void);

/// \ingroup StoreAPI
void storeConfigure(void);

/// \ingroup StoreAPI
void storeFreeMemory(void);

/// \ingroup StoreAPI
int expiresMoreThan(time_t, time_t);

/// \ingroup StoreAPI
void storeAppendPrintf(StoreEntry *, const char *,...) PRINTF_FORMAT_ARG2;

/// \ingroup StoreAPI
void storeAppendVPrintf(StoreEntry *, const char *, va_list ap);

/// \ingroup StoreAPI
int storeTooManyDiskFilesOpen(void);

class SwapDir;
/// \ingroup StoreAPI
void storeHeapPositionUpdate(StoreEntry *, SwapDir *);

/// \ingroup StoreAPI
void storeSwapFileNumberSet(StoreEntry * e, sfileno filn);

/// \ingroup StoreAPI
void storeFsInit(void);

/// \ingroup StoreAPI
void storeFsDone(void);

/// \ingroup StoreAPI
void storeReplAdd(const char *, REMOVALPOLICYCREATE *);

/// \ingroup StoreAPI
extern FREE destroyStoreEntry;

/**
 \ingroup StoreAPI
 \todo should be a subclass of Packer perhaps ?
 */
void packerToStoreInit(Packer * p, StoreEntry * e);

/// \ingroup StoreAPI
void storeGetMemSpace(int size);

#if _USE_INLINE_
#include "Store.cci"
#endif

#endif /* SQUID_STORE_H */<|MERGE_RESOLUTION|>--- conflicted
+++ resolved
@@ -201,34 +201,16 @@
     virtual int64_t objectLen() const;
     virtual int64_t contentLen() const;
 
-<<<<<<< HEAD
-    /** deprecated: lock() in anonymous context folowed by touch()
-     * RBC 20050104 this is wrong- memory ref counting
-     * is not at all equivalent to the store 'usage' concept
-     * which the replacement policies should be acting upon.
-     * specifically, object iteration within stores needs
-     * memory ref counting to prevent race conditions,
-     * but this should not influence store replacement.
-     */
-    void lock() { lock("somebody"); touch(); }
-
     /// claim shared ownership of this entry (for use in a given context)
     void lock(const char *context);
+
     /// disclaim shared ownership; may remove entry from store and delete it
     /// returns remaning lock level (zero for unlocked and possibly gone entry)
     int unlock(const char *context = "somebody");
-=======
-    /// claim shared ownership of this entry (for use in a given context)
-    void lock(const char *context);
-
-    /// disclaim shared ownership; may remove entry from store and delete it
-    /// returns remaning lock level (zero for unlocked and possibly gone entry)
-    int unlock(const char *context = "somebody");
 
     /// returns a local concurrent use counter, for debugging
     int locks() const { return static_cast<int>(lock_count); }
 
->>>>>>> 24ca4cdd
     /// update last reference timestamp and related Store metadata
     void touch();
 
