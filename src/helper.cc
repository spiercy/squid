--- conflicted
+++ resolved
@@ -479,12 +479,8 @@
     for (dlink_node *link = hlp->servers.head; link; link = link->next) {
         helper_stateful_server *srv = (helper_stateful_server *)link->data;
         double tt = 0.001 * tvSubMsec(srv->dispatch_time, srv->flags.busy ? current_time : srv->answer_time);
-<<<<<<< HEAD
         double tr = 0.001 * tvSubMsec(srv->dispatch_time, current_time);
         storeAppendPrintf(sentry, "%7d\t%7d\t%7d\t%11d\t%c%c%c%c%c\t%7.3f\t%7.3f\t%7d\t%s\n",
-=======
-        storeAppendPrintf(sentry, "%7d\t%7d\t%7d\t%11d\t%c%c%c%c%c\t%7.3f\t%7d\t%s\n",
->>>>>>> e1381638
                           srv->index + 1,
                           srv->rfd,
                           srv->pid,
