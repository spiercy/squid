--- conflicted
+++ resolved
@@ -2,12 +2,8 @@
  * $Id$
  */
 
-<<<<<<< HEAD
-#include "config.h"
+#include "squid.h"
 #include "ssl/gadgets.h"
-=======
-#include "squid.h"
->>>>>>> 9f921193
 #include "ssl/crtd_message.h"
 #if HAVE_CSTDLIB
 #include <cstdlib>
