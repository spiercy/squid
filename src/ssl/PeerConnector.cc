/*
 * Copyright (C) 1996-2016 The Squid Software Foundation and contributors
 *
 * Squid software is distributed under GPLv2+ license and includes
 * contributions from numerous individuals and organizations.
 * Please see the COPYING and CONTRIBUTORS files for details.
 */

/* DEBUG: section 83    TLS Server/Peer negotiation */

#include "squid.h"
#include "acl/FilledChecklist.h"
#include "comm/Loops.h"
#include "Downloader.h"
#include "errorpage.h"
#include "fde.h"
#include "HttpRequest.h"
#include "SquidConfig.h"
#include "ssl/cert_validate_message.h"
#include "ssl/Config.h"
#include "ssl/helper.h"
#include "ssl/PeerConnector.h"

CBDATA_NAMESPACED_CLASS_INIT(Ssl, PeerConnector);

Ssl::PeerConnector::PeerConnector(const Comm::ConnectionPointer &aServerConn, AsyncCall::Pointer &aCallback, const AccessLogEntryPointer &alp, const time_t timeout) :
    AsyncJob("Ssl::PeerConnector"),
    serverConn(aServerConn),
    al(alp),
    callback(aCallback),
    negotiationTimeout(timeout),
    startTime(squid_curtime),
<<<<<<< HEAD
    useCertValidator_(false),
    certsDownloads(0)
=======
    useCertValidator_(true)
>>>>>>> 777e8376
{
    // if this throws, the caller's cb dialer is not our CbDialer
    Must(dynamic_cast<CbDialer*>(callback->getDialer()));
}

Ssl::PeerConnector::~PeerConnector()
{
    debugs(83, 5, "Peer connector " << this << " gone");
}

bool Ssl::PeerConnector::doneAll() const
{
    return (!callback || callback->canceled()) && AsyncJob::doneAll();
}

/// Preps connection and SSL state. Calls negotiate().
void
Ssl::PeerConnector::start()
{
    AsyncJob::start();

    if (prepareSocket() && initializeSsl())
        negotiateSsl();
}

void
Ssl::PeerConnector::commCloseHandler(const CommCloseCbParams &params)
{
    debugs(83, 5, "FD " << params.fd << ", Ssl::PeerConnector=" << params.data);
    connectionClosed("Ssl::PeerConnector::commCloseHandler");
}

void
Ssl::PeerConnector::connectionClosed(const char *reason)
{
    mustStop(reason);
    callback = NULL;
}

bool
Ssl::PeerConnector::prepareSocket()
{
    const int fd = serverConnection()->fd;
    if (!Comm::IsConnOpen(serverConn) || fd_table[serverConn->fd].closing()) {
        connectionClosed("Ssl::PeerConnector::prepareSocket");
        return false;
    }

    // watch for external connection closures
    typedef CommCbMemFunT<Ssl::PeerConnector, CommCloseCbParams> Dialer;
    closeHandler = JobCallback(9, 5, Dialer, this, Ssl::PeerConnector::commCloseHandler);
    comm_add_close_handler(fd, closeHandler);
    return true;
}

Security::SessionPtr
Ssl::PeerConnector::initializeSsl()
{
    Security::ContextPtr sslContext(getSslContext());
    assert(sslContext);

    const int fd = serverConnection()->fd;

    auto ssl = Ssl::CreateClient(sslContext, fd, "server https start");
    if (!ssl) {
        ErrorState *anErr = new ErrorState(ERR_SOCKET_FAILURE, Http::scInternalServerError, request.getRaw());
        anErr->xerrno = errno;
        debugs(83, DBG_IMPORTANT, "Error allocating SSL handle: " << ERR_error_string(ERR_get_error(), NULL));

        noteNegotiationDone(anErr);
        bail(anErr);
        return nullptr;
    }

    // If CertValidation Helper used do not lookup checklist for errors,
    // but keep a list of errors to send it to CertValidator
    if (!Ssl::TheConfig.ssl_crt_validator) {
        // Create the ACL check list now, while we have access to more info.
        // The list is used in ssl_verify_cb() and is freed in ssl_free().
        if (acl_access *acl = ::Config.ssl_client.cert_error) {
            ACLFilledChecklist *check = new ACLFilledChecklist(acl, request.getRaw(), dash_str);
            check->al = al;
            // check->fd(fd); XXX: need client FD here
            SSL_set_ex_data(ssl, ssl_ex_index_cert_error_check, check);
        }
    }
    return ssl;
}

void
Ssl::PeerConnector::setReadTimeout()
{
    int timeToRead;
    if (negotiationTimeout) {
        const int timeUsed = squid_curtime - startTime;
        const int timeLeft = max(0, static_cast<int>(negotiationTimeout - timeUsed));
        timeToRead = min(static_cast<int>(::Config.Timeout.read), timeLeft);
    } else
        timeToRead = ::Config.Timeout.read;
    AsyncCall::Pointer nil;
    commSetConnTimeout(serverConnection(), timeToRead, nil);
}

void
Ssl::PeerConnector::negotiateSsl()
{
    if (!Comm::IsConnOpen(serverConnection()) || fd_table[serverConnection()->fd].closing())
        return;

    const int fd = serverConnection()->fd;
    Security::SessionPtr ssl = fd_table[fd].ssl.get();
    const int result = SSL_connect(ssl);
    if (result <= 0) {
        handleNegotiateError(result);
        return; // we might be gone by now
    }

    if (!sslFinalized())
        return;

    callBack();
}

bool
Ssl::PeerConnector::sslFinalized()
{
    if (Ssl::TheConfig.ssl_crt_validator && useCertValidator_) {
        const int fd = serverConnection()->fd;
        Security::SessionPtr ssl = fd_table[fd].ssl.get();

        Ssl::CertValidationRequest validationRequest;
        // WARNING: Currently we do not use any locking for any of the
        // members of the Ssl::CertValidationRequest class. In this code the
        // Ssl::CertValidationRequest object used only to pass data to
        // Ssl::CertValidationHelper::submit method.
        validationRequest.ssl = ssl;
        validationRequest.domainName = request->url.host();
        if (Ssl::CertErrors *errs = static_cast<Ssl::CertErrors *>(SSL_get_ex_data(ssl, ssl_ex_index_ssl_errors)))
            // validationRequest disappears on return so no need to cbdataReference
            validationRequest.errors = errs;
        else
            validationRequest.errors = NULL;
        try {
            debugs(83, 5, "Sending SSL certificate for validation to ssl_crtvd.");
            AsyncCall::Pointer call = asyncCall(83,5, "Ssl::PeerConnector::sslCrtvdHandleReply", Ssl::CertValidationHelper::CbDialer(this, &Ssl::PeerConnector::sslCrtvdHandleReply, nullptr));
            Ssl::CertValidationHelper::GetInstance()->sslSubmit(validationRequest, call);
            return false;
        } catch (const std::exception &e) {
            debugs(83, DBG_IMPORTANT, "ERROR: Failed to compose ssl_crtvd " <<
                   "request for " << validationRequest.domainName <<
                   " certificate: " << e.what() << "; will now block to " <<
                   "validate that certificate.");
            // fall through to do blocking in-process generation.
            ErrorState *anErr = new ErrorState(ERR_GATEWAY_FAILURE, Http::scInternalServerError, request.getRaw());

            noteNegotiationDone(anErr);
            bail(anErr);
            serverConn->close();
            return true;
        }
    }

    noteNegotiationDone(NULL);
    return true;
}

void
Ssl::PeerConnector::sslCrtvdHandleReply(Ssl::CertValidationResponse::Pointer validationResponse)
{
    Must(validationResponse != NULL);

    Ssl::ErrorDetail *errDetails = NULL;
    bool validatorFailed = false;
    if (!Comm::IsConnOpen(serverConnection())) {
        return;
    }

    debugs(83,5, request->url.host() << " cert validation result: " << validationResponse->resultCode);

    if (validationResponse->resultCode == ::Helper::Error) {
        if (Ssl::CertErrors *errs = sslCrtvdCheckForErrors(*validationResponse, errDetails)) {
            Security::SessionPtr ssl = fd_table[serverConnection()->fd].ssl.get();
            Ssl::CertErrors *oldErrs = static_cast<Ssl::CertErrors*>(SSL_get_ex_data(ssl, ssl_ex_index_ssl_errors));
            SSL_set_ex_data(ssl, ssl_ex_index_ssl_errors,  (void *)errs);
            delete oldErrs;
        }
    } else if (validationResponse->resultCode != ::Helper::Okay)
        validatorFailed = true;

    if (!errDetails && !validatorFailed) {
        noteNegotiationDone(NULL);
        callBack();
        return;
    }

    ErrorState *anErr = NULL;
    if (validatorFailed) {
        anErr = new ErrorState(ERR_GATEWAY_FAILURE, Http::scInternalServerError, request.getRaw());
    }  else {
        anErr =  new ErrorState(ERR_SECURE_CONNECT_FAIL, Http::scServiceUnavailable, request.getRaw());
        anErr->detail = errDetails;
        /*anErr->xerrno= Should preserved*/
    }

    noteNegotiationDone(anErr);
    bail(anErr);
    serverConn->close();
    return;
}

/// Checks errors in the cert. validator response against sslproxy_cert_error.
/// The first honored error, if any, is returned via errDetails parameter.
/// The method returns all seen errors except SSL_ERROR_NONE as Ssl::CertErrors.
Ssl::CertErrors *
Ssl::PeerConnector::sslCrtvdCheckForErrors(Ssl::CertValidationResponse const &resp, Ssl::ErrorDetail *& errDetails)
{
    Ssl::CertErrors *errs = NULL;

    ACLFilledChecklist *check = NULL;
    if (acl_access *acl = ::Config.ssl_client.cert_error) {
        check = new ACLFilledChecklist(acl, request.getRaw(), dash_str);
        check->al = al;
    }

    Security::SessionPtr ssl = fd_table[serverConnection()->fd].ssl.get();
    typedef Ssl::CertValidationResponse::RecvdErrors::const_iterator SVCRECI;
    for (SVCRECI i = resp.errors.begin(); i != resp.errors.end(); ++i) {
        debugs(83, 7, "Error item: " << i->error_no << " " << i->error_reason);

        assert(i->error_no != SSL_ERROR_NONE);

        if (!errDetails) {
            bool allowed = false;
            if (check) {
                check->sslErrors = new Ssl::CertErrors(Ssl::CertError(i->error_no, i->cert.get(), i->error_depth));
                if (check->fastCheck() == ACCESS_ALLOWED)
                    allowed = true;
            }
            // else the Config.ssl_client.cert_error access list is not defined
            // and the first error will cause the error page

            if (allowed) {
                debugs(83, 3, "bypassing SSL error " << i->error_no << " in " << "buffer");
            } else {
                debugs(83, 5, "confirming SSL error " << i->error_no);
                X509 *brokenCert = i->cert.get();
                Security::CertPointer peerCert(SSL_get_peer_certificate(ssl));
                const char *aReason = i->error_reason.empty() ? NULL : i->error_reason.c_str();
                errDetails = new Ssl::ErrorDetail(i->error_no, peerCert.get(), brokenCert, aReason);
            }
            if (check) {
                delete check->sslErrors;
                check->sslErrors = NULL;
            }
        }

        if (!errs)
            errs = new Ssl::CertErrors(Ssl::CertError(i->error_no, i->cert.get(), i->error_depth));
        else
            errs->push_back_unique(Ssl::CertError(i->error_no, i->cert.get(), i->error_depth));
    }
    if (check)
        delete check;

    return errs;
}

/// A wrapper for Comm::SetSelect() notifications.
void
Ssl::PeerConnector::NegotiateSsl(int, void *data)
{
    PeerConnector *pc = static_cast<PeerConnector*>(data);
    // Use job calls to add done() checks and other job logic/protections.
    CallJobHere(83, 7, pc, Ssl::PeerConnector, negotiateSsl);
}

void
Ssl::PeerConnector::handleNegotiateError(const int ret)
{
    const int fd = serverConnection()->fd;
    unsigned long ssl_lib_error = SSL_ERROR_NONE;
    Security::SessionPtr ssl = fd_table[fd].ssl.get();
    const int ssl_error = SSL_get_error(ssl, ret);

    switch (ssl_error) {
    case SSL_ERROR_WANT_READ:
        noteWantRead();
        return;

    case SSL_ERROR_WANT_WRITE:
        noteWantWrite();
        return;

    case SSL_ERROR_SSL:
    case SSL_ERROR_SYSCALL:
        ssl_lib_error = ERR_get_error();
        // proceed to the general error handling code
        break;
    default:
        // no special error handling for all other errors
        break;
    }
    noteSslNegotiationError(ret, ssl_error, ssl_lib_error);
}

void
Ssl::PeerConnector::noteWantRead()
{
    const int fd = serverConnection()->fd;
    SSL *ssl = fd_table[fd].ssl;
    BIO *b = SSL_get_rbio(ssl);
    Ssl::ServerBio *srvBio = static_cast<Ssl::ServerBio *>(b->ptr);
    if (srvBio->holdRead()) {
        if (srvBio->gotHello()) {
            if (checkForMissingCertificates())
                return; // Wait to download certificates before proceed.

            srvBio->holdRead(false);
            // Schedule a negotiateSSl to allow openSSL parse received data
            Ssl::PeerConnector::NegotiateSsl(fd, this);
            return;
        } else if (srvBio->gotHelloFailed()) {
            srvBio->holdRead(false);
            debugs(83, DBG_IMPORTANT, "Error parsing SSL Server Hello Message on FD " << fd);
            // Schedule a negotiateSSl to allow openSSL parse received data
            Ssl::PeerConnector::NegotiateSsl(fd, this);
            return;
        }
    }

    setReadTimeout();
    Comm::SetSelect(fd, COMM_SELECT_READ, &NegotiateSsl, this, 0);
}

void
Ssl::PeerConnector::noteWantWrite()
{
    const int fd = serverConnection()->fd;
    Comm::SetSelect(fd, COMM_SELECT_WRITE, &NegotiateSsl, this, 0);
    return;
}

void
Ssl::PeerConnector::noteSslNegotiationError(const int ret, const int ssl_error, const int ssl_lib_error)
{
#ifdef EPROTO
    int sysErrNo = EPROTO;
#else
    int sysErrNo = EACCES;
#endif

    // store/report errno when ssl_error is SSL_ERROR_SYSCALL, ssl_lib_error is 0, and ret is -1
    if (ssl_error == SSL_ERROR_SYSCALL && ret == -1 && ssl_lib_error == 0)
        sysErrNo = errno;

    const int fd = serverConnection()->fd;
    debugs(83, DBG_IMPORTANT, "Error negotiating SSL on FD " << fd <<
           ": " << ERR_error_string(ssl_lib_error, NULL) << " (" <<
           ssl_error << "/" << ret << "/" << errno << ")");

    ErrorState *anErr = NULL;
    if (request != NULL)
        anErr = ErrorState::NewForwarding(ERR_SECURE_CONNECT_FAIL, request.getRaw());
    else
        anErr = new ErrorState(ERR_SECURE_CONNECT_FAIL, Http::scServiceUnavailable, NULL);
    anErr->xerrno = sysErrNo;

    Security::SessionPtr ssl = fd_table[fd].ssl.get();
    Ssl::ErrorDetail *errFromFailure = (Ssl::ErrorDetail *)SSL_get_ex_data(ssl, ssl_ex_index_ssl_error_detail);
    if (errFromFailure != NULL) {
        // The errFromFailure is attached to the ssl object
        // and will be released when ssl object destroyed.
        // Copy errFromFailure to a new Ssl::ErrorDetail object
        anErr->detail = new Ssl::ErrorDetail(*errFromFailure);
    } else {
        // server_cert can be NULL here
        X509 *server_cert = SSL_get_peer_certificate(ssl);
        anErr->detail = new Ssl::ErrorDetail(SQUID_ERR_SSL_HANDSHAKE, server_cert, NULL);
        X509_free(server_cert);
    }

    if (ssl_lib_error != SSL_ERROR_NONE)
        anErr->detail->setLibError(ssl_lib_error);

    noteNegotiationDone(anErr);
    bail(anErr);
}

void
Ssl::PeerConnector::bail(ErrorState *error)
{
    Must(error); // or the recepient will not know there was a problem
    Must(callback != NULL);
    CbDialer *dialer = dynamic_cast<CbDialer*>(callback->getDialer());
    Must(dialer);
    dialer->answer().error = error;

    callBack();
    // Our job is done. The callabck recepient will probably close the failed
    // peer connection and try another peer or go direct (if possible). We
    // can close the connection ourselves (our error notification would reach
    // the recepient before the fd-closure notification), but we would rather
    // minimize the number of fd-closure notifications and let the recepient
    // manage the TCP state of the connection.
}

void
Ssl::PeerConnector::callBack()
{
    AsyncCall::Pointer cb = callback;
    // Do this now so that if we throw below, swanSong() assert that we _tried_
    // to call back holds.
    callback = NULL; // this should make done() true

    // remove close handler
    comm_remove_close_handler(serverConnection()->fd, closeHandler);

    CbDialer *dialer = dynamic_cast<CbDialer*>(cb->getDialer());
    Must(dialer);
    dialer->answer().conn = serverConnection();
    ScheduleCallHere(cb);
}

void
Ssl::PeerConnector::swanSong()
{
    // XXX: unregister fd-closure monitoring and CommSetSelect interest, if any
    AsyncJob::swanSong();
    if (callback != NULL) { // paranoid: we have left the caller waiting
        debugs(83, DBG_IMPORTANT, "BUG: Unexpected state while connecting to a cache_peer or origin server");
        ErrorState *anErr = new ErrorState(ERR_GATEWAY_FAILURE, Http::scInternalServerError, request.getRaw());
        bail(anErr);
        assert(!callback);
        return;
    }
}

const char *
Ssl::PeerConnector::status() const
{
    static MemBuf buf;
    buf.reset();

    // TODO: redesign AsyncJob::status() API to avoid this
    // id and stop reason reporting duplication.
    buf.append(" [", 2);
    if (stopReason != NULL) {
        buf.append("Stopped, reason:", 16);
        buf.appendf("%s",stopReason);
    }
    if (serverConn != NULL)
        buf.appendf(" FD %d", serverConn->fd);
    buf.appendf(" %s%u]", id.Prefix, id.value);
    buf.terminate();

    return buf.content();
}
<<<<<<< HEAD

/// CallDialer to allow use Downloader objects within PeerConnector class.
class PeerConnectorCertDownloaderDialer: public CallDialer, public Downloader::CbDialer
{
public:
    typedef void (Ssl::PeerConnector::*Method)(SBuf &object, int status);

    PeerConnectorCertDownloaderDialer(Method method, Ssl::PeerConnector *pc):
        method_(method),
        peerConnector_(pc) {}

    /* CallDialer API */
    virtual bool canDial(AsyncCall &call) { return peerConnector_.valid(); }
    void dial(AsyncCall &call) { ((&(*peerConnector_))->*method_)(object, status); }
    virtual void print(std::ostream &os) const {
        os << '(' << peerConnector_.get() << ", Http Status:" << status << ')';
    }

    Method method_; ///< The Ssl::PeerConnector method to dial
    CbcPointer<Ssl::PeerConnector> peerConnector_; ///< The Ssl::PeerConnector object
};

void
Ssl::PeerConnector::startCertDownloading(SBuf &url)
{
    AsyncCall::Pointer certCallback = asyncCall(81, 4,
                                            "Ssl::PeerConnector::certDownloadingDone",
                                            PeerConnectorCertDownloaderDialer(&Ssl::PeerConnector::certDownloadingDone, this));

    const Downloader *csd = dynamic_cast<const Downloader*>(request->clientConnectionManager.valid());
    MasterXaction *xaction = new MasterXaction;
    Downloader *dl = new Downloader(url, xaction, certCallback, csd ? csd->nestedLevel() + 1 : 1);
    AsyncJob::Start(dl);
}

void
Ssl::PeerConnector::certDownloadingDone(SBuf &obj, int downloadStatus)
{
    certsDownloads++;
    debugs(81, 5, "Certificate downloading status: " << downloadStatus << " certificate size: " << obj.length());

    // Get ServerBio from SSL object
    const int fd = serverConnection()->fd;
    SSL *ssl = fd_table[fd].ssl;
    BIO *b = SSL_get_rbio(ssl);
    Ssl::ServerBio *srvBio = static_cast<Ssl::ServerBio *>(b->ptr);

    // Parse Certificate. Assume that it is in DER format.
    const unsigned char *raw = (const unsigned char*)obj.rawContent();
    if (X509 *cert = d2i_X509(NULL, &raw, obj.length())) {
        char buffer[1024];
        debugs(81, 5, "Retrieved certificate: " << X509_NAME_oneline(X509_get_subject_name(cert), buffer, 1024));
        const Ssl::X509_STACK_Pointer &certsList = srvBio->serverCertificates();
        if (const char *issuerUri = Ssl::uriOfIssuerIfMissing(cert,  certsList)) {
            urlsOfMissingCerts.push(SBuf(issuerUri));
        }
        Ssl::SSL_add_untrusted_cert(ssl, cert);
    }

    // Check if has uri to download from and if yes add it to urlsOfMissingCerts
    if (urlsOfMissingCerts.size() && certsDownloads <= MaxCertsDownloads) {
        startCertDownloading(urlsOfMissingCerts.front());
        urlsOfMissingCerts.pop();
        return;
    }

    srvBio->holdRead(false);
    Ssl::PeerConnector::NegotiateSsl(serverConnection()->fd, this);
}

bool
Ssl::PeerConnector::checkForMissingCertificates ()
{
    // Check for nested SSL certificates downloads. For example when the
    // certificate located in an SSL site which requires to download a
    // a missing certificate (... from an SSL site which requires to ...)
    const Downloader *csd = dynamic_cast<const Downloader*>(request->clientConnectionManager.valid());
    if (csd && csd->nestedLevel() >= MaxNestedDownloads)
        return false;

    const int fd = serverConnection()->fd;
    SSL *ssl = fd_table[fd].ssl;
    BIO *b = SSL_get_rbio(ssl);
    Ssl::ServerBio *srvBio = static_cast<Ssl::ServerBio *>(b->ptr);
    const Ssl::X509_STACK_Pointer &certs = srvBio->serverCertificates();

    if (certs.get() && sk_X509_num(certs.get())) {
        debugs(83, 5, "SSL server sent " << sk_X509_num(certs.get()) << " certificates");
        Ssl::missingChainCertificatesUrls(urlsOfMissingCerts, certs);
        if (urlsOfMissingCerts.size()) {
            startCertDownloading(urlsOfMissingCerts.front());
            urlsOfMissingCerts.pop();
            return true;
        }
    }

    return false;
}

Security::ContextPtr
Ssl::BlindPeerConnector::getSslContext()
{
    if (const CachePeer *peer = serverConnection()->getPeer()) {
        assert(peer->secure.encryptTransport);
        Security::ContextPtr sslContext(peer->sslContext);
        return sslContext;
    }
    return ::Config.ssl_client.sslContext;
}

SSL *
Ssl::BlindPeerConnector::initializeSsl()
{
    SSL *ssl = Ssl::PeerConnector::initializeSsl();
    if (!ssl)
        return NULL;

    if (const CachePeer *peer = serverConnection()->getPeer()) {
        assert(peer);

        // NP: domain may be a raw-IP but it is now always set
        assert(!peer->secure.sslDomain.isEmpty());

        // const loss is okay here, ssl_ex_index_server is only read and not assigned a destructor
        SBuf *host = new SBuf(peer->secure.sslDomain);
        SSL_set_ex_data(ssl, ssl_ex_index_server, host);

        if (peer->sslSession)
            SSL_set_session(ssl, peer->sslSession);
    } else {
        SBuf *hostName = new SBuf(request->url.host());
        SSL_set_ex_data(ssl, ssl_ex_index_server, (void*)hostName);
    }

    return ssl;
}

void
Ssl::BlindPeerConnector::noteNegotiationDone(ErrorState *error)
{
    if (error) {
        // XXX: forward.cc calls peerConnectSucceeded() after an OK TCP connect but
        // we call peerConnectFailed() if SSL failed afterwards. Is that OK?
        // It is not clear whether we should call peerConnectSucceeded/Failed()
        // based on TCP results, SSL results, or both. And the code is probably not
        // consistent in this aspect across tunnelling and forwarding modules.
        if (CachePeer *p = serverConnection()->getPeer())
            peerConnectFailed(p);
        return;
    }

    const int fd = serverConnection()->fd;
    SSL *ssl = fd_table[fd].ssl;
    if (serverConnection()->getPeer() && !SSL_session_reused(ssl)) {
        if (serverConnection()->getPeer()->sslSession)
            SSL_SESSION_free(serverConnection()->getPeer()->sslSession);

        serverConnection()->getPeer()->sslSession = SSL_get1_session(ssl);
    }
}

Security::ContextPtr
Ssl::PeekingPeerConnector::getSslContext()
{
    // XXX: locate a per-server context in Security:: instead
    return ::Config.ssl_client.sslContext;
}

SSL *
Ssl::PeekingPeerConnector::initializeSsl()
{
    SSL *ssl = Ssl::PeerConnector::initializeSsl();
    if (!ssl)
        return NULL;

    if (ConnStateData *csd = request->clientConnectionManager.valid()) {

        // client connection is required in the case we need to splice
        // or terminate client and server connections
        assert(clientConn != NULL);
        SBuf *hostName = NULL;
        Ssl::ClientBio *cltBio = NULL;

        //Enable Status_request tls extension, required to bump some clients
        SSL_set_tlsext_status_type(ssl, TLSEXT_STATUSTYPE_ocsp);

        // In server-first bumping mode, clientSsl is NULL.
        if (SSL *clientSsl = fd_table[clientConn->fd].ssl) {
            BIO *b = SSL_get_rbio(clientSsl);
            cltBio = static_cast<Ssl::ClientBio *>(b->ptr);
            const Ssl::Bio::sslFeatures &features = cltBio->getFeatures();
            if (!features.serverName.isEmpty())
                hostName = new SBuf(features.serverName);
        }

        if (!hostName) {
            // While we are peeking at the certificate, we may not know the server
            // name that the client will request (after interception or CONNECT)
            // unless it was the CONNECT request with a user-typed address.
            const bool isConnectRequest = !csd->port->flags.isIntercepted();
            if (!request->flags.sslPeek || isConnectRequest)
                hostName = new SBuf(request->url.host());
        }

        if (hostName)
            SSL_set_ex_data(ssl, ssl_ex_index_server, (void*)hostName);

        Must(!csd->serverBump() || csd->serverBump()->step <= Ssl::bumpStep2);
        if (csd->sslBumpMode == Ssl::bumpPeek || csd->sslBumpMode == Ssl::bumpStare) {
            assert(cltBio);
            const Ssl::Bio::sslFeatures &features = cltBio->getFeatures();
            if (features.sslVersion != -1) {
                features.applyToSSL(ssl, csd->sslBumpMode);
                // Should we allow it for all protocols?
                if (features.sslVersion >= 3) {
                    BIO *b = SSL_get_rbio(ssl);
                    Ssl::ServerBio *srvBio = static_cast<Ssl::ServerBio *>(b->ptr);
                    // Inherite client features, like SSL version, SNI and other
                    srvBio->setClientFeatures(features);
                    srvBio->recordInput(true);
                    srvBio->mode(csd->sslBumpMode);
                }
            }
        } else {
            // Set client SSL options
            SSL_set_options(ssl, ::Security::ProxyOutgoingConfig.parsedOptions);

            // Use SNI TLS extension only when we connect directly
            // to the origin server and we know the server host name.
            const char *sniServer = NULL;
            const bool redirected = request->flags.redirected && ::Config.onoff.redir_rewrites_host;
            if (!hostName || redirected)
                sniServer = !request->url.hostIsNumeric() ? request->url.host() : NULL;
            else
                sniServer = hostName->c_str();

            if (sniServer)
                Ssl::setClientSNI(ssl, sniServer);
        }

        // store peeked cert to check SQUID_X509_V_ERR_CERT_CHANGE
        X509 *peeked_cert;
        if (csd->serverBump() &&
                (peeked_cert = csd->serverBump()->serverCert.get())) {
            CRYPTO_add(&(peeked_cert->references),1,CRYPTO_LOCK_X509);
            SSL_set_ex_data(ssl, ssl_ex_index_ssl_peeked_cert, peeked_cert);
        }
    }

    return ssl;
}

void
Ssl::PeekingPeerConnector::noteNegotiationDone(ErrorState *error)
{
    SSL *ssl = fd_table[serverConnection()->fd].ssl;

    // Check the list error with
    if (!request->clientConnectionManager.valid() || ! ssl)
        return;

    // remember the server certificate from the ErrorDetail object
    if (Ssl::ServerBump *serverBump = request->clientConnectionManager->serverBump()) {
        // remember validation errors, if any
        if (certErrors) {
            if (serverBump->sslErrors)
                cbdataReferenceDone(serverBump->sslErrors);
            serverBump->sslErrors = cbdataReference(certErrors);
        }

        if (!serverBump->serverCert.get()) {
            // remember the server certificate from the ErrorDetail object
            if (error && error->detail && error->detail->peerCert())
                serverBump->serverCert.resetAndLock(error->detail->peerCert());
            else {
                handleServerCertificate();
            }
        }

        if (error) {
            // For intercepted connections, set the host name to the server
            // certificate CN. Otherwise, we just hope that CONNECT is using
            // a user-entered address (a host name or a user-entered IP).
            const bool isConnectRequest = !request->clientConnectionManager->port->flags.isIntercepted();
            if (request->flags.sslPeek && !isConnectRequest) {
                if (X509 *srvX509 = serverBump->serverCert.get()) {
                    if (const char *name = Ssl::CommonHostName(srvX509)) {
                        request->url.host(name);
                        debugs(83, 3, "reset request host: " << name);
                    }
                }
            }
        }
    }

    if (!error) {
        serverCertificateVerified();
        if (splice)
            switchToTunnel(request.getRaw(), clientConn, serverConn);
    }
}

void
Ssl::PeekingPeerConnector::noteWantWrite()
{
    const int fd = serverConnection()->fd;
    SSL *ssl = fd_table[fd].ssl;
    BIO *b = SSL_get_rbio(ssl);
    Ssl::ServerBio *srvBio = static_cast<Ssl::ServerBio *>(b->ptr);

    if ((srvBio->bumpMode() == Ssl::bumpPeek || srvBio->bumpMode() == Ssl::bumpStare) && srvBio->holdWrite()) {
        debugs(81, DBG_IMPORTANT, "hold write on SSL connection on FD " << fd);
        checkForPeekAndSplice();
        return;
    }

    Ssl::PeerConnector::noteWantWrite();
}

void
Ssl::PeekingPeerConnector::noteSslNegotiationError(const int result, const int ssl_error, const int ssl_lib_error)
{
    const int fd = serverConnection()->fd;
    SSL *ssl = fd_table[fd].ssl;
    BIO *b = SSL_get_rbio(ssl);
    Ssl::ServerBio *srvBio = static_cast<Ssl::ServerBio *>(b->ptr);

    // In Peek mode, the ClientHello message sent to the server. If the
    // server resuming a previous (spliced) SSL session with the client,
    // then probably we are here because local SSL object does not know
    // anything about the session being resumed.
    //
    if (srvBio->bumpMode() == Ssl::bumpPeek && (resumingSession = srvBio->resumingSession())) {
        // we currently splice all resumed sessions unconditionally
        if (const bool spliceResumed = true) {
            bypassCertValidator();
            checkForPeekAndSpliceMatched(Ssl::bumpSplice);
            return;
        } // else fall through to find a matching ssl_bump action (with limited info)
    }

    // If we are in peek-and-splice mode and still we did not write to
    // server yet, try to see if we should splice.
    // In this case the connection can be saved.
    // If the checklist decision is do not splice a new error will
    // occur in the next SSL_connect call, and we will fail again.
    // Abort on certificate validation errors to avoid splicing and
    // thus hiding them.
    // Abort if no certificate found probably because of malformed or
    // unsupported server Hello message (TODO: make configurable).
    if (!SSL_get_ex_data(ssl, ssl_ex_index_ssl_error_detail) &&
            (srvBio->bumpMode() == Ssl::bumpPeek  || srvBio->bumpMode() == Ssl::bumpStare) && srvBio->holdWrite()) {
        Security::CertPointer serverCert(SSL_get_peer_certificate(ssl));
        if (serverCert.get()) {
            debugs(81, 3, "Error ("  << ERR_error_string(ssl_lib_error, NULL) <<  ") but, hold write on SSL connection on FD " << fd);
            checkForPeekAndSplice();
            return;
        }
    }

    // else call parent noteNegotiationError to produce an error page
    Ssl::PeerConnector::noteSslNegotiationError(result, ssl_error, ssl_lib_error);
}

void
Ssl::PeekingPeerConnector::handleServerCertificate()
{
    if (serverCertificateHandled)
        return;

    if (ConnStateData *csd = request->clientConnectionManager.valid()) {
        const int fd = serverConnection()->fd;
        SSL *ssl = fd_table[fd].ssl;
        Security::CertPointer serverCert(SSL_get_peer_certificate(ssl));
        if (!serverCert.get())
            return;

        serverCertificateHandled = true;

        // remember the server certificate for later use
        if (Ssl::ServerBump *serverBump = csd->serverBump()) {
            serverBump->serverCert.reset(serverCert.release());
        }
    }
}

void
Ssl::PeekingPeerConnector::serverCertificateVerified()
{
    if (ConnStateData *csd = request->clientConnectionManager.valid()) {
        Security::CertPointer serverCert;
        if(Ssl::ServerBump *serverBump = csd->serverBump())
            serverCert.resetAndLock(serverBump->serverCert.get());
        else {
            const int fd = serverConnection()->fd;
            SSL *ssl = fd_table[fd].ssl;
            serverCert.reset(SSL_get_peer_certificate(ssl));
        }
        if (serverCert.get()) {
            csd->resetSslCommonName(Ssl::CommonHostName(serverCert.get()));
            debugs(83, 5, "HTTPS server CN: " << csd->sslCommonName() <<
                   " bumped: " << *serverConnection());
        }
    }
}
=======
>>>>>>> 777e8376
<|MERGE_RESOLUTION|>--- conflicted
+++ resolved
@@ -14,8 +14,10 @@
 #include "Downloader.h"
 #include "errorpage.h"
 #include "fde.h"
+#include "http/Stream.h"
 #include "HttpRequest.h"
 #include "SquidConfig.h"
+#include "ssl/bio.h"
 #include "ssl/cert_validate_message.h"
 #include "ssl/Config.h"
 #include "ssl/helper.h"
@@ -30,12 +32,8 @@
     callback(aCallback),
     negotiationTimeout(timeout),
     startTime(squid_curtime),
-<<<<<<< HEAD
-    useCertValidator_(false),
+    useCertValidator_(true),
     certsDownloads(0)
-=======
-    useCertValidator_(true)
->>>>>>> 777e8376
 {
     // if this throws, the caller's cb dialer is not our CbDialer
     Must(dynamic_cast<CbDialer*>(callback->getDialer()));
@@ -345,7 +343,7 @@
 Ssl::PeerConnector::noteWantRead()
 {
     const int fd = serverConnection()->fd;
-    SSL *ssl = fd_table[fd].ssl;
+    Security::SessionPtr ssl = fd_table[fd].ssl.get();
     BIO *b = SSL_get_rbio(ssl);
     Ssl::ServerBio *srvBio = static_cast<Ssl::ServerBio *>(b->ptr);
     if (srvBio->holdRead()) {
@@ -493,7 +491,6 @@
 
     return buf.content();
 }
-<<<<<<< HEAD
 
 /// CallDialer to allow use Downloader objects within PeerConnector class.
 class PeerConnectorCertDownloaderDialer: public CallDialer, public Downloader::CbDialer
@@ -537,7 +534,7 @@
 
     // Get ServerBio from SSL object
     const int fd = serverConnection()->fd;
-    SSL *ssl = fd_table[fd].ssl;
+    Security::SessionPtr ssl = fd_table[fd].ssl.get();
     BIO *b = SSL_get_rbio(ssl);
     Ssl::ServerBio *srvBio = static_cast<Ssl::ServerBio *>(b->ptr);
 
@@ -575,7 +572,7 @@
         return false;
 
     const int fd = serverConnection()->fd;
-    SSL *ssl = fd_table[fd].ssl;
+    Security::SessionPtr ssl = fd_table[fd].ssl.get();
     BIO *b = SSL_get_rbio(ssl);
     Ssl::ServerBio *srvBio = static_cast<Ssl::ServerBio *>(b->ptr);
     const Ssl::X509_STACK_Pointer &certs = srvBio->serverCertificates();
@@ -592,312 +589,3 @@
 
     return false;
 }
-
-Security::ContextPtr
-Ssl::BlindPeerConnector::getSslContext()
-{
-    if (const CachePeer *peer = serverConnection()->getPeer()) {
-        assert(peer->secure.encryptTransport);
-        Security::ContextPtr sslContext(peer->sslContext);
-        return sslContext;
-    }
-    return ::Config.ssl_client.sslContext;
-}
-
-SSL *
-Ssl::BlindPeerConnector::initializeSsl()
-{
-    SSL *ssl = Ssl::PeerConnector::initializeSsl();
-    if (!ssl)
-        return NULL;
-
-    if (const CachePeer *peer = serverConnection()->getPeer()) {
-        assert(peer);
-
-        // NP: domain may be a raw-IP but it is now always set
-        assert(!peer->secure.sslDomain.isEmpty());
-
-        // const loss is okay here, ssl_ex_index_server is only read and not assigned a destructor
-        SBuf *host = new SBuf(peer->secure.sslDomain);
-        SSL_set_ex_data(ssl, ssl_ex_index_server, host);
-
-        if (peer->sslSession)
-            SSL_set_session(ssl, peer->sslSession);
-    } else {
-        SBuf *hostName = new SBuf(request->url.host());
-        SSL_set_ex_data(ssl, ssl_ex_index_server, (void*)hostName);
-    }
-
-    return ssl;
-}
-
-void
-Ssl::BlindPeerConnector::noteNegotiationDone(ErrorState *error)
-{
-    if (error) {
-        // XXX: forward.cc calls peerConnectSucceeded() after an OK TCP connect but
-        // we call peerConnectFailed() if SSL failed afterwards. Is that OK?
-        // It is not clear whether we should call peerConnectSucceeded/Failed()
-        // based on TCP results, SSL results, or both. And the code is probably not
-        // consistent in this aspect across tunnelling and forwarding modules.
-        if (CachePeer *p = serverConnection()->getPeer())
-            peerConnectFailed(p);
-        return;
-    }
-
-    const int fd = serverConnection()->fd;
-    SSL *ssl = fd_table[fd].ssl;
-    if (serverConnection()->getPeer() && !SSL_session_reused(ssl)) {
-        if (serverConnection()->getPeer()->sslSession)
-            SSL_SESSION_free(serverConnection()->getPeer()->sslSession);
-
-        serverConnection()->getPeer()->sslSession = SSL_get1_session(ssl);
-    }
-}
-
-Security::ContextPtr
-Ssl::PeekingPeerConnector::getSslContext()
-{
-    // XXX: locate a per-server context in Security:: instead
-    return ::Config.ssl_client.sslContext;
-}
-
-SSL *
-Ssl::PeekingPeerConnector::initializeSsl()
-{
-    SSL *ssl = Ssl::PeerConnector::initializeSsl();
-    if (!ssl)
-        return NULL;
-
-    if (ConnStateData *csd = request->clientConnectionManager.valid()) {
-
-        // client connection is required in the case we need to splice
-        // or terminate client and server connections
-        assert(clientConn != NULL);
-        SBuf *hostName = NULL;
-        Ssl::ClientBio *cltBio = NULL;
-
-        //Enable Status_request tls extension, required to bump some clients
-        SSL_set_tlsext_status_type(ssl, TLSEXT_STATUSTYPE_ocsp);
-
-        // In server-first bumping mode, clientSsl is NULL.
-        if (SSL *clientSsl = fd_table[clientConn->fd].ssl) {
-            BIO *b = SSL_get_rbio(clientSsl);
-            cltBio = static_cast<Ssl::ClientBio *>(b->ptr);
-            const Ssl::Bio::sslFeatures &features = cltBio->getFeatures();
-            if (!features.serverName.isEmpty())
-                hostName = new SBuf(features.serverName);
-        }
-
-        if (!hostName) {
-            // While we are peeking at the certificate, we may not know the server
-            // name that the client will request (after interception or CONNECT)
-            // unless it was the CONNECT request with a user-typed address.
-            const bool isConnectRequest = !csd->port->flags.isIntercepted();
-            if (!request->flags.sslPeek || isConnectRequest)
-                hostName = new SBuf(request->url.host());
-        }
-
-        if (hostName)
-            SSL_set_ex_data(ssl, ssl_ex_index_server, (void*)hostName);
-
-        Must(!csd->serverBump() || csd->serverBump()->step <= Ssl::bumpStep2);
-        if (csd->sslBumpMode == Ssl::bumpPeek || csd->sslBumpMode == Ssl::bumpStare) {
-            assert(cltBio);
-            const Ssl::Bio::sslFeatures &features = cltBio->getFeatures();
-            if (features.sslVersion != -1) {
-                features.applyToSSL(ssl, csd->sslBumpMode);
-                // Should we allow it for all protocols?
-                if (features.sslVersion >= 3) {
-                    BIO *b = SSL_get_rbio(ssl);
-                    Ssl::ServerBio *srvBio = static_cast<Ssl::ServerBio *>(b->ptr);
-                    // Inherite client features, like SSL version, SNI and other
-                    srvBio->setClientFeatures(features);
-                    srvBio->recordInput(true);
-                    srvBio->mode(csd->sslBumpMode);
-                }
-            }
-        } else {
-            // Set client SSL options
-            SSL_set_options(ssl, ::Security::ProxyOutgoingConfig.parsedOptions);
-
-            // Use SNI TLS extension only when we connect directly
-            // to the origin server and we know the server host name.
-            const char *sniServer = NULL;
-            const bool redirected = request->flags.redirected && ::Config.onoff.redir_rewrites_host;
-            if (!hostName || redirected)
-                sniServer = !request->url.hostIsNumeric() ? request->url.host() : NULL;
-            else
-                sniServer = hostName->c_str();
-
-            if (sniServer)
-                Ssl::setClientSNI(ssl, sniServer);
-        }
-
-        // store peeked cert to check SQUID_X509_V_ERR_CERT_CHANGE
-        X509 *peeked_cert;
-        if (csd->serverBump() &&
-                (peeked_cert = csd->serverBump()->serverCert.get())) {
-            CRYPTO_add(&(peeked_cert->references),1,CRYPTO_LOCK_X509);
-            SSL_set_ex_data(ssl, ssl_ex_index_ssl_peeked_cert, peeked_cert);
-        }
-    }
-
-    return ssl;
-}
-
-void
-Ssl::PeekingPeerConnector::noteNegotiationDone(ErrorState *error)
-{
-    SSL *ssl = fd_table[serverConnection()->fd].ssl;
-
-    // Check the list error with
-    if (!request->clientConnectionManager.valid() || ! ssl)
-        return;
-
-    // remember the server certificate from the ErrorDetail object
-    if (Ssl::ServerBump *serverBump = request->clientConnectionManager->serverBump()) {
-        // remember validation errors, if any
-        if (certErrors) {
-            if (serverBump->sslErrors)
-                cbdataReferenceDone(serverBump->sslErrors);
-            serverBump->sslErrors = cbdataReference(certErrors);
-        }
-
-        if (!serverBump->serverCert.get()) {
-            // remember the server certificate from the ErrorDetail object
-            if (error && error->detail && error->detail->peerCert())
-                serverBump->serverCert.resetAndLock(error->detail->peerCert());
-            else {
-                handleServerCertificate();
-            }
-        }
-
-        if (error) {
-            // For intercepted connections, set the host name to the server
-            // certificate CN. Otherwise, we just hope that CONNECT is using
-            // a user-entered address (a host name or a user-entered IP).
-            const bool isConnectRequest = !request->clientConnectionManager->port->flags.isIntercepted();
-            if (request->flags.sslPeek && !isConnectRequest) {
-                if (X509 *srvX509 = serverBump->serverCert.get()) {
-                    if (const char *name = Ssl::CommonHostName(srvX509)) {
-                        request->url.host(name);
-                        debugs(83, 3, "reset request host: " << name);
-                    }
-                }
-            }
-        }
-    }
-
-    if (!error) {
-        serverCertificateVerified();
-        if (splice)
-            switchToTunnel(request.getRaw(), clientConn, serverConn);
-    }
-}
-
-void
-Ssl::PeekingPeerConnector::noteWantWrite()
-{
-    const int fd = serverConnection()->fd;
-    SSL *ssl = fd_table[fd].ssl;
-    BIO *b = SSL_get_rbio(ssl);
-    Ssl::ServerBio *srvBio = static_cast<Ssl::ServerBio *>(b->ptr);
-
-    if ((srvBio->bumpMode() == Ssl::bumpPeek || srvBio->bumpMode() == Ssl::bumpStare) && srvBio->holdWrite()) {
-        debugs(81, DBG_IMPORTANT, "hold write on SSL connection on FD " << fd);
-        checkForPeekAndSplice();
-        return;
-    }
-
-    Ssl::PeerConnector::noteWantWrite();
-}
-
-void
-Ssl::PeekingPeerConnector::noteSslNegotiationError(const int result, const int ssl_error, const int ssl_lib_error)
-{
-    const int fd = serverConnection()->fd;
-    SSL *ssl = fd_table[fd].ssl;
-    BIO *b = SSL_get_rbio(ssl);
-    Ssl::ServerBio *srvBio = static_cast<Ssl::ServerBio *>(b->ptr);
-
-    // In Peek mode, the ClientHello message sent to the server. If the
-    // server resuming a previous (spliced) SSL session with the client,
-    // then probably we are here because local SSL object does not know
-    // anything about the session being resumed.
-    //
-    if (srvBio->bumpMode() == Ssl::bumpPeek && (resumingSession = srvBio->resumingSession())) {
-        // we currently splice all resumed sessions unconditionally
-        if (const bool spliceResumed = true) {
-            bypassCertValidator();
-            checkForPeekAndSpliceMatched(Ssl::bumpSplice);
-            return;
-        } // else fall through to find a matching ssl_bump action (with limited info)
-    }
-
-    // If we are in peek-and-splice mode and still we did not write to
-    // server yet, try to see if we should splice.
-    // In this case the connection can be saved.
-    // If the checklist decision is do not splice a new error will
-    // occur in the next SSL_connect call, and we will fail again.
-    // Abort on certificate validation errors to avoid splicing and
-    // thus hiding them.
-    // Abort if no certificate found probably because of malformed or
-    // unsupported server Hello message (TODO: make configurable).
-    if (!SSL_get_ex_data(ssl, ssl_ex_index_ssl_error_detail) &&
-            (srvBio->bumpMode() == Ssl::bumpPeek  || srvBio->bumpMode() == Ssl::bumpStare) && srvBio->holdWrite()) {
-        Security::CertPointer serverCert(SSL_get_peer_certificate(ssl));
-        if (serverCert.get()) {
-            debugs(81, 3, "Error ("  << ERR_error_string(ssl_lib_error, NULL) <<  ") but, hold write on SSL connection on FD " << fd);
-            checkForPeekAndSplice();
-            return;
-        }
-    }
-
-    // else call parent noteNegotiationError to produce an error page
-    Ssl::PeerConnector::noteSslNegotiationError(result, ssl_error, ssl_lib_error);
-}
-
-void
-Ssl::PeekingPeerConnector::handleServerCertificate()
-{
-    if (serverCertificateHandled)
-        return;
-
-    if (ConnStateData *csd = request->clientConnectionManager.valid()) {
-        const int fd = serverConnection()->fd;
-        SSL *ssl = fd_table[fd].ssl;
-        Security::CertPointer serverCert(SSL_get_peer_certificate(ssl));
-        if (!serverCert.get())
-            return;
-
-        serverCertificateHandled = true;
-
-        // remember the server certificate for later use
-        if (Ssl::ServerBump *serverBump = csd->serverBump()) {
-            serverBump->serverCert.reset(serverCert.release());
-        }
-    }
-}
-
-void
-Ssl::PeekingPeerConnector::serverCertificateVerified()
-{
-    if (ConnStateData *csd = request->clientConnectionManager.valid()) {
-        Security::CertPointer serverCert;
-        if(Ssl::ServerBump *serverBump = csd->serverBump())
-            serverCert.resetAndLock(serverBump->serverCert.get());
-        else {
-            const int fd = serverConnection()->fd;
-            SSL *ssl = fd_table[fd].ssl;
-            serverCert.reset(SSL_get_peer_certificate(ssl));
-        }
-        if (serverCert.get()) {
-            csd->resetSslCommonName(Ssl::CommonHostName(serverCert.get()));
-            debugs(83, 5, "HTTPS server CN: " << csd->sslCommonName() <<
-                   " bumped: " << *serverConnection());
-        }
-    }
-}
-=======
->>>>>>> 777e8376
