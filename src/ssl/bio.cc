/*
 * Copyright (C) 1996-2016 The Squid Software Foundation and contributors
 *
 * Squid software is distributed under GPLv2+ license and includes
 * contributions from numerous individuals and organizations.
 * Please see the COPYING and CONTRIBUTORS files for details.
 */

/* DEBUG: section 83    SSL accelerator support */

#include "squid.h"
#include "ssl/support.h"

/* support.cc says this is needed */
#if USE_OPENSSL

#include "comm.h"
#include "fd.h"
#include "fde.h"
#include "globals.h"
#include "ip/Address.h"
#include "parser/BinaryTokenizer.h"
#include "ssl/bio.h"

#if HAVE_OPENSSL_SSL_H
#include <openssl/ssl.h>
#endif

#if _SQUID_WINDOWS_
extern int socket_read_method(int, char *, int);
extern int socket_write_method(int, const char *, int);
#endif

/* BIO callbacks */
static int squid_bio_write(BIO *h, const char *buf, int num);
static int squid_bio_read(BIO *h, char *buf, int size);
static int squid_bio_puts(BIO *h, const char *str);
//static int squid_bio_gets(BIO *h, char *str, int size);
static long squid_bio_ctrl(BIO *h, int cmd, long arg1, void *arg2);
static int squid_bio_create(BIO *h);
static int squid_bio_destroy(BIO *data);
/* SSL callbacks */
static void squid_ssl_info(const SSL *ssl, int where, int ret);

/// Initialization structure for the BIO table with
/// Squid-specific methods and BIO method wrappers.
static BIO_METHOD SquidMethods = {
    BIO_TYPE_SOCKET,
    "squid",
    squid_bio_write,
    squid_bio_read,
    squid_bio_puts,
    NULL, // squid_bio_gets not supported
    squid_bio_ctrl,
    squid_bio_create,
    squid_bio_destroy,
    NULL // squid_callback_ctrl not supported
};

/* Ssl:Bio */

BIO *
Ssl::Bio::Create(const int fd, Ssl::Bio::Type type)
{
    if (BIO *bio = BIO_new(&SquidMethods)) {
        BIO_int_ctrl(bio, BIO_C_SET_FD, type, fd);
        return bio;
    }
    return NULL;
}

void
Ssl::Bio::Link(SSL *ssl, BIO *bio)
{
    SSL_set_bio(ssl, bio, bio); // cannot fail
    SSL_set_info_callback(ssl, &squid_ssl_info); // does not provide diagnostic
}

Ssl::Bio::Bio(const int anFd): fd_(anFd)
{
    debugs(83, 7, "Bio constructed, this=" << this << " FD " << fd_);
}

Ssl::Bio::~Bio()
{
    debugs(83, 7, "Bio destructing, this=" << this << " FD " << fd_);
}

int Ssl::Bio::write(const char *buf, int size, BIO *table)
{
    errno = 0;
#if _SQUID_WINDOWS_
    const int result = socket_write_method(fd_, buf, size);
#else
    const int result = default_write_method(fd_, buf, size);
#endif
    const int xerrno = errno;
    debugs(83, 5, "FD " << fd_ << " wrote " << result << " <= " << size);

    BIO_clear_retry_flags(table);
    if (result < 0) {
        const bool ignoreError = ignoreErrno(xerrno) != 0;
        debugs(83, 5, "error: " << xerrno << " ignored: " << ignoreError);
        if (ignoreError)
            BIO_set_retry_write(table);
    }

    return result;
}

int
Ssl::Bio::read(char *buf, int size, BIO *table)
{
    errno = 0;
#if _SQUID_WINDOWS_
    const int result = socket_read_method(fd_, buf, size);
#else
    const int result = default_read_method(fd_, buf, size);
#endif
    const int xerrno = errno;
    debugs(83, 5, "FD " << fd_ << " read " << result << " <= " << size);

    BIO_clear_retry_flags(table);
    if (result < 0) {
        const bool ignoreError = ignoreErrno(xerrno) != 0;
        debugs(83, 5, "error: " << xerrno << " ignored: " << ignoreError);
        if (ignoreError)
            BIO_set_retry_read(table);
    }

    return result;
}

<<<<<<< HEAD
int
Ssl::Bio::readAndBuffer(BIO *table, const char *description)
{
    char buf[SQUID_TCP_SO_RCVBUF ];
    const int bytes = Ssl::Bio::read(buf, sizeof(buf), table);
    debugs(83, 5, "read " << bytes << " bytes"); // move to Ssl::Bio::read()

    if (bytes > 0) {
        rbuf.append(buf, bytes);
        debugs(83, 5, "recorded " << bytes << " bytes of " << description);
    }
    return bytes;
}

=======
>>>>>>> 566c0b2b
/// Called whenever the SSL connection state changes, an alert appears, or an
/// error occurs. See SSL_set_info_callback().
void
Ssl::Bio::stateChanged(const SSL *ssl, int where, int ret)
{
    // Here we can use (where & STATE) to check the current state.
    // Many STATE values are possible, including: SSL_CB_CONNECT_LOOP,
    // SSL_CB_ACCEPT_LOOP, SSL_CB_HANDSHAKE_START, and SSL_CB_HANDSHAKE_DONE.
    // For example:
    // if (where & SSL_CB_HANDSHAKE_START)
    //    debugs(83, 9, "Trying to establish the SSL connection");
    // else if (where & SSL_CB_HANDSHAKE_DONE)
    //    debugs(83, 9, "SSL connection established");

    debugs(83, 7, "FD " << fd_ << " now: 0x" << std::hex << where << std::dec << ' ' <<
           SSL_state_string(ssl) << " (" << SSL_state_string_long(ssl) << ")");
}

bool
Ssl::ClientBio::isClientHello(int state)
{
    return (
               state == SSL3_ST_SR_CLNT_HELLO_A ||
               state == SSL23_ST_SR_CLNT_HELLO_A ||
               state == SSL23_ST_SR_CLNT_HELLO_B ||
               state == SSL3_ST_SR_CLNT_HELLO_B ||
               state == SSL3_ST_SR_CLNT_HELLO_C
           );
}

void
Ssl::ClientBio::stateChanged(const SSL *ssl, int where, int ret)
{
    Ssl::Bio::stateChanged(ssl, where, ret);
}

int
Ssl::ClientBio::write(const char *buf, int size, BIO *table)
{
    if (holdWrite_) {
        BIO_set_retry_write(table);
        return 0;
    }

    return Ssl::Bio::write(buf, size, table);
}

int
Ssl::ClientBio::read(char *buf, int size, BIO *table)
{
<<<<<<< HEAD
    if (helloState < atHelloReceived) {
        int bytes = readAndBuffer(table, "TLS client Hello");
        if (bytes <= 0)
            return bytes;
    }

    if (helloState == atHelloNone) {
        helloSize = receivedHelloFeatures_.parseMsgHead(rbuf);
        if (helloSize == 0) {
            // Not enough bytes to get hello message size
            BIO_set_retry_read(table);
            return -1;
        } else if (helloSize < 0) {
            wrongProtocol = true;
            return -1;
        }

        helloState = atHelloStarted; //Next state
    }

    if (helloState == atHelloStarted) {
        debugs(83, 7, "SSL Header: " << Raw(nullptr, rbuf.rawContent(), rbuf.length()).hex());

        if (helloSize > (int)rbuf.length()) {
            BIO_set_retry_read(table);
            return -1;
        }
        receivedHelloFeatures_.get(rbuf);
        helloState = atHelloReceived;
    }

=======
>>>>>>> 566c0b2b
    if (holdRead_) {
        debugs(83, 7, "Hold flag is set, retry latter. (Hold " << size << "bytes)");
        BIO_set_retry_read(table);
        return -1;
    }

<<<<<<< HEAD
    if (helloState == atHelloReceived) {
        if (!rbuf.isEmpty()) {
            int bytes = (size <= (int)rbuf.length() ? size : rbuf.length());
            memcpy(buf, rbuf.rawContent(), bytes);
            rbuf.consume(bytes);
            return bytes;
        } else
            return Ssl::Bio::read(buf, size, table);
    }
=======
    if (!rbuf.isEmpty()) {
        int bytes = (size <= (int)rbuf.length() ? size : rbuf.length());
        memcpy(buf, rbuf.rawContent(), bytes);
        rbuf.consume(bytes);
        return bytes;
    } else
        return Ssl::Bio::read(buf, size, table);
>>>>>>> 566c0b2b

    return -1;
}

Ssl::ServerBio::ServerBio(const int anFd):
    Bio(anFd),
    helloMsgSize(0),
    helloBuild(false),
    allowSplice(false),
    allowBump(false),
    holdWrite_(false),
    record_(false),
    parsedHandshake(false),
    bumpMode_(bumpNone),
    rbufConsumePos(0)
{
}

void
Ssl::ServerBio::stateChanged(const SSL *ssl, int where, int ret)
{
    Ssl::Bio::stateChanged(ssl, where, ret);
}

void
Ssl::ServerBio::setClientFeatures(Security::TlsDetails::Pointer const &details, SBuf const &aHello)
{
    clientTlsDetails = details;
    clientHelloMessage = aHello;
};

int
Ssl::ServerBio::readAndBufferServerHelloMsg(BIO *table, const char *description)
{

    int ret = readAndBuffer(table, description);
    if (ret <= 0)
        return ret;

    if (!parser_.parseServerHello(rbuf)) {
        if (!parser_.parseError) 
            BIO_set_retry_read(table);
        return -1;
    }

    return 1;
}

int
Ssl::ServerBio::read(char *buf, int size, BIO *table)
{
<<<<<<< HEAD
    if (!parser_.parseDone || record_) {
        int ret = readAndBufferServerHelloMsg(table, "TLS server Hello");
        if (!rbuf.length() && parser_.parseDone && ret <= 0)
            return ret;
    }

    if (holdRead_) {
        debugs(83, 7, "Hold flag is set on ServerBio, retry latter. (Hold " << size << "bytes)");
        BIO_set_retry_read(table);
        return -1;
    }

    if (parser_.parseDone && !parser_.parseError) {
        int unsent = rbuf.length() - rbufConsumePos;
        if (unsent > 0) {
            int bytes = (size <= unsent ? size : unsent);
            memcpy(buf, rbuf.rawContent() + rbufConsumePos, bytes);
            rbufConsumePos += bytes;
            debugs(83, 7, "Pass " << bytes << " bytes to openSSL as read");
            return bytes;
        } else
            return Ssl::Bio::read(buf, size, table);
    }

    return -1;
=======
    if (parsedHandshake) // done parsing TLS Hello
        return readAndGive(buf, size, table);
    else
        return readAndParse(buf, size, table);
}

/// Read and give everything to OpenSSL.
int
Ssl::ServerBio::readAndGive(char *buf, const int size, BIO *table)
{
    // If we have unused buffered bytes, give those bytes to OpenSSL now,
    // before reading more. TODO: Read if we have buffered less than size?
    if (rbufConsumePos < rbuf.length())
        return giveBuffered(buf, size);

    if (record_) {
        const int result = readAndBuffer(table);
        if (result <= 0)
            return result;
        return giveBuffered(buf, size);
    }

    return Ssl::Bio::read(buf, size, table);
}

/// Read and give everything to our parser.
/// When/if parsing is finished (successfully or not), start giving to OpenSSL.
int
Ssl::ServerBio::readAndParse(char *buf, const int size, BIO *table)
{
    const int result = readAndBuffer(table);
    if (result <= 0)
        return result;

    try {
        if (!parser_.parseHello(rbuf)) {
            // need more data to finish parsing
            BIO_set_retry_read(table);
            return -1;
        }
        parsedHandshake = true; // done parsing (successfully)
    }
    catch (const std::exception &ex) {
        debugs(83, 2, "parsing error on FD " << fd_ << ": " << ex.what());
        parsedHandshake = true; // done parsing (due to an error)
    }

    return giveBuffered(buf, size);
}

/// Reads more data into the read buffer. Returns either the number of bytes
/// read or, on errors (including "try again" errors), a negative number.
int
Ssl::ServerBio::readAndBuffer(BIO *table)
{
    char *space = rbuf.rawSpace(SQUID_TCP_SO_RCVBUF);
    const int result = Ssl::Bio::read(space, rbuf.spaceSize(), table);
    if (result <= 0)
        return result;

    rbuf.forceSize(rbuf.length() + result);
    return result;
}

/// give previously buffered bytes to OpenSSL
/// returns the number of bytes given
int
Ssl::ServerBio::giveBuffered(char *buf, const int size)
{
    if (rbuf.length() <= rbufConsumePos)
        return -1; // buffered nothing yet

    const int unsent = rbuf.length() - rbufConsumePos;
    const int bytes = (size <= unsent ? size : unsent);
    memcpy(buf, rbuf.rawContent() + rbufConsumePos, bytes);
    rbufConsumePos += bytes;
    debugs(83, 7, bytes << "<=" << size << " bytes to OpenSSL");
    return bytes;
>>>>>>> 566c0b2b
}

// This function makes the required checks to examine if the client hello
// message is compatible with the features provided by OpenSSL toolkit.
// If the features are compatible and can be supported it tries to rewrite SSL
// structure members, to replace the hello message created by openSSL, with the
// web client SSL hello message.
// This is mostly possible in the cases where the web client uses openSSL
// library similar with this one used by squid.
static bool
adjustSSL(SSL *ssl, Security::TlsDetails::Pointer const &details, SBuf &helloMessage)
{
#if SQUID_USE_OPENSSL_HELLO_OVERWRITE_HACK
    if (!ssl->s3) {
        debugs(83, 5, "No SSLv3 data found!");
        return false;
    }

    // If the client supports compression but our context does not support
    // we can not adjust.
#if !defined(OPENSSL_NO_COMP)
    const bool requireCompression = (details->compressionSupported && ssl->ctx->comp_methods == nullptr);
#else
    const bool requireCompression = details->compressionSupported;
#endif
    if (requireCompression) {
        debugs(83, 5, "Client Hello Data supports compression, but we do not!");
        return false;
    }

#if !defined(SSL_TLSEXT_HB_ENABLED)
    if (details->doHeartBeats) {
        debugs(83, 5, "Client Hello Data supports HeartBeats but we do not support!");
        return false;
    }
#endif

    if (details->unsupportedExtensions) {
        debugs(83, 5, "Client Hello contains extensions that we do not support!");
        return false;
    }

    SSL3_BUFFER *wb=&(ssl->s3->wbuf);
    if (wb->len < (size_t)helloMessage.length()) {
        debugs(83, 5, "Client Hello exceeds OpenSSL buffer: " << helloMessage.length() << " >= " << wb->len);
        return false;
    }

    /* Check whether all on-the-wire ciphers are supported by OpenSSL. */

    const auto &wireCiphers = details->ciphers;
    Security::TlsDetails::Ciphers::size_type ciphersToFind = wireCiphers.size();

    // RFC 5746: "TLS_EMPTY_RENEGOTIATION_INFO_SCSV is not a true cipher suite".
    // It is commonly seen on the wire, including in from-OpenSSL traffic, but
    // SSL_get_ciphers() does not return this _pseudo_ cipher suite in my tests.
    // If OpenSSL supports scsvCipher, we count it (at most once) further below.
#if defined(TLSEXT_TYPE_renegotiate)
    // the 0x00FFFF mask converts 3-byte OpenSSL cipher to our 2-byte cipher
    const uint16_t scsvCipher = SSL3_CK_SCSV & 0x00FFFF;
#else
    const uint16_t scsvCipher = 0;
#endif

    STACK_OF(SSL_CIPHER) *cipher_stack = SSL_get_ciphers(ssl);
    const int supportedCipherCount = sk_SSL_CIPHER_num(cipher_stack);
    for (int idx = 0; idx < supportedCipherCount && ciphersToFind > 0; ++idx) {
        const SSL_CIPHER *cipher = sk_SSL_CIPHER_value(cipher_stack, idx);
        const auto id = SSL_CIPHER_get_id(cipher) & 0x00FFFF;
        if (wireCiphers.find(id) != wireCiphers.end() && (!scsvCipher || id != scsvCipher))
            --ciphersToFind;
    }

    if (ciphersToFind > 0 && scsvCipher && wireCiphers.find(scsvCipher) != wireCiphers.end())
        --ciphersToFind;

    if (ciphersToFind > 0) {
        // TODO: Add slowlyReportUnsupportedCiphers() to slowly find and report each of them
        debugs(83, 5, "Client Hello Data has " << ciphersToFind << " ciphers that we do not support!");
        return false;
    }

    debugs(83, 5, "OpenSSL SSL struct will be adjusted to mimic client hello data!");

    //Adjust ssl structure data.
    // We need to fix the random in SSL struct:
    if (details->clientRandom.length() == SSL3_RANDOM_SIZE)
        memcpy(ssl->s3->client_random, details->clientRandom.c_str(), SSL3_RANDOM_SIZE);
    memcpy(wb->buf, helloMessage.rawContent(), helloMessage.length());
    wb->left = helloMessage.length();

    size_t mainHelloSize = helloMessage.length() - 5;
    const char *mainHello = helloMessage.rawContent() + 5;
    assert((size_t)ssl->init_buf->max > mainHelloSize);
    memcpy(ssl->init_buf->data, mainHello, mainHelloSize);
    debugs(83, 5, "Hello Data init and adjustd sizes :" << ssl->init_num << " = "<< mainHelloSize);
    ssl->init_num = mainHelloSize;
    ssl->s3->wpend_ret = mainHelloSize;
    ssl->s3->wpend_tot = mainHelloSize;
    return true;
#else
    return false;
#endif
}

int
Ssl::ServerBio::write(const char *buf, int size, BIO *table)
{

    if (holdWrite_) {
        debugs(83, 7, "postpone writing " << size << " bytes to SSL FD " << fd_);
        BIO_set_retry_write(table);
        return -1;
    }

    if (!helloBuild && (bumpMode_ == Ssl::bumpPeek || bumpMode_ == Ssl::bumpStare)) {
        if (
            buf[1] >= 3  //it is an SSL Version3 message
            && buf[0] == 0x16 // and it is a Handshake/Hello message
        ) {

            //Hello message is the first message we write to server
            assert(helloMsg.isEmpty());

            auto ssl = fd_table[fd_].ssl.get();
            if (ssl) {
                if (bumpMode_ == Ssl::bumpPeek) {
                    if (adjustSSL(ssl, clientTlsDetails, clientHelloMessage))
                        allowBump = true;
                    allowSplice = true;
                    helloMsg.append(clientHelloMessage);
                    debugs(83, 7,  "SSL HELLO message for FD " << fd_ << ": Random number is adjusted for peek mode");
                } else { /*Ssl::bumpStare*/
                    allowBump = true;
                    if (adjustSSL(ssl, clientTlsDetails, clientHelloMessage)) {
                        allowSplice = true;
                        helloMsg.append(clientHelloMessage);
                        debugs(83, 7,  "SSL HELLO message for FD " << fd_ << ": Random number is adjusted for stare mode");
                    }
                }
            }
        }
        // If we do not build any hello message, copy the current
        if (helloMsg.isEmpty())
            helloMsg.append(buf, size);

        helloBuild = true;
        helloMsgSize = helloMsg.length();
        //allowBump = true;

        if (allowSplice) {
            // Do not write yet.....
            BIO_set_retry_write(table);
            return -1;
        }
    }

    if (!helloMsg.isEmpty()) {
        debugs(83, 7,  "buffered write for FD " << fd_);
        int ret = Ssl::Bio::write(helloMsg.rawContent(), helloMsg.length(), table);
        helloMsg.consume(ret);
        if (!helloMsg.isEmpty()) {
            // We need to retry sendind data.
            // Say to openSSL to retry sending hello message
            BIO_set_retry_write(table);
            return -1;
        }

        // Sending hello message complete. Do not send more data for now...
        holdWrite_ = true;

        // spoof openSSL that we write what it ask us to write
        return size;
    } else
        return Ssl::Bio::write(buf, size, table);
}

void
Ssl::ServerBio::flush(BIO *table)
{
    if (!helloMsg.isEmpty()) {
        int ret = Ssl::Bio::write(helloMsg.rawContent(), helloMsg.length(), table);
        helloMsg.consume(ret);
    }
}

bool
Ssl::ServerBio::resumingSession()
{
<<<<<<< HEAD
    return parser_.ressumingSession;
=======
    return parser_.resumingSession;
>>>>>>> 566c0b2b
}


/// initializes BIO table after allocation
static int
squid_bio_create(BIO *bi)
{
    bi->init = 0; // set when we store Bio object and socket fd (BIO_C_SET_FD)
    bi->num = 0;
    bi->ptr = NULL;
    bi->flags = 0;
    return 1;
}

/// cleans BIO table before deallocation
static int
squid_bio_destroy(BIO *table)
{
    delete static_cast<Ssl::Bio*>(table->ptr);
    table->ptr = NULL;
    return 1;
}

/// wrapper for Bio::write()
static int
squid_bio_write(BIO *table, const char *buf, int size)
{
    Ssl::Bio *bio = static_cast<Ssl::Bio*>(table->ptr);
    assert(bio);
    return bio->write(buf, size, table);
}

/// wrapper for Bio::read()
static int
squid_bio_read(BIO *table, char *buf, int size)
{
    Ssl::Bio *bio = static_cast<Ssl::Bio*>(table->ptr);
    assert(bio);
    return bio->read(buf, size, table);
}

/// implements puts() via write()
static int
squid_bio_puts(BIO *table, const char *str)
{
    assert(str);
    return squid_bio_write(table, str, strlen(str));
}

/// other BIO manipulations (those without dedicated callbacks in BIO table)
static long
squid_bio_ctrl(BIO *table, int cmd, long arg1, void *arg2)
{
    debugs(83, 5, table << ' ' << cmd << '(' << arg1 << ", " << arg2 << ')');

    switch (cmd) {
    case BIO_C_SET_FD: {
        assert(arg2);
        const int fd = *static_cast<int*>(arg2);
        Ssl::Bio *bio;
        if (arg1 == Ssl::Bio::BIO_TO_SERVER)
            bio = new Ssl::ServerBio(fd);
        else
            bio = new Ssl::ClientBio(fd);
        assert(!table->ptr);
        table->ptr = bio;
        table->init = 1;
        return 0;
    }

    case BIO_C_GET_FD:
        if (table->init) {
            Ssl::Bio *bio = static_cast<Ssl::Bio*>(table->ptr);
            assert(bio);
            if (arg2)
                *static_cast<int*>(arg2) = bio->fd();
            return bio->fd();
        }
        return -1;

    case BIO_CTRL_DUP:
        // Should implemented if the SSL_dup openSSL API function
        // used anywhere in squid.
        return 0;

    case BIO_CTRL_FLUSH:
        if (table->init) {
            Ssl::Bio *bio = static_cast<Ssl::Bio*>(table->ptr);
            assert(bio);
            bio->flush(table);
            return 1;
        }
        return 0;

    /*  we may also need to implement these:
        case BIO_CTRL_RESET:
        case BIO_C_FILE_SEEK:
        case BIO_C_FILE_TELL:
        case BIO_CTRL_INFO:
        case BIO_CTRL_GET_CLOSE:
        case BIO_CTRL_SET_CLOSE:
        case BIO_CTRL_PENDING:
        case BIO_CTRL_WPENDING:
    */
    default:
        return 0;

    }

    return 0; /* NOTREACHED */
}

/// wrapper for Bio::stateChanged()
static void
squid_ssl_info(const SSL *ssl, int where, int ret)
{
    if (BIO *table = SSL_get_rbio(ssl)) {
        if (Ssl::Bio *bio = static_cast<Ssl::Bio*>(table->ptr))
            bio->stateChanged(ssl, where, ret);
    }
}

<<<<<<< HEAD
Ssl::Bio::sslFeatures::sslFeatures():
    sslHelloVersion(-1),
    sslVersion(-1),
    compressMethod(-1),
    helloMsgSize(0),
    unknownCiphers(false),
    doHeartBeats(true),
    tlsTicketsExtension(false),
    hasTlsTicket(false),
    tlsStatusRequest(false),
    initialized_(false)
{
    memset(client_random, 0, SSL3_RANDOM_SIZE);
}

int Ssl::Bio::sslFeatures::toSquidSSLVersion() const
{
    if (sslVersion == SSL2_VERSION)
        return 2;
    else if (sslVersion == SSL3_VERSION)
        return 3;
    else if (sslVersion == TLS1_VERSION)
        return 4;
#if OPENSSL_VERSION_NUMBER >= 0x10001000L
    else if (sslVersion == TLS1_1_VERSION)
        return 5;
    else if (sslVersion == TLS1_2_VERSION)
        return 6;
#endif
    else
        return 1;
}

bool
Ssl::Bio::sslFeatures::get(const SSL *ssl)
=======
void
applyTlsDetailsToSSL(SSL *ssl, Security::TlsDetails::Pointer const &details, Ssl::BumpMode bumpMode)
>>>>>>> 566c0b2b
{
    // To increase the possibility for bumping after peek mode selection or
    // splicing after stare mode selection it is good to set the
    // SSL protocol version.
    // The SSL_set_ssl_method is wrong here because it will restrict the
    // permitted transport version to be identical to the version used in the
    // ClientHello message.
    // For example will prevent comunnicating with a tls1.0 server if the
    // client sent and tlsv1.2 Hello message.
#if defined(TLSEXT_NAMETYPE_host_name)
<<<<<<< HEAD
    if (const char *server = SSL_get_servername(ssl, TLSEXT_NAMETYPE_host_name))
        serverName = server;
    debugs(83, 7, "SNI server name: " << serverName);
#endif

#if !defined(OPENSSL_NO_COMP)
    if (ssl->session->compress_meth)
        compressMethod = ssl->session->compress_meth;
    else if (sslVersion >= 3) //if it is 3 or newer version then compression is disabled
#endif
        compressMethod = 0;
    debugs(83, 7, "SSL compression: " << compressMethod);

    STACK_OF(SSL_CIPHER) * ciphers = NULL;
    if (ssl->server)
        ciphers = ssl->session->ciphers;
    else
        ciphers = ssl->cipher_list;
    if (ciphers) {
        for (int i = 0; i < sk_SSL_CIPHER_num(ciphers); ++i) {
            SSL_CIPHER *c = sk_SSL_CIPHER_value(ciphers, i);
            if (c != NULL) {
                if (!clientRequestedCiphers.empty())
                    clientRequestedCiphers.append(":");
                clientRequestedCiphers.append(c->name);
            }
        }
    }
    debugs(83, 7, "Ciphers requested by client: " << clientRequestedCiphers);

    if (sslVersion >=3 && ssl->s3 && ssl->s3->client_random[0]) {
        memcpy(client_random, ssl->s3->client_random, SSL3_RANDOM_SIZE);
    }

    initialized_ = true;
    return true;
}

int
Ssl::Bio::sslFeatures::parseMsgHead(const SBuf &buf)
{
    debugs(83, 7, "SSL Header: " << Raw(nullptr, buf.rawContent(), buf.length()).hex());

    if (buf.length() < 5)
        return 0;

    if (helloMsgSize > 0)
        return helloMsgSize;

    const unsigned char *head = (const unsigned char *)buf.rawContent();
    // Check for SSLPlaintext/TLSPlaintext record
    // RFC6101 section 5.2.1
    // RFC5246 section 6.2.1
    if (head[0] == 0x16) {
        debugs(83, 7, "SSL version 3 handshake message");
        // The SSL version exist in the 2nd and 3rd bytes
        sslHelloVersion = (head[1] << 8) | head[2];
        debugs(83, 7, "SSL Version :" << std::hex << std::setw(8) << std::setfill('0') << sslVersion);
        // The hello message size exist in 4th and 5th bytes
        helloMsgSize = (head[3] << 8) + head[4];
        debugs(83, 7, "SSL Header Size: " << helloMsgSize);
        helloMsgSize +=5;
    } else if ((head[0] & 0x80) && head[2] == 0x01 && head[3] == 0x03) {
        debugs(83, 7, "SSL version 2 handshake message with v3 support");
        sslHelloVersion = 0x0002;
        debugs(83, 7, "SSL Version :" << std::hex << std::setw(8) << std::setfill('0') << sslVersion);
        // The hello message size exist in 2nd byte
        helloMsgSize = head[1];
        helloMsgSize +=2;
    } else {
        debugs(83, 7, "Not an SSL acceptable handshake message (SSLv2 message?)");
        return (helloMsgSize = -1);
    }

    // Set object as initialized. Even if we did not full parsing yet
    // The basic features, like the SSL version is set
    initialized_ = true;
    return helloMsgSize;
}

bool
Ssl::Bio::sslFeatures::get(const SBuf &buf, bool record)
{
    int msgSize;
    if ((msgSize = parseMsgHead(buf)) <= 0) {
        debugs(83, 7, "Not a known SSL handshake message");
        return false;
    }

    if (msgSize > (int)buf.length()) {
        debugs(83, 2, "Partial SSL handshake message, can not parse!");
        return false;
    }

    if (record)
        helloMessage = buf;

    const unsigned char *msg = (const unsigned char *)buf.rawContent();
    if (msg[0] & 0x80)
        return parseV23Hello(msg, (size_t)msgSize);
    else {
        // Hello messages require 5 bytes header + 1 byte Msg type + 3 bytes for Msg size
        if (buf.length() < 9)
            return false;

        // Check for the Handshake/Message type
        // The type 2 is a ServerHello, the type 1 is a ClientHello
        // RFC5246 section 7.4
        if (msg[5] == 0x2) { // ServerHello message
            return parseV3ServerHello(msg, (size_t)msgSize);
        } else if (msg[5] == 0x1) // ClientHello message,
            return parseV3Hello(msg, (size_t)msgSize);
    }

    return false;
}

bool
Ssl::Bio::sslFeatures::parseV3ServerHello(const unsigned char *messageContainer, size_t messageContainerSize)
{
    // Parse a ServerHello Handshake message
    // RFC5246 section 7.4, 7.4.1.3
    // The ServerHello starts at messageContainer + 5
    const unsigned char *serverHello = messageContainer + 5;

    // The Length field (bytes 1-3) plus 4 bytes of the serverHello message header (1 handshake type + 3 hello length)
    const size_t helloSize = ((serverHello[1] << 16) | (serverHello[2] << 8) | serverHello[3]) + 4;
    debugs(83, 7, "ServerHello message size: " << helloSize);
    if (helloSize > messageContainerSize) {
        debugs(83, 2, "ServerHello parse error");
        return false;
    }

    // helloSize should be at least 38 bytes long:
    // (SSL Version + Random + SessionId Length + Cipher Suite + Compression Method)
    if (helloSize < 38) {
        debugs(83, 2, "Too short ServerHello message");
        return false;
    }

    debugs(83, 7, "Get fake features from v3 ServerHello message.");
    // Get the correct version of the sub-hello message
    sslVersion = (serverHello[4] << 8) | serverHello[5];
    // At the position 38 (HelloHeader (6bytes) + SSL3_RANDOM_SIZE (32bytes))
    const size_t sessIdLen = static_cast<size_t>(serverHello[38]);
    debugs(83, 7, "Session ID Length: " <<  sessIdLen);

    // The size should be enough to hold at least the following
    // 4 (hello header)
    // + 2 (SSL Version) + 32 (random) + 1 (sessionId length)
    // + sessIdLength + 2 (cipher suite) + 1 (compression method)
    // = 42 + sessIdLength
    if (42 + sessIdLen > helloSize) {
        debugs(83, 2, "ciphers length parse error");
        return false;
    }

    // The sessionID stored at 39 position, after sessionID length field
    sessionId.assign(reinterpret_cast<const char *>(serverHello + 39), sessIdLen);

    // Check if there are extensions in hello message
    // RFC5246 section 7.4.1.4
    if (helloSize > 42 + sessIdLen + 2) {
        // 42 + sessIdLen
        const unsigned char *pToExtensions = serverHello + 42 + sessIdLen;
        const size_t extensionsLen = (pToExtensions[0] << 8) | pToExtensions[1];
        // Check if the hello size can hold extensions
        if (42 + 2 + sessIdLen + extensionsLen > helloSize ) {
            debugs(83, 2, "Extensions length parse error");
            return false;
        }

        pToExtensions += 2;
        const unsigned char *ext = pToExtensions;
        while (ext + 4 <= pToExtensions + extensionsLen) {
            const size_t extType = (ext[0] << 8) | ext[1];
            ext += 2;
            const size_t extLen = (ext[0] << 8) | ext[1];
            ext += 2;
            debugs(83, 7, "TLS Extension: " << std::hex << extType << " of size:" << extLen);
            // SessionTicket TLS Extension, RFC5077 section 3.2
            if (extType == 0x23) {
                tlsTicketsExtension = true;
            }
            ext += extLen;
        }
    }
    return true;
}

bool
Ssl::Bio::sslFeatures::parseV3Hello(const unsigned char *messageContainer, size_t messageContainerSize)
{
    // Parse a ClientHello Handshake message
    // RFC5246 section 7.4, 7.4.1.2
    // The ClientHello starts at messageContainer + 5
    const unsigned char * clientHello = messageContainer + 5;

    debugs(83, 7, "Get fake features from v3 ClientHello message.");
    // The Length field (bytes 1-3) plus 4 bytes of the clientHello message header (1 handshake type + 3 hello length)
    const size_t helloSize = ((clientHello[1] << 16) | (clientHello[2] << 8) | clientHello[3]) + 4;
    debugs(83, 7, "ClientHello message size: " << helloSize);
    if (helloSize > messageContainerSize) {
        debugs(83, 2, "ClientHello parse error");
        return false;
    }

    // helloSize should be at least 38 bytes long:
    // (SSL Version(2) + Random(32) + SessionId Length(1) + Cipher Suite Length(2) + Compression Method Length(1))
    if (helloSize < 38) {
        debugs(83, 2, "Too short ClientHello message");
        return false;
    }

    //For SSLv3 or TLSv1.* protocols we can get some more informations
    if (messageContainer[1] != 0x3 || clientHello[0] != 0x1 /*HELLO A message*/) {
        debugs(83, 2, "Not an SSLv3/TLSv1.x client hello message, stop parsing here");
        return true;
    }

    // Get the correct version of the sub-hello message
    sslVersion = (clientHello[4] << 8) | clientHello[5];
    //Get Client Random number. It starts on the position 6 of clientHello message
    memcpy(client_random, clientHello + 6, SSL3_RANDOM_SIZE);
    debugs(83, 7, "Client random: " <<  Raw(nullptr, (char *)client_random, SSL3_RANDOM_SIZE).hex());

    // At the position 38 (6+SSL3_RANDOM_SIZE)
    const size_t sessIDLen = static_cast<size_t>(clientHello[38]);
    debugs(83, 7, "Session ID Length: " <<  sessIDLen);

    // The helloSize should be enough to hold at least the following
    // 1 handshake type + 3 hello Length
    // + 2 (SSL Version) + 32 (random) + 1 (sessionId length)
    // + sessIdLength + 2 (cipher suite length) + 1 (compression method length)
    // = 42 + sessIdLength
    if (42 + sessIDLen > helloSize) {
        debugs(83, 2, "Session ID length parse error");
        return false;
    }

    // The sessionID stored art 39 position, after sessionID length field
    sessionId.assign(reinterpret_cast<const char *>(clientHello + 39), sessIDLen);

    //Ciphers list. It is stored after the Session ID.
    // It is a variable-length vector(RFC5246 section 4.3)
    const unsigned char *ciphers = clientHello + 39 + sessIDLen;
    const size_t ciphersLen = (ciphers[0] << 8) | ciphers[1];
    if (42 + sessIDLen + ciphersLen > helloSize) {
        debugs(83, 2, "ciphers length parse error");
        return false;
    }

    ciphers += 2;
    if (ciphersLen) {
#if (OPENSSL_VERSION_NUMBER >= 0x10100000L)
        const SSL_METHOD *method = TLS_method();
#else
        const SSL_METHOD *method = SSLv23_method();
=======
    if (!details->serverName.isEmpty()) {
        SSL_set_tlsext_host_name(ssl, details->serverName.c_str());
    }
>>>>>>> 566c0b2b
#endif

    if (!details->ciphers.empty()) {
        SBuf strCiphers;
        for (auto cipherId: details->ciphers) {
            unsigned char cbytes[3];
            cbytes[0] = (cipherId >> 8) & 0xFF;
            cbytes[1] = cipherId & 0xFF;
            cbytes[2] = 0;
#if (OPENSSL_VERSION_NUMBER >= 0x10100000L)
            const SSL_METHOD *method = TLS_method();
#else
            const SSL_METHOD *method = SSLv23_method();
#endif
            const SSL_CIPHER *c = method->get_cipher_by_char(cbytes);
            if (c != NULL) {
                if (!strCiphers.isEmpty())
                    strCiphers.append(":");
                strCiphers.append(c->name);
            }
        }
        if (!strCiphers.isEmpty())
            SSL_set_cipher_list(ssl, strCiphers.c_str());
    }

#if defined(SSL_OP_NO_COMPRESSION) /* XXX: OpenSSL 0.9.8k lacks SSL_OP_NO_COMPRESSION */
    if (!details->compressionSupported)
        SSL_set_options(ssl, SSL_OP_NO_COMPRESSION);
#endif

#if defined(TLSEXT_STATUSTYPE_ocsp)
    if (details->tlsStatusRequest)
        SSL_set_tlsext_status_type(ssl, TLSEXT_STATUSTYPE_ocsp);
#endif

#if defined(TLSEXT_TYPE_application_layer_protocol_negotiation)
    if (!details->tlsAppLayerProtoNeg.isEmpty()) {
        if (bumpMode == Ssl::bumpPeek)
            SSL_set_alpn_protos(ssl, (const unsigned char*)details->tlsAppLayerProtoNeg.rawContent(), details->tlsAppLayerProtoNeg.length());
        else {
            static const unsigned char supported_protos[] = {8, 'h','t','t', 'p', '/', '1', '.', '1'};
            SSL_set_alpn_protos(ssl, supported_protos, sizeof(supported_protos));
        }
    }
#endif
}

<<<<<<< HEAD
std::ostream &
Ssl::Bio::sslFeatures::print(std::ostream &os) const
{
    static std::string buf;
    // TODO: Also print missing features like the HeartBeats and AppLayerProtoNeg
    return os << "v" << sslVersion <<
           " SNI:" << (serverName.isEmpty() ? SBuf("-") : serverName) <<
           " comp:" << compressMethod <<
           " Ciphers:" << clientRequestedCiphers <<
           " Random:" << Raw(nullptr, (char *)client_random, SSL3_RANDOM_SIZE).hex();
}

#endif /* USE_SSL */
=======
#endif // USE_OPENSSL
>>>>>>> 566c0b2b
<|MERGE_RESOLUTION|>--- conflicted
+++ resolved
@@ -57,8 +57,6 @@
     NULL // squid_callback_ctrl not supported
 };
 
-/* Ssl:Bio */
-
 BIO *
 Ssl::Bio::Create(const int fd, Ssl::Bio::Type type)
 {
@@ -131,23 +129,6 @@
     return result;
 }
 
-<<<<<<< HEAD
-int
-Ssl::Bio::readAndBuffer(BIO *table, const char *description)
-{
-    char buf[SQUID_TCP_SO_RCVBUF ];
-    const int bytes = Ssl::Bio::read(buf, sizeof(buf), table);
-    debugs(83, 5, "read " << bytes << " bytes"); // move to Ssl::Bio::read()
-
-    if (bytes > 0) {
-        rbuf.append(buf, bytes);
-        debugs(83, 5, "recorded " << bytes << " bytes of " << description);
-    }
-    return bytes;
-}
-
-=======
->>>>>>> 566c0b2b
 /// Called whenever the SSL connection state changes, an alert appears, or an
 /// error occurs. See SSL_set_info_callback().
 void
@@ -198,57 +179,12 @@
 int
 Ssl::ClientBio::read(char *buf, int size, BIO *table)
 {
-<<<<<<< HEAD
-    if (helloState < atHelloReceived) {
-        int bytes = readAndBuffer(table, "TLS client Hello");
-        if (bytes <= 0)
-            return bytes;
-    }
-
-    if (helloState == atHelloNone) {
-        helloSize = receivedHelloFeatures_.parseMsgHead(rbuf);
-        if (helloSize == 0) {
-            // Not enough bytes to get hello message size
-            BIO_set_retry_read(table);
-            return -1;
-        } else if (helloSize < 0) {
-            wrongProtocol = true;
-            return -1;
-        }
-
-        helloState = atHelloStarted; //Next state
-    }
-
-    if (helloState == atHelloStarted) {
-        debugs(83, 7, "SSL Header: " << Raw(nullptr, rbuf.rawContent(), rbuf.length()).hex());
-
-        if (helloSize > (int)rbuf.length()) {
-            BIO_set_retry_read(table);
-            return -1;
-        }
-        receivedHelloFeatures_.get(rbuf);
-        helloState = atHelloReceived;
-    }
-
-=======
->>>>>>> 566c0b2b
     if (holdRead_) {
         debugs(83, 7, "Hold flag is set, retry latter. (Hold " << size << "bytes)");
         BIO_set_retry_read(table);
         return -1;
     }
 
-<<<<<<< HEAD
-    if (helloState == atHelloReceived) {
-        if (!rbuf.isEmpty()) {
-            int bytes = (size <= (int)rbuf.length() ? size : rbuf.length());
-            memcpy(buf, rbuf.rawContent(), bytes);
-            rbuf.consume(bytes);
-            return bytes;
-        } else
-            return Ssl::Bio::read(buf, size, table);
-    }
-=======
     if (!rbuf.isEmpty()) {
         int bytes = (size <= (int)rbuf.length() ? size : rbuf.length());
         memcpy(buf, rbuf.rawContent(), bytes);
@@ -256,7 +192,6 @@
         return bytes;
     } else
         return Ssl::Bio::read(buf, size, table);
->>>>>>> 566c0b2b
 
     return -1;
 }
@@ -268,8 +203,10 @@
     allowSplice(false),
     allowBump(false),
     holdWrite_(false),
+    holdRead_(true),
     record_(false),
     parsedHandshake(false),
+    parseError(false),
     bumpMode_(bumpNone),
     rbufConsumePos(0)
 {
@@ -289,52 +226,8 @@
 };
 
 int
-Ssl::ServerBio::readAndBufferServerHelloMsg(BIO *table, const char *description)
-{
-
-    int ret = readAndBuffer(table, description);
-    if (ret <= 0)
-        return ret;
-
-    if (!parser_.parseServerHello(rbuf)) {
-        if (!parser_.parseError) 
-            BIO_set_retry_read(table);
-        return -1;
-    }
-
-    return 1;
-}
-
-int
 Ssl::ServerBio::read(char *buf, int size, BIO *table)
 {
-<<<<<<< HEAD
-    if (!parser_.parseDone || record_) {
-        int ret = readAndBufferServerHelloMsg(table, "TLS server Hello");
-        if (!rbuf.length() && parser_.parseDone && ret <= 0)
-            return ret;
-    }
-
-    if (holdRead_) {
-        debugs(83, 7, "Hold flag is set on ServerBio, retry latter. (Hold " << size << "bytes)");
-        BIO_set_retry_read(table);
-        return -1;
-    }
-
-    if (parser_.parseDone && !parser_.parseError) {
-        int unsent = rbuf.length() - rbufConsumePos;
-        if (unsent > 0) {
-            int bytes = (size <= unsent ? size : unsent);
-            memcpy(buf, rbuf.rawContent() + rbufConsumePos, bytes);
-            rbufConsumePos += bytes;
-            debugs(83, 7, "Pass " << bytes << " bytes to openSSL as read");
-            return bytes;
-        } else
-            return Ssl::Bio::read(buf, size, table);
-    }
-
-    return -1;
-=======
     if (parsedHandshake) // done parsing TLS Hello
         return readAndGive(buf, size, table);
     else
@@ -380,6 +273,13 @@
     catch (const std::exception &ex) {
         debugs(83, 2, "parsing error on FD " << fd_ << ": " << ex.what());
         parsedHandshake = true; // done parsing (due to an error)
+        parseError = true;
+    }
+
+    if (holdRead_) {
+         debugs(83, 7, "Hold flag is set, retry latter. (Hold " << size << "bytes)");
+         BIO_set_retry_read(table);
+         return -1;
     }
 
     return giveBuffered(buf, size);
@@ -413,7 +313,6 @@
     rbufConsumePos += bytes;
     debugs(83, 7, bytes << "<=" << size << " bytes to OpenSSL");
     return bytes;
->>>>>>> 566c0b2b
 }
 
 // This function makes the required checks to examine if the client hello
@@ -603,13 +502,8 @@
 bool
 Ssl::ServerBio::resumingSession()
 {
-<<<<<<< HEAD
-    return parser_.ressumingSession;
-=======
     return parser_.resumingSession;
->>>>>>> 566c0b2b
-}
-
+}
 
 /// initializes BIO table after allocation
 static int
@@ -730,46 +624,8 @@
     }
 }
 
-<<<<<<< HEAD
-Ssl::Bio::sslFeatures::sslFeatures():
-    sslHelloVersion(-1),
-    sslVersion(-1),
-    compressMethod(-1),
-    helloMsgSize(0),
-    unknownCiphers(false),
-    doHeartBeats(true),
-    tlsTicketsExtension(false),
-    hasTlsTicket(false),
-    tlsStatusRequest(false),
-    initialized_(false)
-{
-    memset(client_random, 0, SSL3_RANDOM_SIZE);
-}
-
-int Ssl::Bio::sslFeatures::toSquidSSLVersion() const
-{
-    if (sslVersion == SSL2_VERSION)
-        return 2;
-    else if (sslVersion == SSL3_VERSION)
-        return 3;
-    else if (sslVersion == TLS1_VERSION)
-        return 4;
-#if OPENSSL_VERSION_NUMBER >= 0x10001000L
-    else if (sslVersion == TLS1_1_VERSION)
-        return 5;
-    else if (sslVersion == TLS1_2_VERSION)
-        return 6;
-#endif
-    else
-        return 1;
-}
-
-bool
-Ssl::Bio::sslFeatures::get(const SSL *ssl)
-=======
 void
 applyTlsDetailsToSSL(SSL *ssl, Security::TlsDetails::Pointer const &details, Ssl::BumpMode bumpMode)
->>>>>>> 566c0b2b
 {
     // To increase the possibility for bumping after peek mode selection or
     // splicing after stare mode selection it is good to set the
@@ -780,270 +636,9 @@
     // For example will prevent comunnicating with a tls1.0 server if the
     // client sent and tlsv1.2 Hello message.
 #if defined(TLSEXT_NAMETYPE_host_name)
-<<<<<<< HEAD
-    if (const char *server = SSL_get_servername(ssl, TLSEXT_NAMETYPE_host_name))
-        serverName = server;
-    debugs(83, 7, "SNI server name: " << serverName);
-#endif
-
-#if !defined(OPENSSL_NO_COMP)
-    if (ssl->session->compress_meth)
-        compressMethod = ssl->session->compress_meth;
-    else if (sslVersion >= 3) //if it is 3 or newer version then compression is disabled
-#endif
-        compressMethod = 0;
-    debugs(83, 7, "SSL compression: " << compressMethod);
-
-    STACK_OF(SSL_CIPHER) * ciphers = NULL;
-    if (ssl->server)
-        ciphers = ssl->session->ciphers;
-    else
-        ciphers = ssl->cipher_list;
-    if (ciphers) {
-        for (int i = 0; i < sk_SSL_CIPHER_num(ciphers); ++i) {
-            SSL_CIPHER *c = sk_SSL_CIPHER_value(ciphers, i);
-            if (c != NULL) {
-                if (!clientRequestedCiphers.empty())
-                    clientRequestedCiphers.append(":");
-                clientRequestedCiphers.append(c->name);
-            }
-        }
-    }
-    debugs(83, 7, "Ciphers requested by client: " << clientRequestedCiphers);
-
-    if (sslVersion >=3 && ssl->s3 && ssl->s3->client_random[0]) {
-        memcpy(client_random, ssl->s3->client_random, SSL3_RANDOM_SIZE);
-    }
-
-    initialized_ = true;
-    return true;
-}
-
-int
-Ssl::Bio::sslFeatures::parseMsgHead(const SBuf &buf)
-{
-    debugs(83, 7, "SSL Header: " << Raw(nullptr, buf.rawContent(), buf.length()).hex());
-
-    if (buf.length() < 5)
-        return 0;
-
-    if (helloMsgSize > 0)
-        return helloMsgSize;
-
-    const unsigned char *head = (const unsigned char *)buf.rawContent();
-    // Check for SSLPlaintext/TLSPlaintext record
-    // RFC6101 section 5.2.1
-    // RFC5246 section 6.2.1
-    if (head[0] == 0x16) {
-        debugs(83, 7, "SSL version 3 handshake message");
-        // The SSL version exist in the 2nd and 3rd bytes
-        sslHelloVersion = (head[1] << 8) | head[2];
-        debugs(83, 7, "SSL Version :" << std::hex << std::setw(8) << std::setfill('0') << sslVersion);
-        // The hello message size exist in 4th and 5th bytes
-        helloMsgSize = (head[3] << 8) + head[4];
-        debugs(83, 7, "SSL Header Size: " << helloMsgSize);
-        helloMsgSize +=5;
-    } else if ((head[0] & 0x80) && head[2] == 0x01 && head[3] == 0x03) {
-        debugs(83, 7, "SSL version 2 handshake message with v3 support");
-        sslHelloVersion = 0x0002;
-        debugs(83, 7, "SSL Version :" << std::hex << std::setw(8) << std::setfill('0') << sslVersion);
-        // The hello message size exist in 2nd byte
-        helloMsgSize = head[1];
-        helloMsgSize +=2;
-    } else {
-        debugs(83, 7, "Not an SSL acceptable handshake message (SSLv2 message?)");
-        return (helloMsgSize = -1);
-    }
-
-    // Set object as initialized. Even if we did not full parsing yet
-    // The basic features, like the SSL version is set
-    initialized_ = true;
-    return helloMsgSize;
-}
-
-bool
-Ssl::Bio::sslFeatures::get(const SBuf &buf, bool record)
-{
-    int msgSize;
-    if ((msgSize = parseMsgHead(buf)) <= 0) {
-        debugs(83, 7, "Not a known SSL handshake message");
-        return false;
-    }
-
-    if (msgSize > (int)buf.length()) {
-        debugs(83, 2, "Partial SSL handshake message, can not parse!");
-        return false;
-    }
-
-    if (record)
-        helloMessage = buf;
-
-    const unsigned char *msg = (const unsigned char *)buf.rawContent();
-    if (msg[0] & 0x80)
-        return parseV23Hello(msg, (size_t)msgSize);
-    else {
-        // Hello messages require 5 bytes header + 1 byte Msg type + 3 bytes for Msg size
-        if (buf.length() < 9)
-            return false;
-
-        // Check for the Handshake/Message type
-        // The type 2 is a ServerHello, the type 1 is a ClientHello
-        // RFC5246 section 7.4
-        if (msg[5] == 0x2) { // ServerHello message
-            return parseV3ServerHello(msg, (size_t)msgSize);
-        } else if (msg[5] == 0x1) // ClientHello message,
-            return parseV3Hello(msg, (size_t)msgSize);
-    }
-
-    return false;
-}
-
-bool
-Ssl::Bio::sslFeatures::parseV3ServerHello(const unsigned char *messageContainer, size_t messageContainerSize)
-{
-    // Parse a ServerHello Handshake message
-    // RFC5246 section 7.4, 7.4.1.3
-    // The ServerHello starts at messageContainer + 5
-    const unsigned char *serverHello = messageContainer + 5;
-
-    // The Length field (bytes 1-3) plus 4 bytes of the serverHello message header (1 handshake type + 3 hello length)
-    const size_t helloSize = ((serverHello[1] << 16) | (serverHello[2] << 8) | serverHello[3]) + 4;
-    debugs(83, 7, "ServerHello message size: " << helloSize);
-    if (helloSize > messageContainerSize) {
-        debugs(83, 2, "ServerHello parse error");
-        return false;
-    }
-
-    // helloSize should be at least 38 bytes long:
-    // (SSL Version + Random + SessionId Length + Cipher Suite + Compression Method)
-    if (helloSize < 38) {
-        debugs(83, 2, "Too short ServerHello message");
-        return false;
-    }
-
-    debugs(83, 7, "Get fake features from v3 ServerHello message.");
-    // Get the correct version of the sub-hello message
-    sslVersion = (serverHello[4] << 8) | serverHello[5];
-    // At the position 38 (HelloHeader (6bytes) + SSL3_RANDOM_SIZE (32bytes))
-    const size_t sessIdLen = static_cast<size_t>(serverHello[38]);
-    debugs(83, 7, "Session ID Length: " <<  sessIdLen);
-
-    // The size should be enough to hold at least the following
-    // 4 (hello header)
-    // + 2 (SSL Version) + 32 (random) + 1 (sessionId length)
-    // + sessIdLength + 2 (cipher suite) + 1 (compression method)
-    // = 42 + sessIdLength
-    if (42 + sessIdLen > helloSize) {
-        debugs(83, 2, "ciphers length parse error");
-        return false;
-    }
-
-    // The sessionID stored at 39 position, after sessionID length field
-    sessionId.assign(reinterpret_cast<const char *>(serverHello + 39), sessIdLen);
-
-    // Check if there are extensions in hello message
-    // RFC5246 section 7.4.1.4
-    if (helloSize > 42 + sessIdLen + 2) {
-        // 42 + sessIdLen
-        const unsigned char *pToExtensions = serverHello + 42 + sessIdLen;
-        const size_t extensionsLen = (pToExtensions[0] << 8) | pToExtensions[1];
-        // Check if the hello size can hold extensions
-        if (42 + 2 + sessIdLen + extensionsLen > helloSize ) {
-            debugs(83, 2, "Extensions length parse error");
-            return false;
-        }
-
-        pToExtensions += 2;
-        const unsigned char *ext = pToExtensions;
-        while (ext + 4 <= pToExtensions + extensionsLen) {
-            const size_t extType = (ext[0] << 8) | ext[1];
-            ext += 2;
-            const size_t extLen = (ext[0] << 8) | ext[1];
-            ext += 2;
-            debugs(83, 7, "TLS Extension: " << std::hex << extType << " of size:" << extLen);
-            // SessionTicket TLS Extension, RFC5077 section 3.2
-            if (extType == 0x23) {
-                tlsTicketsExtension = true;
-            }
-            ext += extLen;
-        }
-    }
-    return true;
-}
-
-bool
-Ssl::Bio::sslFeatures::parseV3Hello(const unsigned char *messageContainer, size_t messageContainerSize)
-{
-    // Parse a ClientHello Handshake message
-    // RFC5246 section 7.4, 7.4.1.2
-    // The ClientHello starts at messageContainer + 5
-    const unsigned char * clientHello = messageContainer + 5;
-
-    debugs(83, 7, "Get fake features from v3 ClientHello message.");
-    // The Length field (bytes 1-3) plus 4 bytes of the clientHello message header (1 handshake type + 3 hello length)
-    const size_t helloSize = ((clientHello[1] << 16) | (clientHello[2] << 8) | clientHello[3]) + 4;
-    debugs(83, 7, "ClientHello message size: " << helloSize);
-    if (helloSize > messageContainerSize) {
-        debugs(83, 2, "ClientHello parse error");
-        return false;
-    }
-
-    // helloSize should be at least 38 bytes long:
-    // (SSL Version(2) + Random(32) + SessionId Length(1) + Cipher Suite Length(2) + Compression Method Length(1))
-    if (helloSize < 38) {
-        debugs(83, 2, "Too short ClientHello message");
-        return false;
-    }
-
-    //For SSLv3 or TLSv1.* protocols we can get some more informations
-    if (messageContainer[1] != 0x3 || clientHello[0] != 0x1 /*HELLO A message*/) {
-        debugs(83, 2, "Not an SSLv3/TLSv1.x client hello message, stop parsing here");
-        return true;
-    }
-
-    // Get the correct version of the sub-hello message
-    sslVersion = (clientHello[4] << 8) | clientHello[5];
-    //Get Client Random number. It starts on the position 6 of clientHello message
-    memcpy(client_random, clientHello + 6, SSL3_RANDOM_SIZE);
-    debugs(83, 7, "Client random: " <<  Raw(nullptr, (char *)client_random, SSL3_RANDOM_SIZE).hex());
-
-    // At the position 38 (6+SSL3_RANDOM_SIZE)
-    const size_t sessIDLen = static_cast<size_t>(clientHello[38]);
-    debugs(83, 7, "Session ID Length: " <<  sessIDLen);
-
-    // The helloSize should be enough to hold at least the following
-    // 1 handshake type + 3 hello Length
-    // + 2 (SSL Version) + 32 (random) + 1 (sessionId length)
-    // + sessIdLength + 2 (cipher suite length) + 1 (compression method length)
-    // = 42 + sessIdLength
-    if (42 + sessIDLen > helloSize) {
-        debugs(83, 2, "Session ID length parse error");
-        return false;
-    }
-
-    // The sessionID stored art 39 position, after sessionID length field
-    sessionId.assign(reinterpret_cast<const char *>(clientHello + 39), sessIDLen);
-
-    //Ciphers list. It is stored after the Session ID.
-    // It is a variable-length vector(RFC5246 section 4.3)
-    const unsigned char *ciphers = clientHello + 39 + sessIDLen;
-    const size_t ciphersLen = (ciphers[0] << 8) | ciphers[1];
-    if (42 + sessIDLen + ciphersLen > helloSize) {
-        debugs(83, 2, "ciphers length parse error");
-        return false;
-    }
-
-    ciphers += 2;
-    if (ciphersLen) {
-#if (OPENSSL_VERSION_NUMBER >= 0x10100000L)
-        const SSL_METHOD *method = TLS_method();
-#else
-        const SSL_METHOD *method = SSLv23_method();
-=======
     if (!details->serverName.isEmpty()) {
         SSL_set_tlsext_host_name(ssl, details->serverName.c_str());
     }
->>>>>>> 566c0b2b
 #endif
 
     if (!details->ciphers.empty()) {
@@ -1091,20 +686,4 @@
 #endif
 }
 
-<<<<<<< HEAD
-std::ostream &
-Ssl::Bio::sslFeatures::print(std::ostream &os) const
-{
-    static std::string buf;
-    // TODO: Also print missing features like the HeartBeats and AppLayerProtoNeg
-    return os << "v" << sslVersion <<
-           " SNI:" << (serverName.isEmpty() ? SBuf("-") : serverName) <<
-           " comp:" << compressMethod <<
-           " Ciphers:" << clientRequestedCiphers <<
-           " Random:" << Raw(nullptr, (char *)client_random, SSL3_RANDOM_SIZE).hex();
-}
-
-#endif /* USE_SSL */
-=======
 #endif // USE_OPENSSL
->>>>>>> 566c0b2b
