--- conflicted
+++ resolved
@@ -1026,15 +1026,11 @@
 
     ciphers += 2;
     if (ciphersLen) {
-<<<<<<< HEAD
-        const SSL_METHOD *method = SSLv3_method();
-=======
 #if (OPENSSL_VERSION_NUMBER >= 0x10100000L)
         const SSL_METHOD *method = TLS_method();
 #else
         const SSL_METHOD *method = SSLv23_method();
 #endif
->>>>>>> 05893326
         for (size_t i = 0; i < ciphersLen; i += 2) {
             // each cipher in v3/tls  HELLO message is of size 2
             const SSL_CIPHER *c = method->get_cipher_by_char((ciphers + i));
@@ -1139,10 +1135,7 @@
         const SSL_METHOD *method = TLS_method();
 #else
         const SSL_METHOD *method = SSLv23_method();
-<<<<<<< HEAD
-=======
-#endif
->>>>>>> 05893326
+#endif
         for (unsigned int i = 0; i < ciphersLen; i += 3) {
             // The v2 hello messages cipher has 3 bytes.
             // The v2 cipher has the first byte not null
