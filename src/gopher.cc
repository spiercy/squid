--- conflicted
+++ resolved
@@ -978,15 +978,10 @@
         snprintf(buf, 4096, "%s\r\n", gopherState->request);
     }
 
-<<<<<<< HEAD
     debugs(10, 5, HERE << gopherState->serverConn);
-    comm_write(gopherState->serverConn, buf, strlen(buf), gopherSendComplete, gopherState, NULL);
-=======
-    debugs(10, 5, "gopherSendRequest: FD " << fd);
     AsyncCall::Pointer call = commCbCall(5,5, "gopherSendComplete",
                                          CommIoCbPtrFun(gopherSendComplete, gopherState));
-    Comm::Write(fd, buf, strlen(buf), call, NULL);
->>>>>>> e5519212
+    Comm::Write(gopherState->serverConn, buf, strlen(buf), call, NULL);
 
     if (EBIT_TEST(gopherState->entry->flags, ENTRY_CACHABLE))
         gopherState->entry->setPublicKey();	/* Make it public */
