/*
 * $Id$
 *
 * DEBUG: section 03    Configuration File Parsing
 * AUTHOR: Harvest Derived
 *
 * SQUID Web Proxy Cache          http://www.squid-cache.org/
 * ----------------------------------------------------------
 *
 *  Squid is the result of efforts by numerous individuals from
 *  the Internet community; see the CONTRIBUTORS file for full
 *  details.   Many organizations have provided support for Squid's
 *  development; see the SPONSORS file for full details.  Squid is
 *  Copyrighted (C) 2001 by the Regents of the University of
 *  California; see the COPYRIGHT file for full details.  Squid
 *  incorporates software developed and/or copyrighted by other
 *  sources; see the CREDITS file for full details.
 *
 *  This program is free software; you can redistribute it and/or modify
 *  it under the terms of the GNU General Public License as published by
 *  the Free Software Foundation; either version 2 of the License, or
 *  (at your option) any later version.
 *
 *  This program is distributed in the hope that it will be useful,
 *  but WITHOUT ANY WARRANTY; without even the implied warranty of
 *  MERCHANTABILITY or FITNESS FOR A PARTICULAR PURPOSE.  See the
 *  GNU General Public License for more details.
 *
 *  You should have received a copy of the GNU General Public License
 *  along with this program; if not, write to the Free Software
 *  Foundation, Inc., 59 Temple Place, Suite 330, Boston, MA 02111, USA.
 *
 */

#include "squid-old.h"

#include "acl/Acl.h"
#include "acl/Gadgets.h"
#include "acl/MethodData.h"
#if USE_ADAPTATION
#include "adaptation/Config.h"
#endif
#if ICAP_CLIENT
#include "adaptation/icap/Config.h"
#endif
#if USE_ECAP
#include "adaptation/ecap/Config.h"
#endif
#if USE_SSL
#include "ssl/support.h"
#include "ssl/Config.h"
#endif
#if USE_AUTH
#include "auth/Config.h"
#include "auth/Scheme.h"
#endif
#include "ConfigParser.h"
#include "CpuAffinityMap.h"
#include "DiskIO/DiskIOModule.h"
#include "eui/Config.h"
#if USE_SQUID_ESI
#include "esi/Parser.h"
#endif
#include "format/Format.h"
#include "HttpRequestMethod.h"
#include "ident/Config.h"
#include "ip/Intercept.h"
#include "ip/QosConfig.h"
#include "ip/tools.h"
#include "log/Config.h"
#include "MemBuf.h"
#include "mgr/Registration.h"
#include "Parsing.h"
#include "ProtoPort.h"
#include "rfc1738.h"
#if SQUID_SNMP
#include "snmp.h"
#endif
#include "Store.h"
#include "StoreFileSystem.h"
#include "SwapDir.h"
#include "wordlist.h"
#include "ipc/Kids.h"

#if HAVE_GLOB_H
#include <glob.h>
#endif

#if HAVE_LIMITS_H
#include <limits>
#endif

#if USE_SSL
#include "ssl/gadgets.h"
#endif

#if USE_ADAPTATION
static void parse_adaptation_service_set_type();
static void parse_adaptation_service_chain_type();
static void parse_adaptation_access_type();
static void parse_adaptation_meta_type(Adaptation::Config::MetaHeaders *);
static void dump_adaptation_meta_type(StoreEntry *, const char *, Adaptation::Config::MetaHeaders &);
static void free_adaptation_meta_type(Adaptation::Config::MetaHeaders *);
#endif

#if ICAP_CLIENT
static void parse_icap_service_type(Adaptation::Icap::Config *);
static void dump_icap_service_type(StoreEntry *, const char *, const Adaptation::Icap::Config &);
static void free_icap_service_type(Adaptation::Icap::Config *);
static void parse_icap_class_type();
static void parse_icap_access_type();

static void parse_icap_service_failure_limit(Adaptation::Icap::Config *);
static void dump_icap_service_failure_limit(StoreEntry *, const char *, const Adaptation::Icap::Config &);
static void free_icap_service_failure_limit(Adaptation::Icap::Config *);
#endif

#if USE_ECAP
static void parse_ecap_service_type(Adaptation::Ecap::Config *);
static void dump_ecap_service_type(StoreEntry *, const char *, const Adaptation::Ecap::Config &);
static void free_ecap_service_type(Adaptation::Ecap::Config *);
#endif

CBDATA_TYPE(peer);

static const char *const T_MILLISECOND_STR = "millisecond";
static const char *const T_SECOND_STR = "second";
static const char *const T_MINUTE_STR = "minute";
static const char *const T_HOUR_STR = "hour";
static const char *const T_DAY_STR = "day";
static const char *const T_WEEK_STR = "week";
static const char *const T_FORTNIGHT_STR = "fortnight";
static const char *const T_MONTH_STR = "month";
static const char *const T_YEAR_STR = "year";
static const char *const T_DECADE_STR = "decade";

static const char *const B_BYTES_STR = "bytes";
static const char *const B_KBYTES_STR = "KB";
static const char *const B_MBYTES_STR = "MB";
static const char *const B_GBYTES_STR = "GB";

static const char *const list_sep = ", \t\n\r";

static void parse_access_log(customlog ** customlog_definitions);
static int check_null_access_log(customlog *customlog_definitions);
static void dump_access_log(StoreEntry * entry, const char *name, customlog * definitions);
static void free_access_log(customlog ** definitions);

static void update_maxobjsize(void);
static void configDoConfigure(void);
static void parse_refreshpattern(refresh_t **);
static uint64_t parseTimeUnits(const char *unit,  bool allowMsec);
static void parseTimeLine(time_msec_t * tptr, const char *units, bool allowMsec);
static void parse_u_short(unsigned short * var);
static void parse_string(char **);
static void default_all(void);
static void defaults_if_none(void);
static void defaults_postscriptum(void);
static int parse_line(char *);
static void parse_obsolete(const char *);
static void parseBytesLine(size_t * bptr, const char *units);
#if USE_SSL
static void parseBytesOptionValue(size_t * bptr, const char *units, char const * value);
#endif
#if !USE_DNSHELPER
static void parseBytesLineSigned(ssize_t * bptr, const char *units);
#endif
static size_t parseBytesUnits(const char *unit);
static void free_all(void);
void requirePathnameExists(const char *name, const char *path);
static OBJH dump_config;
#if USE_HTTP_VIOLATIONS
static void dump_http_header_access(StoreEntry * entry, const char *name, header_mangler header[]);
static void parse_http_header_access(header_mangler header[]);
static void free_http_header_access(header_mangler header[]);
static void dump_http_header_replace(StoreEntry * entry, const char *name, header_mangler header[]);
static void parse_http_header_replace(header_mangler * header);
static void free_http_header_replace(header_mangler * header);
#endif
static void parse_denyinfo(acl_deny_info_list ** var);
static void dump_denyinfo(StoreEntry * entry, const char *name, acl_deny_info_list * var);
static void free_denyinfo(acl_deny_info_list ** var);

#if USE_WCCPv2
static void parse_IpAddress_list(Ip::Address_list **);
static void dump_IpAddress_list(StoreEntry *, const char *, const Ip::Address_list *);
static void free_IpAddress_list(Ip::Address_list **);
#if CURRENTLY_UNUSED
static int check_null_IpAddress_list(const Ip::Address_list *);
#endif /* CURRENTLY_UNUSED */
#endif /* USE_WCCPv2 */

static void parsePortList(http_port_list **, const char *protocol);
#define parse_http_port_list(l) parsePortList((l),"http")
static void dump_http_port_list(StoreEntry *, const char *, const http_port_list *);
static void free_http_port_list(http_port_list **);

#if USE_SSL
<<<<<<< HEAD
static void parse_https_port_list(https_port_list **);
static void dump_https_port_list(StoreEntry *, const char *, const https_port_list *);
static void free_https_port_list(https_port_list **);
static void parse_sslproxy_cert_sign(sslproxy_cert_sign **cert_sign);
static void dump_sslproxy_cert_sign(StoreEntry *entry, const char *name, sslproxy_cert_sign *cert_sign);
static void free_sslproxy_cert_sign(sslproxy_cert_sign **cert_sign);
static void parse_sslproxy_cert_adapt(sslproxy_cert_adapt **cert_adapt);
static void dump_sslproxy_cert_adapt(StoreEntry *entry, const char *name, sslproxy_cert_adapt *cert_adapt);
static void free_sslproxy_cert_adapt(sslproxy_cert_adapt **cert_adapt);
#if 0
static int check_null_https_port_list(const https_port_list *);
#endif
=======
#define parse_https_port_list(l) parsePortList((l),"https")
#define dump_https_port_list(e,n,l) dump_http_port_list((e),(n),(l))
#define free_https_port_list(l) free_http_port_list((l))
#define check_null_https_port_list(l) check_null_http_port_list((l))
>>>>>>> 9f921193
#endif /* USE_SSL */

static void parse_b_size_t(size_t * var);
static void parse_b_int64_t(int64_t * var);

static bool parseNamedIntList(const char *data, const String &name, Vector<int> &list);

static void parse_CpuAffinityMap(CpuAffinityMap **const cpuAffinityMap);
static void dump_CpuAffinityMap(StoreEntry *const entry, const char *const name, const CpuAffinityMap *const cpuAffinityMap);
static void free_CpuAffinityMap(CpuAffinityMap **const cpuAffinityMap);

static int parseOneConfigFile(const char *file_name, unsigned int depth);

/*
 * LegacyParser is a parser for legacy code that uses the global
 * approach.  This is static so that it is only exposed to cache_cf.
 * Other modules needing access to a ConfigParser should have it
 * provided to them in their parserFOO methods.
 */
static ConfigParser LegacyParser = ConfigParser();

void
self_destruct(void)
{
    LegacyParser.destruct();
}

static void
update_maxobjsize(void)
{
    int i;
    int64_t ms = -1;

    for (i = 0; i < Config.cacheSwap.n_configured; i++) {
        assert (Config.cacheSwap.swapDirs[i].getRaw());

        if (dynamic_cast<SwapDir *>(Config.cacheSwap.swapDirs[i].getRaw())->
                max_objsize > ms)
            ms = dynamic_cast<SwapDir *>(Config.cacheSwap.swapDirs[i].getRaw())->max_objsize;
    }
    store_maxobjsize = ms;
}

static void
SetConfigFilename(char const *file_name, bool is_pipe)
{
    cfg_filename = file_name;

    char const *token;

    if (is_pipe)
        cfg_filename = file_name + 1;
    else if ((token = strrchr(cfg_filename, '/')))
        cfg_filename = token + 1;
}

static const char*
skip_ws(const char* s)
{
    while (xisspace(*s))
        ++s;

    return s;
}

static int
parseManyConfigFiles(char* files, int depth)
{
    int error_count = 0;
    char* saveptr = NULL;
#if HAVE_GLOB
    char *path;
    glob_t globbuf;
    int i;
    memset(&globbuf, 0, sizeof(globbuf));
    for (path = strwordtok(files, &saveptr); path; path = strwordtok(NULL, &saveptr)) {
        if (glob(path, globbuf.gl_pathc ? GLOB_APPEND : 0, NULL, &globbuf) != 0) {
            fatalf("Unable to find configuration file: %s: %s",
                   path, xstrerror());
        }
    }
    for (i = 0; i < (int)globbuf.gl_pathc; i++) {
        error_count += parseOneConfigFile(globbuf.gl_pathv[i], depth);
    }
    globfree(&globbuf);
#else
    char* file = strwordtok(files, &saveptr);
    while (file != NULL) {
        error_count += parseOneConfigFile(file, depth);
        file = strwordtok(NULL, &saveptr);
    }
#endif /* HAVE_GLOB */
    return error_count;
}

static void
ReplaceSubstr(char*& str, int& len, unsigned substrIdx, unsigned substrLen, const char* newSubstr)
{
    assert(str != NULL);
    assert(newSubstr != NULL);

    unsigned newSubstrLen = strlen(newSubstr);
    if (newSubstrLen > substrLen)
        str = (char*)realloc(str, len - substrLen + newSubstrLen + 1);

    // move tail part including zero
    memmove(str + substrIdx + newSubstrLen, str + substrIdx + substrLen, len - substrIdx - substrLen + 1);
    // copy new substring in place
    memcpy(str + substrIdx, newSubstr, newSubstrLen);

    len = strlen(str);
}

static void
SubstituteMacro(char*& line, int& len, const char* macroName, const char* substStr)
{
    assert(line != NULL);
    assert(macroName != NULL);
    assert(substStr != NULL);
    unsigned macroNameLen = strlen(macroName);
    while (const char* macroPos = strstr(line, macroName)) // we would replace all occurrences
        ReplaceSubstr(line, len, macroPos - line, macroNameLen, substStr);
}

static void
ProcessMacros(char*& line, int& len)
{
    SubstituteMacro(line, len, "${process_name}", TheKidName);
    SubstituteMacro(line, len, "${process_number}", xitoa(KidIdentifier));
}

static void
trim_trailing_ws(char* str)
{
    assert(str != NULL);
    unsigned i = strlen(str);
    while ((i > 0) && xisspace(str[i - 1]))
        --i;
    str[i] = '\0';
}

static const char*
FindStatement(const char* line, const char* statement)
{
    assert(line != NULL);
    assert(statement != NULL);

    const char* str = skip_ws(line);
    unsigned len = strlen(statement);
    if (strncmp(str, statement, len) == 0) {
        str += len;
        if (*str == '\0')
            return str;
        else if (xisspace(*str))
            return skip_ws(str);
    }

    return NULL;
}

static bool
StrToInt(const char* str, long& number)
{
    assert(str != NULL);

    char* end;
    number = strtol(str, &end, 0);

    return (end != str) && (*end == '\0'); // returns true if string contains nothing except number
}

static bool
EvalBoolExpr(const char* expr)
{
    assert(expr != NULL);
    if (strcmp(expr, "true") == 0) {
        return true;
    } else if (strcmp(expr, "false") == 0) {
        return false;
    } else if (const char* equation = strchr(expr, '=')) {
        const char* rvalue = skip_ws(equation + 1);
        char* lvalue = (char*)xmalloc(equation - expr + 1);
        xstrncpy(lvalue, expr, equation - expr + 1);
        trim_trailing_ws(lvalue);

        long number1;
        if (!StrToInt(lvalue, number1))
            fatalf("String is not a integer number: '%s'\n", lvalue);
        long number2;
        if (!StrToInt(rvalue, number2))
            fatalf("String is not a integer number: '%s'\n", rvalue);

        xfree(lvalue);
        return number1 == number2;
    }
    fatalf("Unable to evaluate expression '%s'\n", expr);
    return false; // this place cannot be reached
}

static int
parseOneConfigFile(const char *file_name, unsigned int depth)
{
    FILE *fp = NULL;
    const char *orig_cfg_filename = cfg_filename;
    const int orig_config_lineno = config_lineno;
    char *token = NULL;
    char *tmp_line = NULL;
    int tmp_line_len = 0;
    int err_count = 0;
    int is_pipe = 0;

    debugs(3, 1, "Processing Configuration File: " << file_name << " (depth " << depth << ")");
    if (depth > 16) {
        fatalf("WARNING: can't include %s: includes are nested too deeply (>16)!\n", file_name);
        return 1;
    }

    if (file_name[0] == '!' || file_name[0] == '|') {
        fp = popen(file_name + 1, "r");
        is_pipe = 1;
    } else {
        fp = fopen(file_name, "r");
    }

    if (fp == NULL)
        fatalf("Unable to open configuration file: %s: %s", file_name, xstrerror());

#if _SQUID_WINDOWS_
    setmode(fileno(fp), O_TEXT);
#endif

    SetConfigFilename(file_name, bool(is_pipe));

    memset(config_input_line, '\0', BUFSIZ);

    config_lineno = 0;

    Vector<bool> if_states;
    while (fgets(config_input_line, BUFSIZ, fp)) {
        config_lineno++;

        if ((token = strchr(config_input_line, '\n')))
            *token = '\0';

        if ((token = strchr(config_input_line, '\r')))
            *token = '\0';

        // strip any prefix whitespace off the line.
        const char *p = skip_ws(config_input_line);
        if (config_input_line != p)
            memmove(config_input_line, p, strlen(p)+1);

        if (strncmp(config_input_line, "#line ", 6) == 0) {
            static char new_file_name[1024];
            static char *file;
            static char new_lineno;
            token = config_input_line + 6;
            new_lineno = strtol(token, &file, 0) - 1;

            if (file == token)
                continue;	/* Not a valid #line directive, may be a comment */

            while (*file && xisspace((unsigned char) *file))
                file++;

            if (*file) {
                if (*file != '"')
                    continue;	/* Not a valid #line directive, may be a comment */

                xstrncpy(new_file_name, file + 1, sizeof(new_file_name));

                if ((token = strchr(new_file_name, '"')))
                    *token = '\0';

                cfg_filename = new_file_name;
            }

            config_lineno = new_lineno;
        }

        if (config_input_line[0] == '#')
            continue;

        if (config_input_line[0] == '\0')
            continue;

        const char* append = tmp_line_len ? skip_ws(config_input_line) : config_input_line;

        size_t append_len = strlen(append);

        tmp_line = (char*)xrealloc(tmp_line, tmp_line_len + append_len + 1);

        strcpy(tmp_line + tmp_line_len, append);

        tmp_line_len += append_len;

        if (tmp_line[tmp_line_len-1] == '\\') {
            debugs(3, 5, "parseConfigFile: tmp_line='" << tmp_line << "'");
            tmp_line[--tmp_line_len] = '\0';
            continue;
        }

        trim_trailing_ws(tmp_line);
        ProcessMacros(tmp_line, tmp_line_len);
        debugs(3, (opt_parse_cfg_only?1:5), "Processing: " << tmp_line);

        if (const char* expr = FindStatement(tmp_line, "if")) {
            if_states.push_back(EvalBoolExpr(expr)); // store last if-statement meaning
        } else if (FindStatement(tmp_line, "endif")) {
            if (!if_states.empty())
                if_states.pop_back(); // remove last if-statement meaning
            else
                fatalf("'endif' without 'if'\n");
        } else if (FindStatement(tmp_line, "else")) {
            if (!if_states.empty())
                if_states.back() = !if_states.back();
            else
                fatalf("'else' without 'if'\n");
        } else if (if_states.empty() || if_states.back()) { // test last if-statement meaning if present
            /* Handle includes here */
            if (tmp_line_len >= 9 && strncmp(tmp_line, "include", 7) == 0 && xisspace(tmp_line[7])) {
                err_count += parseManyConfigFiles(tmp_line + 8, depth + 1);
            } else if (!parse_line(tmp_line)) {
                debugs(3, 0, HERE << cfg_filename << ":" << config_lineno << " unrecognized: '" << tmp_line << "'");
                err_count++;
            }
        }

        safe_free(tmp_line);
        tmp_line_len = 0;

    }
    if (!if_states.empty())
        fatalf("if-statement without 'endif'\n");

    if (is_pipe) {
        int ret = pclose(fp);

        if (ret != 0)
            fatalf("parseConfigFile: '%s' failed with exit code %d\n", file_name, ret);
    } else {
        fclose(fp);
    }

    cfg_filename = orig_cfg_filename;
    config_lineno = orig_config_lineno;

    return err_count;
}

int
parseConfigFile(const char *file_name)
{
    int err_count = 0;

    debugs(5, 4, HERE);

    configFreeMemory();

    ACLMethodData::ThePurgeCount = 0;
    default_all();

    err_count = parseOneConfigFile(file_name, 0);

    defaults_if_none();

    defaults_postscriptum();

    /*
     * We must call configDoConfigure() before leave_suid() because
     * configDoConfigure() is where we turn username strings into
     * uid values.
     */
    configDoConfigure();

    if (!Config.chroot_dir) {
        leave_suid();
        setUmask(Config.umask);
        _db_init(Debug::cache_log, Debug::debugOptions);
        enter_suid();
    }

    if (opt_send_signal == -1) {
        Mgr::RegisterAction("config",
                            "Current Squid Configuration",
                            dump_config,
                            1, 1);
    }

    return err_count;
}


static void
configDoConfigure(void)
{
    memset(&Config2, '\0', sizeof(SquidConfig2));
    /* init memory as early as possible */
    memConfigure();
    /* Sanity checks */

    if (Config.cacheSwap.swapDirs == NULL) {
        /* Memory-only cache probably in effect. */
        /* turn off the cache rebuild delays... */
        StoreController::store_dirs_rebuilding = 0;
    } else if (InDaemonMode()) { // no diskers in non-daemon mode
        for (int i = 0; i < Config.cacheSwap.n_configured; ++i) {
            const RefCount<SwapDir> sd = Config.cacheSwap.swapDirs[i];
            if (sd->needsDiskStrand())
                sd->disker = Config.workers + (++Config.cacheSwap.n_strands);
        }
    }

    if (Debug::rotateNumber < 0) {
        Debug::rotateNumber = Config.Log.rotateNumber;
    }

#if SIZEOF_OFF_T <= 4
    if (Config.Store.maxObjectSize > 0x7FFF0000) {
        debugs(3, 0, "WARNING: This Squid binary can not handle files larger than 2GB. Limiting maximum_object_size to just below 2GB");
        Config.Store.maxObjectSize = 0x7FFF0000;
    }
#endif
    if (0 == Store::Root().maxSize())
        /* people might want a zero-sized cache on purpose */
        (void) 0;
    else if (Store::Root().maxSize() < Config.memMaxSize)
        /* This is bogus. folk with NULL caches will want this */
        debugs(3, 0, "WARNING cache_mem is larger than total disk cache space!");

    if (Config.Announce.period > 0) {
        Config.onoff.announce = 1;
    } else if (Config.Announce.period < 1) {
        Config.Announce.period = 86400 * 365;	/* one year */
        Config.onoff.announce = 0;
    }

    if (Config.onoff.httpd_suppress_version_string)
        visible_appname_string = (char *)appname_string;
    else
        visible_appname_string = (char const *)APP_FULLNAME;

#if USE_DNSHELPER
    if (Config.dnsChildren.n_max < 1)
        fatal("No DNS helpers allocated");
#endif

    if (Config.Program.redirect) {
        if (Config.redirectChildren.n_max < 1) {
            Config.redirectChildren.n_max = 0;
            wordlistDestroy(&Config.Program.redirect);
        }
    }

    if (Config.appendDomain)
        if (*Config.appendDomain != '.')
            fatal("append_domain must begin with a '.'");

    if (Config.errHtmlText == NULL)
        Config.errHtmlText = xstrdup(null_string);

#if !HAVE_SETRLIMIT || !defined(RLIMIT_NOFILE)
    if (Config.max_filedescriptors > 0) {
        debugs(0, DBG_IMPORTANT, "WARNING: max_filedescriptors disabled. Operating System setrlimit(RLIMIT_NOFILE) is missing.");
    }
#elif USE_SELECT || USE_SELECT_WIN32
    if (Config.max_filedescriptors > FD_SETSIZE) {
        debugs(0, DBG_IMPORTANT, "WARNING: max_filedescriptors limited to " << FD_SETSIZE << " by select() algorithm.");
    }
#endif

    storeConfigure();

    snprintf(ThisCache, sizeof(ThisCache), "%s (%s)",
             uniqueHostname(),
             visible_appname_string);

    /*
     * the extra space is for loop detection in client_side.c -- we search
     * for substrings in the Via header.
     */
    snprintf(ThisCache2, sizeof(ThisCache), " %s (%s)",
             uniqueHostname(),
             visible_appname_string);

    /* Use visible_hostname as default surrogate_id */
    if (!Config.Accel.surrogate_id) {
        const char *t = getMyHostname();
        Config.Accel.surrogate_id = xstrdup( (t?t:"unset-id") );
    }

    if (!Config.udpMaxHitObjsz || Config.udpMaxHitObjsz > SQUID_UDP_SO_SNDBUF)
        Config.udpMaxHitObjsz = SQUID_UDP_SO_SNDBUF;

    if (Config.appendDomain)
        Config.appendDomainLen = strlen(Config.appendDomain);
    else
        Config.appendDomainLen = 0;

    if (Config.connect_retries > 10) {
        debugs(0,DBG_CRITICAL, "WARNING: connect_retries cannot be larger than 10. Resetting to 10.");
        Config.connect_retries = 10;
    }

    requirePathnameExists("MIME Config Table", Config.mimeTablePathname);
#if USE_DNSHELPER
    requirePathnameExists("cache_dns_program", Config.Program.dnsserver);
#endif
#if USE_UNLINKD

    requirePathnameExists("unlinkd_program", Config.Program.unlinkd);
#endif
    requirePathnameExists("logfile_daemon", Log::TheConfig.logfile_daemon);
    if (Config.Program.redirect)
        requirePathnameExists("redirect_program", Config.Program.redirect->key);

    requirePathnameExists("Icon Directory", Config.icons.directory);

    if (Config.errorDirectory)
        requirePathnameExists("Error Directory", Config.errorDirectory);

#if USE_HTTP_VIOLATIONS

    {
        const refresh_t *R;

        for (R = Config.Refresh; R; R = R->next) {
            if (!R->flags.override_expire)
                continue;

            debugs(22, 1, "WARNING: use of 'override-expire' in 'refresh_pattern' violates HTTP");

            break;
        }

        for (R = Config.Refresh; R; R = R->next) {
            if (!R->flags.override_lastmod)
                continue;

            debugs(22, 1, "WARNING: use of 'override-lastmod' in 'refresh_pattern' violates HTTP");

            break;
        }

        for (R = Config.Refresh; R; R = R->next) {
            if (!R->flags.reload_into_ims)
                continue;

            debugs(22, 1, "WARNING: use of 'reload-into-ims' in 'refresh_pattern' violates HTTP");

            break;
        }

        for (R = Config.Refresh; R; R = R->next) {
            if (!R->flags.ignore_reload)
                continue;

            debugs(22, 1, "WARNING: use of 'ignore-reload' in 'refresh_pattern' violates HTTP");

            break;
        }

        for (R = Config.Refresh; R; R = R->next) {
            if (!R->flags.ignore_no_cache)
                continue;

            debugs(22, 1, "WARNING: use of 'ignore-no-cache' in 'refresh_pattern' violates HTTP");

            break;
        }

        for (R = Config.Refresh; R; R = R->next) {
            if (!R->flags.ignore_no_store)
                continue;

            debugs(22, 1, "WARNING: use of 'ignore-no-store' in 'refresh_pattern' violates HTTP");

            break;
        }

        for (R = Config.Refresh; R; R = R->next) {
            if (!R->flags.ignore_must_revalidate)
                continue;
            debugs(22, 1, "WARNING: use of 'ignore-must-revalidate' in 'refresh_pattern' violates HTTP");
            break;
        }

        for (R = Config.Refresh; R; R = R->next) {
            if (!R->flags.ignore_private)
                continue;

            debugs(22, 1, "WARNING: use of 'ignore-private' in 'refresh_pattern' violates HTTP");

            break;
        }

        for (R = Config.Refresh; R; R = R->next) {
            if (!R->flags.ignore_auth)
                continue;

            debugs(22, 1, "WARNING: use of 'ignore-auth' in 'refresh_pattern' violates HTTP");

            break;
        }

    }
#endif
#if !USE_HTTP_VIOLATIONS
    Config.onoff.via = 1;
#else

    if (!Config.onoff.via)
        debugs(22, 1, "WARNING: HTTP requires the use of Via");

#endif

    // we enable runtime PURGE checks if there is at least one PURGE method ACL
    // TODO: replace with a dedicated "purge" ACL option?
    Config2.onoff.enable_purge = (ACLMethodData::ThePurgeCount > 0);

    Config2.onoff.mangle_request_headers = httpReqHdrManglersConfigured();

    if (geteuid() == 0) {
        if (NULL != Config.effectiveUser) {

            struct passwd *pwd = getpwnam(Config.effectiveUser);

            if (NULL == pwd) {
                /*
                 * Andres Kroonmaa <andre@online.ee>:
                 * Some getpwnam() implementations (Solaris?) require
                 * an available FD < 256 for opening a FILE* to the
                 * passwd file.
                 * DW:
                 * This should be safe at startup, but might still fail
                 * during reconfigure.
                 */
                fatalf("getpwnam failed to find userid for effective user '%s'",
                       Config.effectiveUser);
                return;
            }

            Config2.effectiveUserID = pwd->pw_uid;

            Config2.effectiveGroupID = pwd->pw_gid;

#if HAVE_PUTENV

            if (pwd->pw_dir && *pwd->pw_dir) {
                int len;
                char *env_str = (char *)xcalloc((len = strlen(pwd->pw_dir) + 6), 1);
                snprintf(env_str, len, "HOME=%s", pwd->pw_dir);
                putenv(env_str);
            }

#endif

        }
    } else {
        Config2.effectiveUserID = geteuid();
        Config2.effectiveGroupID = getegid();
    }

    if (NULL != Config.effectiveGroup) {

        struct group *grp = getgrnam(Config.effectiveGroup);

        if (NULL == grp) {
            fatalf("getgrnam failed to find groupid for effective group '%s'",
                   Config.effectiveGroup);
            return;
        }

        Config2.effectiveGroupID = grp->gr_gid;
    }

    HttpRequestMethod::Configure(Config);
#if USE_SSL

    debugs(3, 1, "Initializing https proxy context");

    Config.ssl_client.sslContext = sslCreateClientContext(Config.ssl_client.cert, Config.ssl_client.key, Config.ssl_client.version, Config.ssl_client.cipher, Config.ssl_client.options, Config.ssl_client.flags, Config.ssl_client.cafile, Config.ssl_client.capath, Config.ssl_client.crlfile);

    {

        peer *p;

        for (p = Config.peers; p != NULL; p = p->next) {
            if (p->use_ssl) {
                debugs(3, 1, "Initializing cache_peer " << p->name << " SSL context");
                p->sslContext = sslCreateClientContext(p->sslcert, p->sslkey, p->sslversion, p->sslcipher, p->ssloptions, p->sslflags, p->sslcafile, p->sslcapath, p->sslcrlfile);
            }
        }
    }

    {

        http_port_list *s;

        for (s = Config.Sockaddr.http; s != NULL; s = (http_port_list *) s->next) {
            if (!s->cert)
                continue;

            debugs(3, 1, "Initializing http_port " << s->s << " SSL context");

            s->staticSslContext.reset(
                sslCreateServerContext(s->cert, s->key,
                                       s->version, s->cipher, s->options, s->sslflags, s->clientca,
                                       s->cafile, s->capath, s->crlfile, s->dhfile,
                                       s->sslContextSessionId));

            Ssl::readCertChainAndPrivateKeyFromFiles(s->signingCert, s->signPkey, s->certsToChain, s->cert, s->key);

            if (!s->signPkey)
                debugs(3, DBG_IMPORTANT, "No SSL private key configured for  http_port " << s->http.s);

            Ssl::generateUntrustedCert(s->untrustedSigningCert, s->untrustedSignPkey,
                                       s->signingCert, s->signPkey);
        }
    }

    {

        http_port_list *s;

        for (s = Config.Sockaddr.https; s != NULL; s = s->next) {
            debugs(3, 1, "Initializing https_port " << s->s << " SSL context");

            s->staticSslContext.reset(
                sslCreateServerContext(s->cert, s->key,
                                       s->version, s->cipher, s->options, s->sslflags, s->clientca,
                                       s->cafile, s->capath, s->crlfile, s->dhfile,
                                       s->sslContextSessionId));

            if (s->cert && s->sslBump) {
                Ssl::readCertChainAndPrivateKeyFromFiles(s->signingCert, s->signPkey, s->certsToChain, s->cert, s->key);
                if (!s->signPkey)
                    debugs(3, DBG_IMPORTANT, "No SSL private key configured for  https_port " << s->http.s);

                Ssl::generateUntrustedCert(s->untrustedSigningCert, s->untrustedSignPkey,
                                           s->signingCert, s->signPkey);
            }
        }
    }

#endif

    // prevent infinite fetch loops in the request parser
    // due to buffer full but not enough data recived to finish parse
    if (Config.maxRequestBufferSize <= Config.maxRequestHeaderSize) {
        fatalf("Client request buffer of %u bytes cannot hold a request with %u bytes of headers." \
               " Change client_request_buffer_max or request_header_max_size limits.",
               (uint32_t)Config.maxRequestBufferSize, (uint32_t)Config.maxRequestHeaderSize);
    }

#if USE_AUTH
    /*
     * disable client side request pipelining. There is a race with
     * Negotiate and NTLM when the client sends a second request on an
     * connection before the authenticate challenge is sent. With
     * pipelining OFF, the client may fail to authenticate, but squid's
     * state will be preserved.
     */
    if (Config.onoff.pipeline_prefetch) {
        Auth::Config *nego = Auth::Config::Find("Negotiate");
        Auth::Config *ntlm = Auth::Config::Find("NTLM");
        if ((nego && nego->active()) || (ntlm && ntlm->active())) {
            debugs(3, DBG_IMPORTANT, "WARNING: pipeline_prefetch breaks NTLM and Negotiate authentication. Forced OFF.");
            Config.onoff.pipeline_prefetch = 0;
        }
    }
#endif
}

/** Parse a line containing an obsolete directive.
 * To upgrade it where possible instead of just "Bungled config" for
 * directives which cannot be marked as simply aliases of the some name.
 * For example if the parameter order and content has changed.
 * Or if the directive has been completely removed.
 */
void
parse_obsolete(const char *name)
{
    // Directives which have been radically changed rather than removed
    if (!strcmp(name, "url_rewrite_concurrency")) {
        int cval;
        parse_int(&cval);
        debugs(3, DBG_CRITICAL, "WARNING: url_rewrite_concurrency upgrade overriding url_rewrite_children settings.");
        Config.redirectChildren.concurrency = cval;
    }
}

/* Parse a time specification from the config file.  Store the
 * result in 'tptr', after converting it to 'units' */
static void
parseTimeLine(time_msec_t * tptr, const char *units,  bool allowMsec)
{
    char *token;
    double d;
    time_msec_t m;
    time_msec_t u;

    if ((u = parseTimeUnits(units, allowMsec)) == 0)
        self_destruct();

    if ((token = strtok(NULL, w_space)) == NULL)
        self_destruct();

    d = xatof(token);

    m = u;			/* default to 'units' if none specified */

    if (0 == d)
        (void) 0;
    else if ((token = strtok(NULL, w_space)) == NULL)
        debugs(3, 0, "WARNING: No units on '" <<
               config_input_line << "', assuming " <<
               d << " " << units  );
    else if ((m = parseTimeUnits(token, allowMsec)) == 0)
        self_destruct();

    *tptr = static_cast<time_msec_t>(m * d);
}

static uint64_t
parseTimeUnits(const char *unit, bool allowMsec)
{
    if (allowMsec && !strncasecmp(unit, T_MILLISECOND_STR, strlen(T_MILLISECOND_STR)))
        return 1;

    if (!strncasecmp(unit, T_SECOND_STR, strlen(T_SECOND_STR)))
        return 1000;

    if (!strncasecmp(unit, T_MINUTE_STR, strlen(T_MINUTE_STR)))
        return 60 * 1000;

    if (!strncasecmp(unit, T_HOUR_STR, strlen(T_HOUR_STR)))
        return 3600 * 1000;

    if (!strncasecmp(unit, T_DAY_STR, strlen(T_DAY_STR)))
        return 86400 * 1000;

    if (!strncasecmp(unit, T_WEEK_STR, strlen(T_WEEK_STR)))
        return 86400 * 7 * 1000;

    if (!strncasecmp(unit, T_FORTNIGHT_STR, strlen(T_FORTNIGHT_STR)))
        return 86400 * 14 * 1000;

    if (!strncasecmp(unit, T_MONTH_STR, strlen(T_MONTH_STR)))
        return static_cast<uint64_t>(86400) * 30 * 1000;

    if (!strncasecmp(unit, T_YEAR_STR, strlen(T_YEAR_STR)))
        return static_cast<uint64_t>(86400 * 1000 * 365.2522);

    if (!strncasecmp(unit, T_DECADE_STR, strlen(T_DECADE_STR)))
        return static_cast<uint64_t>(86400 * 1000 * 365.2522 * 10);

    debugs(3, 1, "parseTimeUnits: unknown time unit '" << unit << "'");

    return 0;
}

static void
parseBytesLine64(int64_t * bptr, const char *units)
{
    char *token;
    double d;
    int64_t m;
    int64_t u;

    if ((u = parseBytesUnits(units)) == 0) {
        self_destruct();
        return;
    }

    if ((token = strtok(NULL, w_space)) == NULL) {
        self_destruct();
        return;
    }

    if (strcmp(token, "none") == 0 || strcmp(token, "-1") == 0) {
        *bptr = -1;
        return;
    }

    d = xatof(token);

    m = u;			/* default to 'units' if none specified */

    if (0.0 == d)
        (void) 0;
    else if ((token = strtok(NULL, w_space)) == NULL)
        debugs(3, 0, "WARNING: No units on '" <<
               config_input_line << "', assuming " <<
               d << " " <<  units  );
    else if ((m = parseBytesUnits(token)) == 0) {
        self_destruct();
        return;
    }

    *bptr = static_cast<int64_t>(m * d / u);

    if (static_cast<double>(*bptr) * 2 != m * d / u * 2)
        self_destruct();
}


static void
parseBytesLine(size_t * bptr, const char *units)
{
    char *token;
    double d;
    int m;
    int u;

    if ((u = parseBytesUnits(units)) == 0) {
        self_destruct();
        return;
    }

    if ((token = strtok(NULL, w_space)) == NULL) {
        self_destruct();
        return;
    }

    if (strcmp(token, "none") == 0 || strcmp(token, "-1") == 0) {
        *bptr = static_cast<size_t>(-1);
        return;
    }

    d = xatof(token);

    m = u;			/* default to 'units' if none specified */

    if (0.0 == d)
        (void) 0;
    else if ((token = strtok(NULL, w_space)) == NULL)
        debugs(3, 0, "WARNING: No units on '" <<
               config_input_line << "', assuming " <<
               d << " " <<  units  );
    else if ((m = parseBytesUnits(token)) == 0) {
        self_destruct();
        return;
    }

    *bptr = static_cast<size_t>(m * d / u);

    if (static_cast<double>(*bptr) * 2 != m * d / u * 2)
        self_destruct();
}

#if !USE_DNSHELPER
static void
parseBytesLineSigned(ssize_t * bptr, const char *units)
{
    char *token;
    double d;
    int m;
    int u;

    if ((u = parseBytesUnits(units)) == 0) {
        self_destruct();
        return;
    }

    if ((token = strtok(NULL, w_space)) == NULL) {
        self_destruct();
        return;
    }

    if (strcmp(token, "none") == 0 || token[0] == '-' /* -N */) {
        *bptr = -1;
        return;
    }

    d = xatof(token);

    m = u;			/* default to 'units' if none specified */

    if (0.0 == d)
        (void) 0;
    else if ((token = strtok(NULL, w_space)) == NULL)
        debugs(3, 0, "WARNING: No units on '" <<
               config_input_line << "', assuming " <<
               d << " " <<  units  );
    else if ((m = parseBytesUnits(token)) == 0) {
        self_destruct();
        return;
    }

    *bptr = static_cast<size_t>(m * d / u);

    if (static_cast<double>(*bptr) * 2 != m * d / u * 2)
        self_destruct();
}
#endif

#if USE_SSL
/**
 * Parse bytes from a string.
 * Similar to the parseBytesLine function but parses the string value instead of
 * the current token value.
 */
static void parseBytesOptionValue(size_t * bptr, const char *units, char const * value)
{
    int u;
    if ((u = parseBytesUnits(units)) == 0) {
        self_destruct();
        return;
    }

    // Find number from string beginning.
    char const * number_begin = value;
    char const * number_end = value;

    while ((*number_end >= '0' && *number_end <= '9')) {
        number_end++;
    }

    String number;
    number.limitInit(number_begin, number_end - number_begin);

    int d = xatoi(number.termedBuf());
    int m;
    if ((m = parseBytesUnits(number_end)) == 0) {
        self_destruct();
        return;
    }

    *bptr = static_cast<size_t>(m * d / u);
    if (static_cast<double>(*bptr) * 2 != m * d / u * 2)
        self_destruct();
}
#endif

static size_t
parseBytesUnits(const char *unit)
{
    if (!strncasecmp(unit, B_BYTES_STR, strlen(B_BYTES_STR)))
        return 1;

    if (!strncasecmp(unit, B_KBYTES_STR, strlen(B_KBYTES_STR)))
        return 1 << 10;

    if (!strncasecmp(unit, B_MBYTES_STR, strlen(B_MBYTES_STR)))
        return 1 << 20;

    if (!strncasecmp(unit, B_GBYTES_STR, strlen(B_GBYTES_STR)))
        return 1 << 30;

    debugs(3, DBG_CRITICAL, "WARNING: Unknown bytes unit '" << unit << "'");

    return 0;
}

/*****************************************************************************
 * Max
 *****************************************************************************/

static void
dump_acl(StoreEntry * entry, const char *name, ACL * ae)
{
    wordlist *w;
    wordlist *v;

    while (ae != NULL) {
        debugs(3, 3, "dump_acl: " << name << " " << ae->name);
        storeAppendPrintf(entry, "%s %s %s ",
                          name,
                          ae->name,
                          ae->typeString());
        v = w = ae->dump();

        while (v != NULL) {
            debugs(3, 3, "dump_acl: " << name << " " << ae->name << " " << v->key);
            storeAppendPrintf(entry, "%s ", v->key);
            v = v->next;
        }

        storeAppendPrintf(entry, "\n");
        wordlistDestroy(&w);
        ae = ae->next;
    }
}

static void
parse_acl(ACL ** ae)
{
    ACL::ParseAclLine(LegacyParser, ae);
}

static void
free_acl(ACL ** ae)
{
    aclDestroyAcls(ae);
}

void
dump_acl_list(StoreEntry * entry, ACLList * head)
{
    ACLList *l;

    for (l = head; l; l = l->next) {
        storeAppendPrintf(entry, " %s%s",
                          l->op ? null_string : "!",
                          l->_acl->name);
    }
}

void
dump_acl_access(StoreEntry * entry, const char *name, acl_access * head)
{
    acl_access *l;

    for (l = head; l; l = l->next) {
        storeAppendPrintf(entry, "%s %s",
                          name,
                          l->allow ? "Allow" : "Deny");
        dump_acl_list(entry, l->aclList);
        storeAppendPrintf(entry, "\n");
    }
}

static void
parse_acl_access(acl_access ** head)
{
    aclParseAccessLine(LegacyParser, head);
}

static void
free_acl_access(acl_access ** head)
{
    aclDestroyAccessList(head);
}

static void
dump_address(StoreEntry * entry, const char *name, Ip::Address &addr)
{
    char buf[MAX_IPSTRLEN];
    storeAppendPrintf(entry, "%s %s\n", name, addr.NtoA(buf,MAX_IPSTRLEN) );
}

static void
parse_address(Ip::Address *addr)
{
    char *token = strtok(NULL, w_space);

    if (!token) {
        self_destruct();
        return;
    }

    if (!strcmp(token,"any_addr")) {
        addr->SetAnyAddr();
        (void) 0;
    } else if ( (!strcmp(token,"no_addr")) || (!strcmp(token,"full_mask")) ) {
        addr->SetNoAddr();
        (void) 0;
    } else
        *addr = token;
}

static void
free_address(Ip::Address *addr)
{
    addr->SetEmpty();
}

CBDATA_TYPE(acl_address);

static void
dump_acl_address(StoreEntry * entry, const char *name, acl_address * head)
{
    char buf[MAX_IPSTRLEN];
    acl_address *l;

    for (l = head; l; l = l->next) {
        if (!l->addr.IsAnyAddr())
            storeAppendPrintf(entry, "%s %s", name, l->addr.NtoA(buf,MAX_IPSTRLEN));
        else
            storeAppendPrintf(entry, "%s autoselect", name);

        dump_acl_list(entry, l->aclList);

        storeAppendPrintf(entry, "\n");
    }
}

static void
freed_acl_address(void *data)
{
    acl_address *l = static_cast<acl_address *>(data);
    aclDestroyAclList(&l->aclList);
}

static void
parse_acl_address(acl_address ** head)
{
    acl_address *l;
    acl_address **tail = head;	/* sane name below */
    CBDATA_INIT_TYPE_FREECB(acl_address, freed_acl_address);
    l = cbdataAlloc(acl_address);
    parse_address(&l->addr);
    aclParseAclList(LegacyParser, &l->aclList);

    while (*tail)
        tail = &(*tail)->next;

    *tail = l;
}

static void
free_acl_address(acl_address ** head)
{
    while (*head) {
        acl_address *l = *head;
        *head = l->next;
        cbdataFree(l);
    }
}

CBDATA_TYPE(acl_tos);

static void
dump_acl_tos(StoreEntry * entry, const char *name, acl_tos * head)
{
    acl_tos *l;

    for (l = head; l; l = l->next) {
        if (l->tos > 0)
            storeAppendPrintf(entry, "%s 0x%02X", name, l->tos);
        else
            storeAppendPrintf(entry, "%s none", name);

        dump_acl_list(entry, l->aclList);

        storeAppendPrintf(entry, "\n");
    }
}

static void
freed_acl_tos(void *data)
{
    acl_tos *l = static_cast<acl_tos *>(data);
    aclDestroyAclList(&l->aclList);
}

static void
parse_acl_tos(acl_tos ** head)
{
    acl_tos *l;
    acl_tos **tail = head;	/* sane name below */
    unsigned int tos;           /* Initially uint for strtoui. Casted to tos_t before return */
    char *token = strtok(NULL, w_space);

    if (!token) {
        self_destruct();
        return;
    }

    if (!xstrtoui(token, NULL, &tos, 0, std::numeric_limits<tos_t>::max())) {
        self_destruct();
        return;
    }

    CBDATA_INIT_TYPE_FREECB(acl_tos, freed_acl_tos);

    l = cbdataAlloc(acl_tos);

    l->tos = (tos_t)tos;

    aclParseAclList(LegacyParser, &l->aclList);

    while (*tail)
        tail = &(*tail)->next;

    *tail = l;
}

static void
free_acl_tos(acl_tos ** head)
{
    while (*head) {
        acl_tos *l = *head;
        *head = l->next;
        l->next = NULL;
        cbdataFree(l);
    }
}

#if SO_MARK && USE_LIBCAP

CBDATA_TYPE(acl_nfmark);

static void
dump_acl_nfmark(StoreEntry * entry, const char *name, acl_nfmark * head)
{
    acl_nfmark *l;

    for (l = head; l; l = l->next) {
        if (l->nfmark > 0)
            storeAppendPrintf(entry, "%s 0x%02X", name, l->nfmark);
        else
            storeAppendPrintf(entry, "%s none", name);

        dump_acl_list(entry, l->aclList);

        storeAppendPrintf(entry, "\n");
    }
}

static void
freed_acl_nfmark(void *data)
{
    acl_nfmark *l = static_cast<acl_nfmark *>(data);
    aclDestroyAclList(&l->aclList);
}

static void
parse_acl_nfmark(acl_nfmark ** head)
{
    acl_nfmark *l;
    acl_nfmark **tail = head;	/* sane name below */
    nfmark_t mark;
    char *token = strtok(NULL, w_space);

    if (!token) {
        self_destruct();
        return;
    }

    if (!xstrtoui(token, NULL, &mark, 0, std::numeric_limits<nfmark_t>::max())) {
        self_destruct();
        return;
    }

    CBDATA_INIT_TYPE_FREECB(acl_nfmark, freed_acl_nfmark);

    l = cbdataAlloc(acl_nfmark);

    l->nfmark = mark;

    aclParseAclList(LegacyParser, &l->aclList);

    while (*tail)
        tail = &(*tail)->next;

    *tail = l;
}

static void
free_acl_nfmark(acl_nfmark ** head)
{
    while (*head) {
        acl_nfmark *l = *head;
        *head = l->next;
        l->next = NULL;
        cbdataFree(l);
    }
}
#endif /* SO_MARK */

CBDATA_TYPE(acl_size_t);

static void
dump_acl_b_size_t(StoreEntry * entry, const char *name, acl_size_t * head)
{
    acl_size_t *l;

    for (l = head; l; l = l->next) {
        if (l->size != -1)
            storeAppendPrintf(entry, "%s %d %s\n", name, (int) l->size, B_BYTES_STR);
        else
            storeAppendPrintf(entry, "%s none", name);

        dump_acl_list(entry, l->aclList);

        storeAppendPrintf(entry, "\n");
    }
}

static void
freed_acl_b_size_t(void *data)
{
    acl_size_t *l = static_cast<acl_size_t *>(data);
    aclDestroyAclList(&l->aclList);
}

static void
parse_acl_b_size_t(acl_size_t ** head)
{
    acl_size_t *l;
    acl_size_t **tail = head;	/* sane name below */

    CBDATA_INIT_TYPE_FREECB(acl_size_t, freed_acl_b_size_t);

    l = cbdataAlloc(acl_size_t);

    parse_b_int64_t(&l->size);

    aclParseAclList(LegacyParser, &l->aclList);

    while (*tail)
        tail = &(*tail)->next;

    *tail = l;
}

static void
free_acl_b_size_t(acl_size_t ** head)
{
    while (*head) {
        acl_size_t *l = *head;
        *head = l->next;
        l->next = NULL;
        cbdataFree(l);
    }
}

#if USE_DELAY_POOLS

#include "DelayPools.h"
#include "DelayConfig.h"
/* do nothing - free_delay_pool_count is the magic free function.
 * this is why delay_pool_count isn't just marked TYPE: u_short
 */
#define free_delay_pool_class(X)
#define free_delay_pool_access(X)
#define free_delay_pool_rates(X)
#define dump_delay_pool_class(X, Y, Z)
#define dump_delay_pool_access(X, Y, Z)
#define dump_delay_pool_rates(X, Y, Z)

static void
free_delay_pool_count(DelayConfig * cfg)
{
    cfg->freePoolCount();
}

static void
dump_delay_pool_count(StoreEntry * entry, const char *name, DelayConfig &cfg)
{
    cfg.dumpPoolCount (entry, name);
}

static void
parse_delay_pool_count(DelayConfig * cfg)
{
    cfg->parsePoolCount();
}

static void
parse_delay_pool_class(DelayConfig * cfg)
{
    cfg->parsePoolClass();
}

static void
parse_delay_pool_rates(DelayConfig * cfg)
{
    cfg->parsePoolRates();
}

static void
parse_delay_pool_access(DelayConfig * cfg)
{
    cfg->parsePoolAccess(LegacyParser);
}

#endif

#if USE_DELAY_POOLS
#include "ClientDelayConfig.h"
/* do nothing - free_client_delay_pool_count is the magic free function.
 * this is why client_delay_pool_count isn't just marked TYPE: u_short
 */

#define free_client_delay_pool_access(X)
#define free_client_delay_pool_rates(X)
#define dump_client_delay_pool_access(X, Y, Z)
#define dump_client_delay_pool_rates(X, Y, Z)

static void
free_client_delay_pool_count(ClientDelayConfig * cfg)
{
    cfg->freePoolCount();
}

static void
dump_client_delay_pool_count(StoreEntry * entry, const char *name, ClientDelayConfig &cfg)
{
    cfg.dumpPoolCount (entry, name);
}

static void
parse_client_delay_pool_count(ClientDelayConfig * cfg)
{
    cfg->parsePoolCount();
}

static void
parse_client_delay_pool_rates(ClientDelayConfig * cfg)
{
    cfg->parsePoolRates();
}

static void
parse_client_delay_pool_access(ClientDelayConfig * cfg)
{
    cfg->parsePoolAccess(LegacyParser);
}
#endif

#if USE_HTTP_VIOLATIONS
static void
dump_http_header_access(StoreEntry * entry, const char *name, header_mangler header[])
{
    int i;

    for (i = 0; i < HDR_ENUM_END; i++) {
        if (header[i].access_list != NULL) {
            storeAppendPrintf(entry, "%s ", name);
            dump_acl_access(entry, httpHeaderNameById(i),
                            header[i].access_list);
        }
    }
}

static void
parse_http_header_access(header_mangler header[])
{
    int id, i;
    char *t = NULL;

    if ((t = strtok(NULL, w_space)) == NULL) {
        debugs(3, 0, "" << cfg_filename << " line " << config_lineno << ": " << config_input_line);
        debugs(3, 0, "parse_http_header_access: missing header name.");
        return;
    }

    /* Now lookup index of header. */
    id = httpHeaderIdByNameDef(t, strlen(t));

    if (strcmp(t, "All") == 0)
        id = HDR_ENUM_END;
    else if (strcmp(t, "Other") == 0)
        id = HDR_OTHER;
    else if (id == -1) {
        debugs(3, 0, "" << cfg_filename << " line " << config_lineno << ": " << config_input_line);
        debugs(3, 0, "parse_http_header_access: unknown header name '" << t << "'");
        return;
    }

    if (id != HDR_ENUM_END) {
        parse_acl_access(&header[id].access_list);
    } else {
        char *next_string = t + strlen(t) - 1;
        *next_string = 'A';
        *(next_string + 1) = ' ';

        for (i = 0; i < HDR_ENUM_END; i++) {
            char *new_string = xstrdup(next_string);
            strtok(new_string, w_space);
            parse_acl_access(&header[i].access_list);
            safe_free(new_string);
        }
    }
}

static void
free_http_header_access(header_mangler header[])
{
    int i;

    for (i = 0; i < HDR_ENUM_END; i++) {
        free_acl_access(&header[i].access_list);
    }
}

static void
dump_http_header_replace(StoreEntry * entry, const char *name, header_mangler
                         header[])
{
    int i;

    for (i = 0; i < HDR_ENUM_END; i++) {
        if (NULL == header[i].replacement)
            continue;

        storeAppendPrintf(entry, "%s %s %s\n", name, httpHeaderNameById(i),
                          header[i].replacement);
    }
}

static void
parse_http_header_replace(header_mangler header[])
{
    int id, i;
    char *t = NULL;

    if ((t = strtok(NULL, w_space)) == NULL) {
        debugs(3, 0, "" << cfg_filename << " line " << config_lineno << ": " << config_input_line);
        debugs(3, 0, "parse_http_header_replace: missing header name.");
        return;
    }

    /* Now lookup index of header. */
    id = httpHeaderIdByNameDef(t, strlen(t));

    if (strcmp(t, "All") == 0)
        id = HDR_ENUM_END;
    else if (strcmp(t, "Other") == 0)
        id = HDR_OTHER;
    else if (id == -1) {
        debugs(3, 0, "" << cfg_filename << " line " << config_lineno << ": " << config_input_line);
        debugs(3, 0, "parse_http_header_replace: unknown header name " << t << ".");

        return;
    }

    if (id != HDR_ENUM_END) {
        if (header[id].replacement != NULL)
            safe_free(header[id].replacement);

        header[id].replacement = xstrdup(t + strlen(t) + 1);
    } else {
        for (i = 0; i < HDR_ENUM_END; i++) {
            if (header[i].replacement != NULL)
                safe_free(header[i].replacement);

            header[i].replacement = xstrdup(t + strlen(t) + 1);
        }
    }
}

static void
free_http_header_replace(header_mangler header[])
{
    int i;

    for (i = 0; i < HDR_ENUM_END; i++) {
        if (header[i].replacement != NULL)
            safe_free(header[i].replacement);
    }
}

#endif

static void
dump_cachedir(StoreEntry * entry, const char *name, SquidConfig::_cacheSwap swap)
{
    SwapDir *s;
    int i;
    assert (entry);

    for (i = 0; i < swap.n_configured; i++) {
        s = dynamic_cast<SwapDir *>(swap.swapDirs[i].getRaw());
        if (!s) continue;
        storeAppendPrintf(entry, "%s %s %s", name, s->type(), s->path);
        s->dump(*entry);
        storeAppendPrintf(entry, "\n");
    }
}

static int
check_null_string(char *s)
{
    return s == NULL;
}

#if USE_AUTH
static void
parse_authparam(Auth::ConfigVector * config)
{
    char *type_str;
    char *param_str;

    if ((type_str = strtok(NULL, w_space)) == NULL)
        self_destruct();

    if ((param_str = strtok(NULL, w_space)) == NULL)
        self_destruct();

    /* find a configuration for the scheme in the currently parsed configs... */
    Auth::Config *schemeCfg = Auth::Config::Find(type_str);

    if (schemeCfg == NULL) {
        /* Create a configuration based on the scheme info */
        Auth::Scheme::Pointer theScheme = Auth::Scheme::Find(type_str);

        if (theScheme == NULL) {
            debugs(3, DBG_CRITICAL, "Parsing Config File: Unknown authentication scheme '" << type_str << "'.");
            self_destruct();
        }

        config->push_back(theScheme->createConfig());
        schemeCfg = Auth::Config::Find(type_str);
        if (schemeCfg == NULL) {
            debugs(3, DBG_CRITICAL, "Parsing Config File: Corruption configuring authentication scheme '" << type_str << "'.");
            self_destruct();
        }
    }

    schemeCfg->parse(schemeCfg, config->size(), param_str);
}

static void
free_authparam(Auth::ConfigVector * cfg)
{
    /* Wipe the Auth globals and Detach/Destruct component config + state. */
    cfg->clean();

    /* remove our pointers to the probably-dead sub-configs */
    while (cfg->size()) {
        cfg->pop_back();
    }

    /* on reconfigure initialize new auth schemes for the new config. */
    if (reconfiguring) {
        Auth::Init();
    }
}

static void
dump_authparam(StoreEntry * entry, const char *name, Auth::ConfigVector cfg)
{
    for (Auth::ConfigVector::iterator  i = cfg.begin(); i != cfg.end(); ++i)
        (*i)->dump(entry, name, (*i));
}
#endif /* USE_AUTH */

/* TODO: just return the object, the # is irrelevant */
static int
find_fstype(char *type)
{
    for (size_t i = 0; i < StoreFileSystem::FileSystems().size(); ++i)
        if (strcasecmp(type, StoreFileSystem::FileSystems().items[i]->type()) == 0)
            return (int)i;

    return (-1);
}

static void
parse_cachedir(SquidConfig::_cacheSwap * swap)
{
    char *type_str;
    char *path_str;
    RefCount<SwapDir> sd;
    int i;
    int fs;

    if ((type_str = strtok(NULL, w_space)) == NULL)
        self_destruct();

    if ((path_str = strtok(NULL, w_space)) == NULL)
        self_destruct();

    fs = find_fstype(type_str);

    if (fs < 0)
        self_destruct();

    /* reconfigure existing dir */

    for (i = 0; i < swap->n_configured; i++) {
        assert (swap->swapDirs[i].getRaw());

        if ((strcasecmp(path_str, dynamic_cast<SwapDir *>(swap->swapDirs[i].getRaw())->path)) == 0) {
            /* this is specific to on-fs Stores. The right
             * way to handle this is probably to have a mapping
             * from paths to stores, and have on-fs stores
             * register with that, and lookip in that in their
             * own setup logic. RBC 20041225. TODO.
             */

            sd = dynamic_cast<SwapDir *>(swap->swapDirs[i].getRaw());

            if (strcmp(sd->type(), StoreFileSystem::FileSystems().items[fs]->type()) != 0) {
                debugs(3, 0, "ERROR: Can't change type of existing cache_dir " <<
                       sd->type() << " " << sd->path << " to " << type_str << ". Restart required");
                return;
            }

            sd->reconfigure();

            update_maxobjsize();

            return;
        }
    }

    /* new cache_dir */
    if (swap->n_configured > 63) {
        /* 7 bits, signed */
        debugs(3, DBG_CRITICAL, "WARNING: There is a fixed maximum of 63 cache_dir entries Squid can handle.");
        debugs(3, DBG_CRITICAL, "WARNING: '" << path_str << "' is one to many.");
        self_destruct();
        return;
    }

    allocate_new_swapdir(swap);

    swap->swapDirs[swap->n_configured] = StoreFileSystem::FileSystems().items[fs]->createSwapDir();

    sd = dynamic_cast<SwapDir *>(swap->swapDirs[swap->n_configured].getRaw());

    /* parse the FS parameters and options */
    sd->parse(swap->n_configured, path_str);

    ++swap->n_configured;

    /* Update the max object size */
    update_maxobjsize();
}

static const char *
peer_type_str(const peer_t type)
{
    const char * result;

    switch (type) {

    case PEER_PARENT:
        result = "parent";
        break;

    case PEER_SIBLING:
        result = "sibling";
        break;

    case PEER_MULTICAST:
        result = "multicast";
        break;

    default:
        result = "unknown";
        break;
    }

    return result;
}

static void
dump_peer(StoreEntry * entry, const char *name, peer * p)
{
    domain_ping *d;
    domain_type *t;
    LOCAL_ARRAY(char, xname, 128);

    while (p != NULL) {
        storeAppendPrintf(entry, "%s %s %s %d %d name=%s",
                          name,
                          p->host,
                          neighborTypeStr(p),
                          p->http_port,
                          p->icp.port,
                          p->name);
        dump_peer_options(entry, p);

        for (d = p->peer_domain; d; d = d->next) {
            storeAppendPrintf(entry, "cache_peer_domain %s %s%s\n",
                              p->host,
                              d->do_ping ? null_string : "!",
                              d->domain);
        }

        if (p->access) {
            snprintf(xname, 128, "cache_peer_access %s", p->name);
            dump_acl_access(entry, xname, p->access);
        }

        for (t = p->typelist; t; t = t->next) {
            storeAppendPrintf(entry, "neighbor_type_domain %s %s %s\n",
                              p->host,
                              peer_type_str(t->type),
                              t->domain);
        }

        p = p->next;
    }
}

/**
 * utility function to prevent getservbyname() being called with a numeric value
 * on Windows at least it returns garage results.
 */
static bool
isUnsignedNumeric(const char *str, size_t len)
{
    if (len < 1) return false;

    for (; len >0 && *str; str++, len--) {
        if (! isdigit(*str))
            return false;
    }
    return true;
}

/**
 \param proto	'tcp' or 'udp' for protocol
 \returns       Port the named service is supposed to be listening on.
 */
static unsigned short
GetService(const char *proto)
{
    struct servent *port = NULL;
    /** Parses a port number or service name from the squid.conf */
    char *token = strtok(NULL, w_space);
    if (token == NULL) {
        self_destruct();
        return 0; /* NEVER REACHED */
    }
    /** Returns either the service port number from /etc/services */
    if ( !isUnsignedNumeric(token, strlen(token)) )
        port = getservbyname(token, proto);
    if (port != NULL) {
        return ntohs((unsigned short)port->s_port);
    }
    /** Or a numeric translation of the config text. */
    return xatos(token);
}

/**
 \returns       Port the named TCP service is supposed to be listening on.
 \copydoc GetService(const char *proto)
 */
inline unsigned short
GetTcpService(void)
{
    return GetService("tcp");
}

/**
 \returns       Port the named UDP service is supposed to be listening on.
 \copydoc GetService(const char *proto)
 */
inline unsigned short
GetUdpService(void)
{
    return GetService("udp");
}

static void
parse_peer(peer ** head)
{
    char *token = NULL;
    peer *p;
    CBDATA_INIT_TYPE_FREECB(peer, peerDestroy);
    p = cbdataAlloc(peer);
    p->http_port = CACHE_HTTP_PORT;
    p->icp.port = CACHE_ICP_PORT;
    p->weight = 1;
    p->basetime = 0;
    p->stats.logged_state = PEER_ALIVE;

    if ((token = strtok(NULL, w_space)) == NULL)
        self_destruct();

    p->host = xstrdup(token);

    p->name = xstrdup(token);

    if ((token = strtok(NULL, w_space)) == NULL)
        self_destruct();

    p->type = parseNeighborType(token);

    if (p->type == PEER_MULTICAST) {
        p->options.no_digest = 1;
        p->options.no_netdb_exchange = 1;
    }

    p->http_port = GetTcpService();

    if (!p->http_port)
        self_destruct();

    p->icp.port = GetUdpService();
    p->connection_auth = 2;    /* auto */

    while ((token = strtok(NULL, w_space))) {
        if (!strcasecmp(token, "proxy-only")) {
            p->options.proxy_only = 1;
        } else if (!strcasecmp(token, "no-query")) {
            p->options.no_query = 1;
        } else if (!strcasecmp(token, "background-ping")) {
            p->options.background_ping = 1;
        } else if (!strcasecmp(token, "no-digest")) {
            p->options.no_digest = 1;
        } else if (!strcasecmp(token, "no-tproxy")) {
            p->options.no_tproxy = 1;
        } else if (!strcasecmp(token, "multicast-responder")) {
            p->options.mcast_responder = 1;
#if PEER_MULTICAST_SIBLINGS
        } else if (!strcasecmp(token, "multicast-siblings")) {
            p->options.mcast_siblings = 1;
#endif
        } else if (!strncasecmp(token, "weight=", 7)) {
            p->weight = xatoi(token + 7);
        } else if (!strncasecmp(token, "basetime=", 9)) {
            p->basetime = xatoi(token + 9);
        } else if (!strcasecmp(token, "closest-only")) {
            p->options.closest_only = 1;
        } else if (!strncasecmp(token, "ttl=", 4)) {
            p->mcast.ttl = xatoi(token + 4);

            if (p->mcast.ttl < 0)
                p->mcast.ttl = 0;

            if (p->mcast.ttl > 128)
                p->mcast.ttl = 128;
        } else if (!strcasecmp(token, "default")) {
            p->options.default_parent = 1;
        } else if (!strcasecmp(token, "round-robin")) {
            p->options.roundrobin = 1;
        } else if (!strcasecmp(token, "weighted-round-robin")) {
            p->options.weighted_roundrobin = 1;
#if USE_HTCP
        } else if (!strcasecmp(token, "htcp")) {
            p->options.htcp = 1;
        } else if (!strncasecmp(token, "htcp=", 5) || !strncasecmp(token, "htcp-", 5)) {
            /* Note: The htcp- form is deprecated, replaced by htcp= */
            p->options.htcp = 1;
            char *tmp = xstrdup(token+5);
            char *mode, *nextmode;
            for (mode = nextmode = tmp; mode; mode = nextmode) {
                nextmode = strchr(mode, ',');
                if (nextmode)
                    *nextmode++ = '\0';
                if (!strcasecmp(mode, "no-clr")) {
                    if (p->options.htcp_only_clr)
                        fatalf("parse_peer: can't set htcp-no-clr and htcp-only-clr simultaneously");
                    p->options.htcp_no_clr = 1;
                } else if (!strcasecmp(mode, "no-purge-clr")) {
                    p->options.htcp_no_purge_clr = 1;
                } else if (!strcasecmp(mode, "only-clr")) {
                    if (p->options.htcp_no_clr)
                        fatalf("parse_peer: can't set htcp no-clr and only-clr simultaneously");
                    p->options.htcp_only_clr = 1;
                } else if (!strcasecmp(mode, "forward-clr")) {
                    p->options.htcp_forward_clr = 1;
                } else if (!strcasecmp(mode, "oldsquid")) {
                    p->options.htcp_oldsquid = 1;
                } else {
                    fatalf("invalid HTCP mode '%s'", mode);
                }
            }
            safe_free(tmp);
#endif
        } else if (!strcasecmp(token, "no-netdb-exchange")) {
            p->options.no_netdb_exchange = 1;

        } else if (!strcasecmp(token, "carp")) {
            if (p->type != PEER_PARENT)
                fatalf("parse_peer: non-parent carp peer %s/%d\n", p->host, p->http_port);

            p->options.carp = 1;
        } else if (!strncasecmp(token, "carp-key=", 9)) {
            if (p->options.carp != 1)
                fatalf("parse_peer: carp-key specified on non-carp peer %s/%d\n", p->host, p->http_port);
            p->options.carp_key.set=1;
            char *nextkey=token+strlen("carp-key="), *key=nextkey;
            for (; key; key = nextkey) {
                nextkey=strchr(key,',');
                if (nextkey) ++nextkey; // skip the comma, any
                if (0==strncasecmp(key,"scheme",6)) {
                    p->options.carp_key.scheme=1;
                } else if (0==strncasecmp(key,"host",4)) {
                    p->options.carp_key.host=1;
                } else if (0==strncasecmp(key,"port",4)) {
                    p->options.carp_key.port=1;
                } else if (0==strncasecmp(key,"path",4)) {
                    p->options.carp_key.path=1;
                } else if (0==strncasecmp(key,"params",6)) {
                    p->options.carp_key.params=1;
                } else {
                    fatalf("invalid carp-key '%s'",key);
                }
            }
        } else if (!strcasecmp(token, "userhash")) {
#if USE_AUTH
            if (p->type != PEER_PARENT)
                fatalf("parse_peer: non-parent userhash peer %s/%d\n", p->host, p->http_port);

            p->options.userhash = 1;
#else
            fatalf("parse_peer: userhash requires authentication. peer %s/%d\n", p->host, p->http_port);
#endif
        } else if (!strcasecmp(token, "sourcehash")) {
            if (p->type != PEER_PARENT)
                fatalf("parse_peer: non-parent sourcehash peer %s/%d\n", p->host, p->http_port);

            p->options.sourcehash = 1;

        } else if (!strcasecmp(token, "no-delay")) {
#if USE_DELAY_POOLS
            p->options.no_delay = 1;
#else
            debugs(0, DBG_CRITICAL, "WARNING: cache_peer option 'no-delay' requires --enable-delay-pools");
#endif
        } else if (!strncasecmp(token, "login=", 6)) {
            p->login = xstrdup(token + 6);
            rfc1738_unescape(p->login);
        } else if (!strncasecmp(token, "connect-timeout=", 16)) {
            p->connect_timeout = xatoi(token + 16);
        } else if (!strncasecmp(token, "connect-fail-limit=", 19)) {
            p->connect_fail_limit = xatoi(token + 19);
#if USE_CACHE_DIGESTS
        } else if (!strncasecmp(token, "digest-url=", 11)) {
            p->digest_url = xstrdup(token + 11);
#endif

        } else if (!strcasecmp(token, "allow-miss")) {
            p->options.allow_miss = 1;
        } else if (!strncasecmp(token, "max-conn=", 9)) {
            p->max_conn = xatoi(token + 9);
        } else if (!strcasecmp(token, "originserver")) {
            p->options.originserver = 1;
        } else if (!strncasecmp(token, "name=", 5)) {
            safe_free(p->name);

            if (token[5])
                p->name = xstrdup(token + 5);
        } else if (!strncasecmp(token, "forceddomain=", 13)) {
            safe_free(p->domain);

            if (token[13])
                p->domain = xstrdup(token + 13);

#if USE_SSL

        } else if (strcmp(token, "ssl") == 0) {
            p->use_ssl = 1;
        } else if (strncmp(token, "sslcert=", 8) == 0) {
            safe_free(p->sslcert);
            p->sslcert = xstrdup(token + 8);
        } else if (strncmp(token, "sslkey=", 7) == 0) {
            safe_free(p->sslkey);
            p->sslkey = xstrdup(token + 7);
        } else if (strncmp(token, "sslversion=", 11) == 0) {
            p->sslversion = atoi(token + 11);
        } else if (strncmp(token, "ssloptions=", 11) == 0) {
            safe_free(p->ssloptions);
            p->ssloptions = xstrdup(token + 11);
        } else if (strncmp(token, "sslcipher=", 10) == 0) {
            safe_free(p->sslcipher);
            p->sslcipher = xstrdup(token + 10);
        } else if (strncmp(token, "sslcafile=", 10) == 0) {
            safe_free(p->sslcafile);
            p->sslcafile = xstrdup(token + 10);
        } else if (strncmp(token, "sslcapath=", 10) == 0) {
            safe_free(p->sslcapath);
            p->sslcapath = xstrdup(token + 10);
        } else if (strncmp(token, "sslcrlfile=", 11) == 0) {
            safe_free(p->sslcrlfile);
            p->sslcapath = xstrdup(token + 10);
        } else if (strncmp(token, "sslflags=", 9) == 0) {
            safe_free(p->sslflags);
            p->sslflags = xstrdup(token + 9);
        } else if (strncmp(token, "ssldomain=", 10) == 0) {
            safe_free(p->ssldomain);
            p->ssldomain = xstrdup(token + 10);
#endif

        } else if (strcmp(token, "front-end-https") == 0) {
            p->front_end_https = 1;
        } else if (strcmp(token, "front-end-https=on") == 0) {
            p->front_end_https = 1;
        } else if (strcmp(token, "front-end-https=auto") == 0) {
            p->front_end_https = 2;
        } else if (strcmp(token, "connection-auth=off") == 0) {
            p->connection_auth = 0;
        } else if (strcmp(token, "connection-auth") == 0) {
            p->connection_auth = 1;
        } else if (strcmp(token, "connection-auth=on") == 0) {
            p->connection_auth = 1;
        } else if (strcmp(token, "connection-auth=auto") == 0) {
            p->connection_auth = 2;
        } else {
            debugs(3, 0, "parse_peer: token='" << token << "'");
            self_destruct();
        }
    }

    if (peerFindByName(p->name))
        fatalf("ERROR: cache_peer %s specified twice\n", p->name);

    if (p->weight < 1)
        p->weight = 1;

    if (p->connect_fail_limit < 1)
        p->connect_fail_limit = 10;

    p->icp.version = ICP_VERSION_CURRENT;

    p->testing_now = false;

#if USE_CACHE_DIGESTS

    if (!p->options.no_digest) {
        /* XXX This looks odd.. who has the original pointer
         * then?
         */
        PeerDigest *pd = peerDigestCreate(p);
        p->digest = cbdataReference(pd);
    }

#endif

    p->index =  ++Config.npeers;

    while (*head != NULL)
        head = &(*head)->next;

    *head = p;

    peerClearRRStart();
}

static void
free_peer(peer ** P)
{
    peer *p;

    while ((p = *P) != NULL) {
        *P = p->next;
#if USE_CACHE_DIGESTS

        cbdataReferenceDone(p->digest);
#endif

        cbdataFree(p);
    }

    Config.npeers = 0;
}

static void
dump_cachemgrpasswd(StoreEntry * entry, const char *name, cachemgr_passwd * list)
{
    wordlist *w;

    while (list != NULL) {
        if (strcmp(list->passwd, "none") && strcmp(list->passwd, "disable"))
            storeAppendPrintf(entry, "%s XXXXXXXXXX", name);
        else
            storeAppendPrintf(entry, "%s %s", name, list->passwd);

        for (w = list->actions; w != NULL; w = w->next) {
            storeAppendPrintf(entry, " %s", w->key);
        }

        storeAppendPrintf(entry, "\n");
        list = list->next;
    }
}

static void
parse_cachemgrpasswd(cachemgr_passwd ** head)
{
    char *passwd = NULL;
    wordlist *actions = NULL;
    cachemgr_passwd *p;
    cachemgr_passwd **P;
    parse_string(&passwd);
    parse_wordlist(&actions);
    p = static_cast<cachemgr_passwd *>(xcalloc(1, sizeof(cachemgr_passwd)));
    p->passwd = passwd;
    p->actions = actions;

    for (P = head; *P; P = &(*P)->next) {
        /*
         * See if any of the actions from this line already have a
         * password from previous lines.  The password checking
         * routines in cache_manager.c take the the password from
         * the first cachemgr_passwd struct that contains the
         * requested action.  Thus, we should warn users who might
         * think they can have two passwords for the same action.
         */
        wordlist *w;
        wordlist *u;

        for (w = (*P)->actions; w; w = w->next) {
            for (u = actions; u; u = u->next) {
                if (strcmp(w->key, u->key))
                    continue;

                debugs(0, 0, "WARNING: action '" << u->key << "' (line " << config_lineno << ") already has a password");
            }
        }
    }

    *P = p;
}

static void
free_cachemgrpasswd(cachemgr_passwd ** head)
{
    cachemgr_passwd *p;

    while ((p = *head) != NULL) {
        *head = p->next;
        xfree(p->passwd);
        wordlistDestroy(&p->actions);
        xfree(p);
    }
}

static void
dump_denyinfo(StoreEntry * entry, const char *name, acl_deny_info_list * var)
{
    acl_name_list *a;

    while (var != NULL) {
        storeAppendPrintf(entry, "%s %s", name, var->err_page_name);

        for (a = var->acl_list; a != NULL; a = a->next)
            storeAppendPrintf(entry, " %s", a->name);

        storeAppendPrintf(entry, "\n");

        var = var->next;
    }
}

static void
parse_denyinfo(acl_deny_info_list ** var)
{
    aclParseDenyInfoLine(var);
}

void
free_denyinfo(acl_deny_info_list ** list)
{
    acl_deny_info_list *a = NULL;
    acl_deny_info_list *a_next = NULL;
    acl_name_list *l = NULL;
    acl_name_list *l_next = NULL;

    for (a = *list; a; a = a_next) {
        for (l = a->acl_list; l; l = l_next) {
            l_next = l->next;
            memFree(l, MEM_ACL_NAME_LIST);
            l = NULL;
        }

        a_next = a->next;
        memFree(a, MEM_ACL_DENY_INFO_LIST);
        a = NULL;
    }

    *list = NULL;
}

static void
parse_peer_access(void)
{
    char *host = NULL;
    peer *p;

    if (!(host = strtok(NULL, w_space)))
        self_destruct();

    if ((p = peerFindByName(host)) == NULL) {
        debugs(15, 0, "" << cfg_filename << ", line " << config_lineno << ": No cache_peer '" << host << "'");
        return;
    }

    aclParseAccessLine(LegacyParser, &p->access);
}

static void
parse_hostdomain(void)
{
    char *host = NULL;
    char *domain = NULL;

    if (!(host = strtok(NULL, w_space)))
        self_destruct();

    while ((domain = strtok(NULL, list_sep))) {
        domain_ping *l = NULL;
        domain_ping **L = NULL;
        peer *p;

        if ((p = peerFindByName(host)) == NULL) {
            debugs(15, 0, "" << cfg_filename << ", line " << config_lineno << ": No cache_peer '" << host << "'");
            continue;
        }

        l = static_cast<domain_ping *>(xcalloc(1, sizeof(domain_ping)));
        l->do_ping = 1;

        if (*domain == '!') {	/* check for !.edu */
            l->do_ping = 0;
            domain++;
        }

        l->domain = xstrdup(domain);

        for (L = &(p->peer_domain); *L; L = &((*L)->next));
        *L = l;
    }
}

static void
parse_hostdomaintype(void)
{
    char *host = NULL;
    char *type = NULL;
    char *domain = NULL;

    if (!(host = strtok(NULL, w_space)))
        self_destruct();

    if (!(type = strtok(NULL, w_space)))
        self_destruct();

    while ((domain = strtok(NULL, list_sep))) {
        domain_type *l = NULL;
        domain_type **L = NULL;
        peer *p;

        if ((p = peerFindByName(host)) == NULL) {
            debugs(15, 0, "" << cfg_filename << ", line " << config_lineno << ": No cache_peer '" << host << "'");
            return;
        }

        l = static_cast<domain_type *>(xcalloc(1, sizeof(domain_type)));
        l->type = parseNeighborType(type);
        l->domain = xstrdup(domain);

        for (L = &(p->typelist); *L; L = &((*L)->next));
        *L = l;
    }
}

static void
dump_int(StoreEntry * entry, const char *name, int var)
{
    storeAppendPrintf(entry, "%s %d\n", name, var);
}

void
parse_int(int *var)
{
    int i;
    i = GetInteger();
    *var = i;
}

static void
free_int(int *var)
{
    *var = 0;
}

static void
dump_onoff(StoreEntry * entry, const char *name, int var)
{
    storeAppendPrintf(entry, "%s %s\n", name, var ? "on" : "off");
}

void
parse_onoff(int *var)
{
    char *token = strtok(NULL, w_space);

    if (token == NULL)
        self_destruct();

    if (!strcasecmp(token, "on") || !strcasecmp(token, "enable"))
        *var = 1;
    else
        *var = 0;
}

#define free_onoff free_int

static void
dump_tristate(StoreEntry * entry, const char *name, int var)
{
    const char *state;

    if (var > 0)
        state = "on";
    else if (var < 0)
        state = "warn";
    else
        state = "off";

    storeAppendPrintf(entry, "%s %s\n", name, state);
}

static void
parse_tristate(int *var)
{
    char *token = strtok(NULL, w_space);

    if (token == NULL)
        self_destruct();

    if (!strcasecmp(token, "on") || !strcasecmp(token, "enable"))
        *var = 1;
    else if (!strcasecmp(token, "warn"))
        *var = -1;
    else
        *var = 0;
}

#define free_tristate free_int

static void
dump_refreshpattern(StoreEntry * entry, const char *name, refresh_t * head)
{
    while (head != NULL) {
        storeAppendPrintf(entry, "%s%s %s %d %d%% %d",
                          name,
                          head->flags.icase ? " -i" : null_string,
                          head->pattern,
                          (int) head->min / 60,
                          (int) (100.0 * head->pct + 0.5),
                          (int) head->max / 60);

        if (head->max_stale >= 0)
            storeAppendPrintf(entry, " max-stale=%d", head->max_stale);

        if (head->flags.refresh_ims)
            storeAppendPrintf(entry, " refresh-ims");

        if (head->flags.store_stale)
            storeAppendPrintf(entry, " store-stale");

#if USE_HTTP_VIOLATIONS

        if (head->flags.override_expire)
            storeAppendPrintf(entry, " override-expire");

        if (head->flags.override_lastmod)
            storeAppendPrintf(entry, " override-lastmod");

        if (head->flags.reload_into_ims)
            storeAppendPrintf(entry, " reload-into-ims");

        if (head->flags.ignore_reload)
            storeAppendPrintf(entry, " ignore-reload");

        if (head->flags.ignore_no_cache)
            storeAppendPrintf(entry, " ignore-no-cache");

        if (head->flags.ignore_no_store)
            storeAppendPrintf(entry, " ignore-no-store");

        if (head->flags.ignore_must_revalidate)
            storeAppendPrintf(entry, " ignore-must-revalidate");

        if (head->flags.ignore_private)
            storeAppendPrintf(entry, " ignore-private");

        if (head->flags.ignore_auth)
            storeAppendPrintf(entry, " ignore-auth");

#endif

        storeAppendPrintf(entry, "\n");

        head = head->next;
    }
}

static void
parse_refreshpattern(refresh_t ** head)
{
    char *token;
    char *pattern;
    time_t min = 0;
    double pct = 0.0;
    time_t max = 0;
    int refresh_ims = 0;
    int store_stale = 0;
    int max_stale = -1;

#if USE_HTTP_VIOLATIONS

    int override_expire = 0;
    int override_lastmod = 0;
    int reload_into_ims = 0;
    int ignore_reload = 0;
    int ignore_no_cache = 0;
    int ignore_no_store = 0;
    int ignore_must_revalidate = 0;
    int ignore_private = 0;
    int ignore_auth = 0;
#endif

    int i;
    refresh_t *t;
    regex_t comp;
    int errcode;
    int flags = REG_EXTENDED | REG_NOSUB;

    if ((token = strtok(NULL, w_space)) == NULL) {
        self_destruct();
        return;
    }

    if (strcmp(token, "-i") == 0) {
        flags |= REG_ICASE;
        token = strtok(NULL, w_space);
    } else if (strcmp(token, "+i") == 0) {
        flags &= ~REG_ICASE;
        token = strtok(NULL, w_space);
    }

    if (token == NULL) {
        self_destruct();
        return;
    }

    pattern = xstrdup(token);

    i = GetInteger();		/* token: min */

    /* catch negative and insanely huge values close to 32-bit wrap */
    if (i < 0) {
        debugs(3, DBG_IMPORTANT, "WARNING: refresh_pattern minimum age negative. Cropped back to zero.");
        i = 0;
    }
    if (i > 60*24*365) {
        debugs(3, DBG_IMPORTANT, "WARNING: refresh_pattern minimum age too high. Cropped back to 1 year.");
        i = 60*24*365;
    }

    min = (time_t) (i * 60);	/* convert minutes to seconds */

    i = GetInteger();		/* token: pct */

    pct = (double) i / 100.0;

    i = GetInteger();		/* token: max */

    /* catch negative and insanely huge values close to 32-bit wrap */
    if (i < 0) {
        debugs(3, DBG_IMPORTANT, "WARNING: refresh_pattern maximum age negative. Cropped back to zero.");
        i = 0;
    }
    if (i > 60*24*365) {
        debugs(3, DBG_IMPORTANT, "WARNING: refresh_pattern maximum age too high. Cropped back to 1 year.");
        i = 60*24*365;
    }

    max = (time_t) (i * 60);	/* convert minutes to seconds */

    /* Options */
    while ((token = strtok(NULL, w_space)) != NULL) {
        if (!strcmp(token, "refresh-ims")) {
            refresh_ims = 1;
        } else if (!strcmp(token, "store-stale")) {
            store_stale = 1;
        } else if (!strncmp(token, "max-stale=", 10)) {
            max_stale = atoi(token + 10);
#if USE_HTTP_VIOLATIONS

        } else if (!strcmp(token, "override-expire"))
            override_expire = 1;
        else if (!strcmp(token, "override-lastmod"))
            override_lastmod = 1;
        else if (!strcmp(token, "ignore-no-cache"))
            ignore_no_cache = 1;
        else if (!strcmp(token, "ignore-no-store"))
            ignore_no_store = 1;
        else if (!strcmp(token, "ignore-must-revalidate"))
            ignore_must_revalidate = 1;
        else if (!strcmp(token, "ignore-private"))
            ignore_private = 1;
        else if (!strcmp(token, "ignore-auth"))
            ignore_auth = 1;
        else if (!strcmp(token, "reload-into-ims")) {
            reload_into_ims = 1;
            refresh_nocache_hack = 1;
            /* tell client_side.c that this is used */
        } else if (!strcmp(token, "ignore-reload")) {
            ignore_reload = 1;
            refresh_nocache_hack = 1;
            /* tell client_side.c that this is used */
#endif

        } else
            debugs(22, 0, "refreshAddToList: Unknown option '" << pattern << "': " << token);
    }

    if ((errcode = regcomp(&comp, pattern, flags)) != 0) {
        char errbuf[256];
        regerror(errcode, &comp, errbuf, sizeof errbuf);
        debugs(22, 0, "" << cfg_filename << " line " << config_lineno << ": " << config_input_line);
        debugs(22, 0, "refreshAddToList: Invalid regular expression '" << pattern << "': " << errbuf);
        return;
    }

    pct = pct < 0.0 ? 0.0 : pct;
    max = max < 0 ? 0 : max;
    t = static_cast<refresh_t *>(xcalloc(1, sizeof(refresh_t)));
    t->pattern = (char *) xstrdup(pattern);
    t->compiled_pattern = comp;
    t->min = min;
    t->pct = pct;
    t->max = max;

    if (flags & REG_ICASE)
        t->flags.icase = 1;

    if (refresh_ims)
        t->flags.refresh_ims = 1;

    if (store_stale)
        t->flags.store_stale = 1;

    t->max_stale = max_stale;

#if USE_HTTP_VIOLATIONS

    if (override_expire)
        t->flags.override_expire = 1;

    if (override_lastmod)
        t->flags.override_lastmod = 1;

    if (reload_into_ims)
        t->flags.reload_into_ims = 1;

    if (ignore_reload)
        t->flags.ignore_reload = 1;

    if (ignore_no_cache)
        t->flags.ignore_no_cache = 1;

    if (ignore_no_store)
        t->flags.ignore_no_store = 1;

    if (ignore_must_revalidate)
        t->flags.ignore_must_revalidate = 1;

    if (ignore_private)
        t->flags.ignore_private = 1;

    if (ignore_auth)
        t->flags.ignore_auth = 1;

#endif

    t->next = NULL;

    while (*head)
        head = &(*head)->next;

    *head = t;

    safe_free(pattern);
}

static void
free_refreshpattern(refresh_t ** head)
{
    refresh_t *t;

    while ((t = *head) != NULL) {
        *head = t->next;
        safe_free(t->pattern);
        regfree(&t->compiled_pattern);
        safe_free(t);
    }

#if USE_HTTP_VIOLATIONS
    refresh_nocache_hack = 0;

#endif
}

static void
dump_string(StoreEntry * entry, const char *name, char *var)
{
    if (var != NULL)
        storeAppendPrintf(entry, "%s %s\n", name, var);
}

static void
parse_string(char **var)
{
    char *token = strtok(NULL, w_space);
    safe_free(*var);

    if (token == NULL)
        self_destruct();

    *var = xstrdup(token);
}

void
ConfigParser::ParseString(char **var)
{
    parse_string(var);
}

void
ConfigParser::ParseString(String *var)
{
    char *token = strtok(NULL, w_space);

    if (token == NULL)
        self_destruct();

    var->reset(token);
}

static void
free_string(char **var)
{
    safe_free(*var);
}

void
parse_eol(char *volatile *var)
{
    if (!var) {
        self_destruct();
        return;
    }

    unsigned char *token = (unsigned char *) strtok(NULL, null_string);
    safe_free(*var);

    if (!token) {
        self_destruct();
        return;
    }

    while (*token && xisspace(*token))
        token++;

    if (!*token) {
        self_destruct();
        return;
    }

    *var = xstrdup((char *) token);
}

#define dump_eol dump_string
#define free_eol free_string

static void
dump_time_t(StoreEntry * entry, const char *name, time_t var)
{
    storeAppendPrintf(entry, "%s %d seconds\n", name, (int) var);
}

void
parse_time_t(time_t * var)
{
    time_msec_t tval;
    parseTimeLine(&tval, T_SECOND_STR, false);
    *var = static_cast<time_t>(tval/1000);
}

static void
free_time_t(time_t * var)
{
    *var = 0;
}

#if !USE_DNSHELPER
static void
dump_time_msec(StoreEntry * entry, const char *name, time_msec_t var)
{
    if (var % 1000)
        storeAppendPrintf(entry, "%s %"PRId64" milliseconds\n", name, var);
    else
        storeAppendPrintf(entry, "%s %d seconds\n", name, (int)(var/1000) );
}

void
parse_time_msec(time_msec_t * var)
{
    parseTimeLine(var, T_SECOND_STR, true);
}

static void
free_time_msec(time_msec_t * var)
{
    *var = 0;
}
#endif

#if UNUSED_CODE
static void
dump_size_t(StoreEntry * entry, const char *name, size_t var)
{
    storeAppendPrintf(entry, "%s %d\n", name, (int) var);
}
#endif

static void
dump_b_size_t(StoreEntry * entry, const char *name, size_t var)
{
    storeAppendPrintf(entry, "%s %d %s\n", name, (int) var, B_BYTES_STR);
}

#if !USE_DNSHELPER
static void
dump_b_ssize_t(StoreEntry * entry, const char *name, ssize_t var)
{
    storeAppendPrintf(entry, "%s %d %s\n", name, (int) var, B_BYTES_STR);
}
#endif

#if UNUSED_CODE
static void
dump_kb_size_t(StoreEntry * entry, const char *name, size_t var)
{
    storeAppendPrintf(entry, "%s %d %s\n", name, (int) var, B_KBYTES_STR);
}
#endif

static void
dump_b_int64_t(StoreEntry * entry, const char *name, int64_t var)
{
    storeAppendPrintf(entry, "%s %"PRId64" %s\n", name, var, B_BYTES_STR);
}

static void
dump_kb_int64_t(StoreEntry * entry, const char *name, int64_t var)
{
    storeAppendPrintf(entry, "%s %"PRId64" %s\n", name, var, B_KBYTES_STR);
}

#if UNUSED_CODE
static void
parse_size_t(size_t * var)
{
    int i;
    i = GetInteger();
    *var = (size_t) i;
}
#endif

static void
parse_b_size_t(size_t * var)
{
    parseBytesLine(var, B_BYTES_STR);
}

#if !USE_DNSHELPER
static void
parse_b_ssize_t(ssize_t * var)
{
    parseBytesLineSigned(var, B_BYTES_STR);
}
#endif

#if UNUSED_CODE
static void
parse_kb_size_t(size_t * var)
{
    parseBytesLine(var, B_KBYTES_STR);
}
#endif

static void
parse_b_int64_t(int64_t * var)
{
    parseBytesLine64(var, B_BYTES_STR);
}

static void
parse_kb_int64_t(int64_t * var)
{
    parseBytesLine64(var, B_KBYTES_STR);
}

static void
free_size_t(size_t * var)
{
    *var = 0;
}

#if !USE_DNSHELPER
static void
free_ssize_t(ssize_t * var)
{
    *var = 0;
}
#endif

static void
free_b_int64_t(int64_t * var)
{
    *var = 0;
}

#define free_b_size_t free_size_t
#define free_b_ssize_t free_ssize_t
#define free_kb_size_t free_size_t
#define free_mb_size_t free_size_t
#define free_gb_size_t free_size_t
#define free_kb_int64_t free_b_int64_t

static void
dump_u_short(StoreEntry * entry, const char *name, unsigned short var)
{
    storeAppendPrintf(entry, "%s %d\n", name, var);
}

static void
free_u_short(unsigned short * u)
{
    *u = 0;
}

static void
parse_u_short(unsigned short * var)
{
    ConfigParser::ParseUShort(var);
}

void
ConfigParser::ParseUShort(unsigned short *var)
{
    *var = GetShort();
}

void
ConfigParser::ParseBool(bool *var)
{
    int i = GetInteger();

    if (0 == i)
        *var = false;
    else if (1 == i)
        *var = true;
    else
        self_destruct();
}

static void
dump_wordlist(StoreEntry * entry, const char *name, wordlist * list)
{
    while (list != NULL) {
        storeAppendPrintf(entry, "%s %s\n", name, list->key);
        list = list->next;
    }
}

void
ConfigParser::ParseWordList(wordlist ** list)
{
    parse_wordlist(list);
}

void
parse_wordlist(wordlist ** list)
{
    char *token;
    char *t = strtok(NULL, "");

    while ((token = strwordtok(NULL, &t)))
        wordlistAdd(list, token);
}

#if 0 /* now unused */
static int
check_null_wordlist(wordlist * w)
{
    return w == NULL;
}
#endif

static int
check_null_acl_access(acl_access * a)
{
    return a == NULL;
}

#define free_wordlist wordlistDestroy

#define free_uri_whitespace free_int

static void
parse_uri_whitespace(int *var)
{
    char *token = strtok(NULL, w_space);

    if (token == NULL)
        self_destruct();

    if (!strcasecmp(token, "strip"))
        *var = URI_WHITESPACE_STRIP;
    else if (!strcasecmp(token, "deny"))
        *var = URI_WHITESPACE_DENY;
    else if (!strcasecmp(token, "allow"))
        *var = URI_WHITESPACE_ALLOW;
    else if (!strcasecmp(token, "encode"))
        *var = URI_WHITESPACE_ENCODE;
    else if (!strcasecmp(token, "chop"))
        *var = URI_WHITESPACE_CHOP;
    else
        self_destruct();
}

static void
dump_uri_whitespace(StoreEntry * entry, const char *name, int var)
{
    const char *s;

    if (var == URI_WHITESPACE_ALLOW)
        s = "allow";
    else if (var == URI_WHITESPACE_ENCODE)
        s = "encode";
    else if (var == URI_WHITESPACE_CHOP)
        s = "chop";
    else if (var == URI_WHITESPACE_DENY)
        s = "deny";
    else
        s = "strip";

    storeAppendPrintf(entry, "%s %s\n", name, s);
}

static void
free_removalpolicy(RemovalPolicySettings ** settings)
{
    if (!*settings)
        return;

    free_string(&(*settings)->type);

    free_wordlist(&(*settings)->args);

    delete *settings;

    *settings = NULL;
}

static void
parse_removalpolicy(RemovalPolicySettings ** settings)
{
    if (*settings)
        free_removalpolicy(settings);

    *settings = new RemovalPolicySettings;

    parse_string(&(*settings)->type);

    parse_wordlist(&(*settings)->args);
}

static void
dump_removalpolicy(StoreEntry * entry, const char *name, RemovalPolicySettings * settings)
{
    wordlist *args;
    storeAppendPrintf(entry, "%s %s", name, settings->type);
    args = settings->args;

    while (args) {
        storeAppendPrintf(entry, " %s", args->key);
        args = args->next;
    }

    storeAppendPrintf(entry, "\n");
}

void
YesNoNone::configure(bool beSet)
{
    option = beSet ? +1 : -1;
}

YesNoNone::operator void*() const
{
    assert(option != 0); // must call configure() first
    return option > 0 ? (void*)this : NULL;
}


inline void
free_YesNoNone(YesNoNone *)
{
    // do nothing: no explicit cleanup is required
}

static void
parse_YesNoNone(YesNoNone *option)
{
    int value = 0;
    parse_onoff(&value);
    option->configure(value > 0);
}

static void
dump_YesNoNone(StoreEntry * entry, const char *name, YesNoNone &option)
{
    if (option.configured())
        dump_onoff(entry, name, option ? 1 : 0);
}

static void
free_memcachemode(SquidConfig * config)
{
    return;
}

static void
parse_memcachemode(SquidConfig * config)
{
    char *token = strtok(NULL, w_space);
    if (!token)
        self_destruct();

    if (strcmp(token, "always") == 0) {
        Config.onoff.memory_cache_first = 1;
        Config.onoff.memory_cache_disk = 1;
    } else if (strcmp(token, "disk") == 0) {
        Config.onoff.memory_cache_first = 0;
        Config.onoff.memory_cache_disk = 1;
    } else if (strncmp(token, "net", 3) == 0) {
        Config.onoff.memory_cache_first = 1;
        Config.onoff.memory_cache_disk = 0;
    } else if (strcmp(token, "never") == 0) {
        Config.onoff.memory_cache_first = 0;
        Config.onoff.memory_cache_disk = 0;
    } else
        self_destruct();
}

static void
dump_memcachemode(StoreEntry * entry, const char *name, SquidConfig &config)
{
    storeAppendPrintf(entry, "%s ", name);
    if (Config.onoff.memory_cache_first && Config.onoff.memory_cache_disk)
        storeAppendPrintf(entry, "always");
    else if (!Config.onoff.memory_cache_first && Config.onoff.memory_cache_disk)
        storeAppendPrintf(entry, "disk");
    else if (Config.onoff.memory_cache_first && !Config.onoff.memory_cache_disk)
        storeAppendPrintf(entry, "network");
    else if (!Config.onoff.memory_cache_first && !Config.onoff.memory_cache_disk)
        storeAppendPrintf(entry, "none");
    storeAppendPrintf(entry, "\n");
}

#include "cf_parser.cci"

peer_t
parseNeighborType(const char *s)
{
    if (!strcasecmp(s, "parent"))
        return PEER_PARENT;

    if (!strcasecmp(s, "neighbor"))
        return PEER_SIBLING;

    if (!strcasecmp(s, "neighbour"))
        return PEER_SIBLING;

    if (!strcasecmp(s, "sibling"))
        return PEER_SIBLING;

    if (!strcasecmp(s, "multicast"))
        return PEER_MULTICAST;

    debugs(15, 0, "WARNING: Unknown neighbor type: " << s);

    return PEER_SIBLING;
}

#if USE_WCCPv2
static void
parse_IpAddress_list(Ip::Address_list ** head)
{
    char *token;
    Ip::Address_list *s;
    Ip::Address ipa;

    while ((token = strtok(NULL, w_space))) {
        if (GetHostWithPort(token, &ipa)) {

            while (*head)
                head = &(*head)->next;

            s = static_cast<Ip::Address_list *>(xcalloc(1, sizeof(*s)));
            s->s = ipa;

            *head = s;
        } else
            self_destruct();
    }
}

static void
dump_IpAddress_list(StoreEntry * e, const char *n, const Ip::Address_list * s)
{
    char ntoabuf[MAX_IPSTRLEN];

    while (s) {
        storeAppendPrintf(e, "%s %s\n",
                          n,
                          s->s.NtoA(ntoabuf,MAX_IPSTRLEN));
        s = s->next;
    }
}

static void
free_IpAddress_list(Ip::Address_list ** head)
{
    if (*head) delete *head;
    *head = NULL;
}

#if CURRENTLY_UNUSED
/* This code was previously used by http_port. Left as it really should
 * be used by icp_port and htcp_port
 */
static int
check_null_IpAddress_list(const Ip::Address_list * s)
{
    return NULL == s;
}

#endif /* CURRENTLY_UNUSED */
#endif /* USE_WCCPv2 */

CBDATA_CLASS_INIT(http_port_list);

static void
parsePortSpecification(http_port_list * s, char *token)
{
    char *host = NULL;
    unsigned short port = 0;
    char *t = NULL;
    char *junk = NULL;

    s->disable_pmtu_discovery = DISABLE_PMTU_OFF;
    s->name = xstrdup(token);
    s->connection_auth_disabled = false;

    if (*token == '[') {
        /* [ipv6]:port */
        host = token + 1;
        t = strchr(host, ']');
        if (!t) {
            debugs(3, DBG_CRITICAL, s->protocol << "_port: missing ']' on IPv6 address: " << token);
            self_destruct();
        }
        *t++ = '\0';
        if (*t != ':') {
            debugs(3, DBG_CRITICAL, s->protocol << "_port: missing Port in: " << token);
            self_destruct();
        }
        if (!Ip::EnableIpv6) {
            debugs(3, DBG_CRITICAL, "FATAL: " << s->protocol << "_port: IPv6 is not available.");
            self_destruct();
        }
        port = xatos(t + 1);
    } else if ((t = strchr(token, ':'))) {
        /* host:port */
        /* ipv4:port */
        host = token;
        *t = '\0';
        port = xatos(t + 1);

    } else if ((port = strtol(token, &junk, 10)), !*junk) {
        /* port */
        debugs(3, 3, s->protocol << "_port: found Listen on Port: " << port);
    } else {
        debugs(3, DBG_CRITICAL, s->protocol << "_port: missing Port: " << token);
        self_destruct();
    }

    if (port == 0 && host != NULL) {
        debugs(3, DBG_CRITICAL, s->protocol << "_port: Port cannot be 0: " << token);
        self_destruct();
    }

    if (NULL == host) {
        s->s.SetAnyAddr();
        s->s.SetPort(port);
        if (!Ip::EnableIpv6)
            s->s.SetIPv4();
        debugs(3, 3, s->protocol << "_port: found Listen on wildcard address: *:" << s->s.GetPort() );
    } else if ( (s->s = host) ) { /* check/parse numeric IPA */
        s->s.SetPort(port);
        if (!Ip::EnableIpv6)
            s->s.SetIPv4();
        debugs(3, 3, s->protocol << "_port: Listen on Host/IP: " << host << " --> " << s->s);
    } else if ( s->s.GetHostByName(host) ) { /* check/parse for FQDN */
        /* dont use ipcache */
        s->defaultsite = xstrdup(host);
        s->s.SetPort(port);
        if (!Ip::EnableIpv6)
            s->s.SetIPv4();
        debugs(3, 3, s->protocol << "_port: found Listen as Host " << s->defaultsite << " on IP: " << s->s);
    } else {
        debugs(3, DBG_CRITICAL, s->protocol << "_port: failed to resolve Host/IP: " << host);
        self_destruct();
    }
}

static void
parse_http_port_option(http_port_list * s, char *token)
{
    /* modes first */

    if (strcmp(token, "accel") == 0) {
        if (s->intercepted || s->spoof_client_ip) {
            debugs(3, DBG_CRITICAL, "FATAL: http(s)_port: Accelerator mode requires its own port. It cannot be shared with other modes.");
            self_destruct();
        }
        s->accel = s->vhost = 1;
    } else if (strcmp(token, "transparent") == 0 || strcmp(token, "intercept") == 0) {
        if (s->accel || s->spoof_client_ip) {
            debugs(3, DBG_CRITICAL, "FATAL: http(s)_port: Intercept mode requires its own interception port. It cannot be shared with other modes.");
            self_destruct();
        }
        s->intercepted = 1;
        Ip::Interceptor.StartInterception();
        /* Log information regarding the port modes under interception. */
        debugs(3, DBG_IMPORTANT, "Starting Authentication on port " << s->s);
        debugs(3, DBG_IMPORTANT, "Disabling Authentication on port " << s->s << " (interception enabled)");

        /* INET6: until transparent REDIRECT works on IPv6 SOCKET, force wildcard to IPv4 */
        if (Ip::EnableIpv6)
            debugs(3, DBG_IMPORTANT, "Disabling IPv6 on port " << s->s << " (interception enabled)");
        if ( !s->s.SetIPv4() ) {
            debugs(3, DBG_CRITICAL, "FATAL: http(s)_port: IPv6 addresses cannot NAT intercept (protocol does not provide NAT)" << s->s );
            self_destruct();
        }
    } else if (strcmp(token, "tproxy") == 0) {
        if (s->intercepted || s->accel) {
            debugs(3,DBG_CRITICAL, "FATAL: http(s)_port: TPROXY option requires its own interception port. It cannot be shared with other modes.");
            self_destruct();
        }
        s->spoof_client_ip = 1;
        Ip::Interceptor.StartTransparency();
        /* Log information regarding the port modes under transparency. */
        debugs(3, DBG_IMPORTANT, "Starting IP Spoofing on port " << s->s);
        debugs(3, DBG_IMPORTANT, "Disabling Authentication on port " << s->s << " (IP spoofing enabled)");

        if (!Ip::Interceptor.ProbeForTproxy(s->s)) {
            debugs(3, DBG_CRITICAL, "FATAL: http(s)_port: TPROXY support in the system does not work.");
            self_destruct();
        }

    } else if (strncmp(token, "defaultsite=", 12) == 0) {
        if (!s->accel) {
            debugs(3, DBG_CRITICAL, "FATAL: http(s)_port: defaultsite option requires Acceleration mode flag.");
            self_destruct();
        }
        safe_free(s->defaultsite);
        s->defaultsite = xstrdup(token + 12);
    } else if (strcmp(token, "vhost") == 0) {
        if (!s->accel) {
            debugs(3, DBG_CRITICAL, "WARNING: http(s)_port: vhost option is deprecated. Use 'accel' mode flag instead.");
        }
        s->accel = s->vhost = 1;
    } else if (strcmp(token, "no-vhost") == 0) {
        if (!s->accel) {
            debugs(3, DBG_IMPORTANT, "ERROR: http(s)_port: no-vhost option requires Acceleration mode flag.");
        }
        s->vhost = 0;
    } else if (strcmp(token, "vport") == 0) {
        if (!s->accel) {
            debugs(3, DBG_CRITICAL, "FATAL: http(s)_port: vport option requires Acceleration mode flag.");
            self_destruct();
        }
        s->vport = -1;
    } else if (strncmp(token, "vport=", 6) == 0) {
        if (!s->accel) {
            debugs(3, DBG_CRITICAL, "FATAL: http(s)_port: vport option requires Acceleration mode flag.");
            self_destruct();
        }
        s->vport = xatos(token + 6);
    } else if (strncmp(token, "protocol=", 9) == 0) {
        if (!s->accel) {
            debugs(3, DBG_CRITICAL, "FATAL: http(s)_port: protocol option requires Acceleration mode flag.");
            self_destruct();
        }
        s->protocol = xstrdup(token + 9);
    } else if (strcmp(token, "allow-direct") == 0) {
        if (!s->accel) {
            debugs(3, DBG_CRITICAL, "FATAL: http(s)_port: allow-direct option requires Acceleration mode flag.");
            self_destruct();
        }
        s->allow_direct = 1;
    } else if (strcmp(token, "act-as-origin") == 0) {
        if (!s->accel) {
            debugs(3, DBG_IMPORTANT, "ERROR: http(s)_port: act-as-origin option requires Acceleration mode flag.");
        } else
            s->actAsOrigin = 1;
    } else if (strcmp(token, "ignore-cc") == 0) {
#if !USE_HTTP_VIOLATIONS
        if (!s->accel) {
            debugs(3, DBG_CRITICAL, "FATAL: http(s)_port: ignore-cc option requires Scceleration mode flag.");
            self_destruct();
        }
#endif
        s->ignore_cc = 1;
    } else if (strncmp(token, "name=", 5) == 0) {
        safe_free(s->name);
        s->name = xstrdup(token + 5);
    } else if (strcmp(token, "no-connection-auth") == 0) {
        s->connection_auth_disabled = true;
    } else if (strcmp(token, "connection-auth=off") == 0) {
        s->connection_auth_disabled = true;
    } else if (strcmp(token, "connection-auth") == 0) {
        s->connection_auth_disabled = false;
    } else if (strcmp(token, "connection-auth=on") == 0) {
        s->connection_auth_disabled = false;
    } else if (strncmp(token, "disable-pmtu-discovery=", 23) == 0) {
        if (!strcasecmp(token + 23, "off"))
            s->disable_pmtu_discovery = DISABLE_PMTU_OFF;
        else if (!strcasecmp(token + 23, "transparent"))
            s->disable_pmtu_discovery = DISABLE_PMTU_TRANSPARENT;
        else if (!strcasecmp(token + 23, "always"))
            s->disable_pmtu_discovery = DISABLE_PMTU_ALWAYS;
        else
            self_destruct();
    } else if (strcmp(token, "ipv4") == 0) {
        if ( !s->s.SetIPv4() ) {
            debugs(3, DBG_CRITICAL, "FATAL: http(s)_port: IPv6 addresses cannot be used as IPv4-Only. " << s->s );
            self_destruct();
        }
    } else if (strcmp(token, "tcpkeepalive") == 0) {
        s->tcp_keepalive.enabled = 1;
    } else if (strncmp(token, "tcpkeepalive=", 13) == 0) {
        char *t = token + 13;
        s->tcp_keepalive.enabled = 1;
        s->tcp_keepalive.idle = atoi(t);
        t = strchr(t, ',');
        if (t) {
            t++;
            s->tcp_keepalive.interval = atoi(t);
            t = strchr(t, ',');
        }
        if (t) {
            t++;
            s->tcp_keepalive.timeout = atoi(t);
            t = strchr(t, ',');
        }
#if USE_SSL
    } else if (strcasecmp(token, "sslBump") == 0) {
        debugs(3, DBG_CRITICAL, "WARNING: '" << token << "' is deprecated " <<
               "in http_port. Use 'ssl-bump' instead.");
        s->sslBump = 1; // accelerated when bumped, otherwise not
    } else if (strcmp(token, "ssl-bump") == 0) {
        s->sslBump = 1; // accelerated when bumped, otherwise not
    } else if (strncmp(token, "cert=", 5) == 0) {
        safe_free(s->cert);
        s->cert = xstrdup(token + 5);
    } else if (strncmp(token, "key=", 4) == 0) {
        safe_free(s->key);
        s->key = xstrdup(token + 4);
    } else if (strncmp(token, "version=", 8) == 0) {
        s->version = xatoi(token + 8);
        if (s->version < 1 || s->version > 4)
            self_destruct();
    } else if (strncmp(token, "options=", 8) == 0) {
        safe_free(s->options);
        s->options = xstrdup(token + 8);
    } else if (strncmp(token, "cipher=", 7) == 0) {
        safe_free(s->cipher);
        s->cipher = xstrdup(token + 7);
    } else if (strncmp(token, "clientca=", 9) == 0) {
        safe_free(s->clientca);
        s->clientca = xstrdup(token + 9);
    } else if (strncmp(token, "cafile=", 7) == 0) {
        safe_free(s->cafile);
        s->cafile = xstrdup(token + 7);
    } else if (strncmp(token, "capath=", 7) == 0) {
        safe_free(s->capath);
        s->capath = xstrdup(token + 7);
    } else if (strncmp(token, "crlfile=", 8) == 0) {
        safe_free(s->crlfile);
        s->crlfile = xstrdup(token + 8);
    } else if (strncmp(token, "dhparams=", 9) == 0) {
        safe_free(s->dhfile);
        s->dhfile = xstrdup(token + 9);
    } else if (strncmp(token, "sslflags=", 9) == 0) {
        safe_free(s->sslflags);
        s->sslflags = xstrdup(token + 9);
    } else if (strncmp(token, "sslcontext=", 11) == 0) {
        safe_free(s->sslContextSessionId);
        s->sslContextSessionId = xstrdup(token + 11);
    } else if (strcmp(token, "generate-host-certificates") == 0) {
        s->generateHostCertificates = true;
    } else if (strcmp(token, "generate-host-certificates=on") == 0) {
        s->generateHostCertificates = true;
    } else if (strcmp(token, "generate-host-certificates=off") == 0) {
        s->generateHostCertificates = false;
    } else if (strncmp(token, "dynamic_cert_mem_cache_size=", 28) == 0) {
        parseBytesOptionValue(&s->dynamicCertMemCacheSize, B_BYTES_STR, token + 28);
#endif
    } else {
        self_destruct();
    }
}

void
add_http_port(char *portspec)
{
    http_port_list *s = new http_port_list("http");
    parsePortSpecification(s, portspec);
    // we may need to merge better of the above returns a list with clones
    assert(s->next == NULL);
    s->next = Config.Sockaddr.http;
    Config.Sockaddr.http = s;
}

http_port_list *
clone_http_port_list(http_port_list *a)
{
    http_port_list *b = new http_port_list(a->protocol);

    b->s = a->s;
    if (a->name)
        b->name = xstrdup(a->name);
    if (a->defaultsite)
        b->defaultsite = xstrdup(a->defaultsite);

    b->intercepted = a->intercepted;
    b->spoof_client_ip = a->spoof_client_ip;
    b->accel = a->accel;
    b->allow_direct = a->allow_direct;
    b->vhost = a->vhost;
    b->sslBump = a->sslBump;
    b->vport = a->vport;
    b->connection_auth_disabled = a->connection_auth_disabled;
    b->disable_pmtu_discovery = a->disable_pmtu_discovery;

    memcpy( &(b->tcp_keepalive), &(a->tcp_keepalive), sizeof(a->tcp_keepalive));

#if 0
    // AYJ: 2009-07-18: for now SSL does not clone. Configure separate ports with IPs and SSL settings

#if USE_SSL
    // XXX: temporary hack to ease move of SSL options to http_port
    http_port_list &http;

    char *cert;
    char *key;
    int version;
    char *cipher;
    char *options;
    char *clientca;
    char *cafile;
    char *capath;
    char *crlfile;
    char *dhfile;
    char *sslflags;
    char *sslContextSessionId;
    SSL_CTX *sslContext;
#endif

#endif /*0*/

    return b;
}

static void
parsePortList(http_port_list ** head, const char *protocol)
{
    char *token = strtok(NULL, w_space);

    if (!token) {
        self_destruct();
        return;
    }

    http_port_list *s = new http_port_list(protocol);
    parsePortSpecification(s, token);

    /* parse options ... */
    while ((token = strtok(NULL, w_space))) {
        parse_http_port_option(s, token);
    }

    if (Ip::EnableIpv6&IPV6_SPECIAL_SPLITSTACK && s->s.IsAnyAddr()) {
        // clone the port options from *s to *(s->next)
        s->next = clone_http_port_list(s);
        s->next->s.SetIPv4();
        debugs(3, 3, protocol << "_port: clone wildcard address for split-stack: " << s->s << " and " << s->next->s);
    }

    while (*head)
        head = &(*head)->next;

    *head = s;
}

static void
dump_generic_http_port(StoreEntry * e, const char *n, const http_port_list * s)
{
    char buf[MAX_IPSTRLEN];

    storeAppendPrintf(e, "%s %s",
                      n,
                      s->s.ToURL(buf,MAX_IPSTRLEN));

    // MODES and specific sub-options.
    if (s->intercepted)
        storeAppendPrintf(e, " intercept");

    else if (s->spoof_client_ip)
        storeAppendPrintf(e, " tproxy");

    else if (s->accel) {
        storeAppendPrintf(e, " accel");

        if (s->vhost)
            storeAppendPrintf(e, " vhost");

        if (s->vport < 0)
            storeAppendPrintf(e, " vport");
        else if (s->vport > 0)
            storeAppendPrintf(e, " vport=%d", s->vport);

        if (s->defaultsite)
            storeAppendPrintf(e, " defaultsite=%s", s->defaultsite);

        if (s->protocol && strcmp(s->protocol,"http") != 0)
            storeAppendPrintf(e, " protocol=%s", s->protocol);

        if (s->allow_direct)
            storeAppendPrintf(e, " allow-direct");

        if (s->ignore_cc)
            storeAppendPrintf(e, " ignore-cc");

    }

    // Generic independent options

    if (s->name)
        storeAppendPrintf(e, " name=%s", s->name);

#if USE_HTTP_VIOLATIONS
    if (!s->accel && s->ignore_cc)
        storeAppendPrintf(e, " ignore-cc");
#endif

    if (s->connection_auth_disabled)
        storeAppendPrintf(e, " connection-auth=off");
    else
        storeAppendPrintf(e, " connection-auth=on");

    if (s->disable_pmtu_discovery != DISABLE_PMTU_OFF) {
        const char *pmtu;

        if (s->disable_pmtu_discovery == DISABLE_PMTU_ALWAYS)
            pmtu = "always";
        else
            pmtu = "transparent";

        storeAppendPrintf(e, " disable-pmtu-discovery=%s", pmtu);
    }

    if (s->s.IsAnyAddr() && !s->s.IsIPv6())
        storeAppendPrintf(e, " ipv4");

    if (s->tcp_keepalive.enabled) {
        if (s->tcp_keepalive.idle || s->tcp_keepalive.interval || s->tcp_keepalive.timeout) {
            storeAppendPrintf(e, " tcpkeepalive=%d,%d,%d", s->tcp_keepalive.idle, s->tcp_keepalive.interval, s->tcp_keepalive.timeout);
        } else {
            storeAppendPrintf(e, " tcpkeepalive");
        }
    }

#if USE_SSL
    if (s->sslBump)
        storeAppendPrintf(e, " ssl-bump");

    if (s->cert)
        storeAppendPrintf(e, " cert=%s", s->cert);

    if (s->key)
        storeAppendPrintf(e, " key=%s", s->key);

    if (s->version)
        storeAppendPrintf(e, " version=%d", s->version);

    if (s->options)
        storeAppendPrintf(e, " options=%s", s->options);

    if (s->cipher)
        storeAppendPrintf(e, " cipher=%s", s->cipher);

    if (s->cafile)
        storeAppendPrintf(e, " cafile=%s", s->cafile);

    if (s->capath)
        storeAppendPrintf(e, " capath=%s", s->capath);

    if (s->crlfile)
        storeAppendPrintf(e, " crlfile=%s", s->crlfile);

    if (s->dhfile)
        storeAppendPrintf(e, " dhparams=%s", s->dhfile);

    if (s->sslflags)
        storeAppendPrintf(e, " sslflags=%s", s->sslflags);

    if (s->sslContextSessionId)
        storeAppendPrintf(e, " sslcontext=%s", s->sslContextSessionId);

    if (s->generateHostCertificates)
        storeAppendPrintf(e, " generate-host-certificates");

    if (s->dynamicCertMemCacheSize != std::numeric_limits<size_t>::max())
        storeAppendPrintf(e, "dynamic_cert_mem_cache_size=%lu%s\n", (unsigned long)s->dynamicCertMemCacheSize, B_BYTES_STR);
#endif
}

static void
dump_http_port_list(StoreEntry * e, const char *n, const http_port_list * s)
{
    while (s) {
        dump_generic_http_port(e, n, s);
        storeAppendPrintf(e, "\n");
        s = s->next;
    }
}

static void
free_http_port_list(http_port_list ** head)
{
    http_port_list *s;

    while ((s = *head) != NULL) {
        *head = s->next;
        delete s;
    }
}

<<<<<<< HEAD
#if USE_SSL

// TODO: merge better with parse_http_port_list
static void
parse_https_port_list(https_port_list ** head)
{
    char *token;
    https_port_list *s;

    token = strtok(NULL, w_space);

    if (!token)
        self_destruct();

    s = new https_port_list;
    parse_http_port_specification(&s->http, token);

    /* parse options ... */
    while ((token = strtok(NULL, w_space))) {
        parse_http_port_option(s, token);
    }

    /* ssl-bump requires either tproxy or intercepted, and vice versa */
    const bool hijacked = s->spoof_client_ip || s->intercepted;
    if (s->sslBump && !hijacked) {
        debugs(3, DBG_CRITICAL, "FATAL: ssl-bump on https_port requires tproxy/intercepted which is missing.");
        self_destruct();
    }
    if (hijacked && !s->sslBump) {
        debugs(3, DBG_CRITICAL, "FATAL: tproxy/intercepted on https_port requires ssl-bump which is missing.");
        self_destruct();
    }

    while (*head) {
        http_port_list ** headTmp = &(*head)->http.next;
        head = (https_port_list **)headTmp;
    }

    *head = s;
}

static void
dump_https_port_list(StoreEntry * e, const char *n, const https_port_list * s)
{
    dump_http_port_list(e, n, s);
}

static void
free_https_port_list(https_port_list ** head)
{
    free_http_port_list((http_port_list**)head);
}

#if 0
static int
check_null_https_port_list(const https_port_list * s)
{
    return NULL == s;
}

#endif

#endif /* USE_SSL */

=======
>>>>>>> 9f921193
void
configFreeMemory(void)
{
    free_all();
#if USE_SSL
    SSL_CTX_free(Config.ssl_client.sslContext);
#endif
}

void
requirePathnameExists(const char *name, const char *path)
{

    struct stat sb;
    char pathbuf[BUFSIZ];
    assert(path != NULL);

    if (Config.chroot_dir && (geteuid() == 0)) {
        snprintf(pathbuf, BUFSIZ, "%s/%s", Config.chroot_dir, path);
        path = pathbuf;
    }

    if (stat(path, &sb) < 0) {
        debugs(0, DBG_CRITICAL, (opt_parse_cfg_only?"FATAL ":"") << "ERROR: " << name << " " << path << ": " << xstrerror());
        // keep going to find more issues if we are only checking the config file with "-k parse"
        if (opt_parse_cfg_only)
            return;
        // this is fatal if it is found during startup or reconfigure
        if (opt_send_signal == -1 || opt_send_signal == SIGHUP)
            fatalf("%s %s: %s", name, path, xstrerror());
    }
}

char *
strtokFile(void)
{
    return ConfigParser::strtokFile();
}

#include "AccessLogEntry.h"

static void
parse_access_log(customlog ** logs)
{
    const char *filename, *logdef_name;

    customlog *cl = (customlog *)xcalloc(1, sizeof(*cl));

    if ((filename = strtok(NULL, w_space)) == NULL) {
        self_destruct();
        return;
    }

    if (strcmp(filename, "none") == 0) {
        cl->type = Log::Format::CLF_NONE;
        aclParseAclList(LegacyParser, &cl->aclList);
        while (*logs)
            logs = &(*logs)->next;
        *logs = cl;
        return;
    }

    if ((logdef_name = strtok(NULL, w_space)) == NULL)
        logdef_name = "squid";

    debugs(3, 9, "Log definition name '" << logdef_name << "' file '" << filename << "'");

    cl->filename = xstrdup(filename);

    /* look for the definition pointer corresponding to this name */
    Format::Format *lf = Log::TheConfig.logformats;

    while (lf != NULL) {
        debugs(3, 9, "Comparing against '" << lf->name << "'");

        if (strcmp(lf->name, logdef_name) == 0)
            break;

        lf = lf->next;
    }

    if (lf != NULL) {
        cl->type = Log::Format::CLF_CUSTOM;
        cl->logFormat = lf;
    } else if (strcmp(logdef_name, "auto") == 0) {
        debugs(0,0, "WARNING: Log format 'auto' no longer exists. Using 'squid' instead.");
        cl->type = Log::Format::CLF_SQUID;
    } else if (strcmp(logdef_name, "squid") == 0) {
        cl->type = Log::Format::CLF_SQUID;
    } else if (strcmp(logdef_name, "common") == 0) {
        cl->type = Log::Format::CLF_COMMON;
    } else if (strcmp(logdef_name, "combined") == 0) {
        cl->type = Log::Format::CLF_COMBINED;
#if ICAP_CLIENT
    } else if (strcmp(logdef_name, "icap_squid") == 0) {
        cl->type = Log::Format::CLF_ICAP_SQUID;
#endif
    } else if (strcmp(logdef_name, "useragent") == 0) {
        cl->type = Log::Format::CLF_USERAGENT;
    } else if (strcmp(logdef_name, "referrer") == 0) {
        cl->type = Log::Format::CLF_REFERER;
    } else {
        debugs(3, 0, "Log format '" << logdef_name << "' is not defined");
        self_destruct();
        return;
    }

    aclParseAclList(LegacyParser, &cl->aclList);

    while (*logs)
        logs = &(*logs)->next;

    *logs = cl;
}

static int
check_null_access_log(customlog *customlog_definitions)
{
    return customlog_definitions == NULL;
}

static void
dump_access_log(StoreEntry * entry, const char *name, customlog * logs)
{
    customlog *log;

    for (log = logs; log; log = log->next) {
        storeAppendPrintf(entry, "%s ", name);

        switch (log->type) {

        case Log::Format::CLF_CUSTOM:
            storeAppendPrintf(entry, "%s %s", log->filename, log->logFormat->name);
            break;

        case Log::Format::CLF_NONE:
            storeAppendPrintf(entry, "none");
            break;

        case Log::Format::CLF_SQUID:
            storeAppendPrintf(entry, "%s squid", log->filename);
            break;

        case Log::Format::CLF_COMBINED:
            storeAppendPrintf(entry, "%s combined", log->filename);
            break;

        case Log::Format::CLF_COMMON:
            storeAppendPrintf(entry, "%s common", log->filename);
            break;

#if ICAP_CLIENT
        case Log::Format::CLF_ICAP_SQUID:
            storeAppendPrintf(entry, "%s icap_squid", log->filename);
            break;
#endif
        case Log::Format::CLF_USERAGENT:
            storeAppendPrintf(entry, "%s useragent", log->filename);
            break;

        case Log::Format::CLF_REFERER:
            storeAppendPrintf(entry, "%s referrer", log->filename);
            break;

        case Log::Format::CLF_UNKNOWN:
            break;
        }

        if (log->aclList)
            dump_acl_list(entry, log->aclList);

        storeAppendPrintf(entry, "\n");
    }
}

static void
free_access_log(customlog ** definitions)
{
    while (*definitions) {
        customlog *log = *definitions;
        *definitions = log->next;

        log->logFormat = NULL;
        log->type = Log::Format::CLF_UNKNOWN;

        if (log->aclList)
            aclDestroyAclList(&log->aclList);

        safe_free(log->filename);

        xfree(log);
    }
}

/// parses list of integers form name=N1,N2,N3,...
static bool
parseNamedIntList(const char *data, const String &name, Vector<int> &list)
{
    if (data && (strncmp(data, name.rawBuf(), name.size()) == 0)) {
        data += name.size();
        if (*data == '=') {
            while (true) {
                ++data;
                int value = 0;
                if (!StringToInt(data, value, &data, 10))
                    break;
                list.push_back(value);
                if (*data == '\0' || *data != ',')
                    break;
            }
        }
    }
    return data && *data == '\0';
}

static void
parse_CpuAffinityMap(CpuAffinityMap **const cpuAffinityMap)
{
#if !HAVE_CPU_AFFINITY
    debugs(3, DBG_CRITICAL, "FATAL: Squid built with no CPU affinity " <<
           "support, do not set 'cpu_affinity_map'");
    self_destruct();
#endif /* HAVE_CPU_AFFINITY */

    if (!*cpuAffinityMap)
        *cpuAffinityMap = new CpuAffinityMap;

    const char *const pToken = strtok(NULL, w_space);
    const char *const cToken = strtok(NULL, w_space);
    Vector<int> processes, cores;
    if (!parseNamedIntList(pToken, "process_numbers", processes)) {
        debugs(3, DBG_CRITICAL, "FATAL: bad 'process_numbers' parameter " <<
               "in 'cpu_affinity_map'");
        self_destruct();
    } else if (!parseNamedIntList(cToken, "cores", cores)) {
        debugs(3, DBG_CRITICAL, "FATAL: bad 'cores' parameter in " <<
               "'cpu_affinity_map'");
        self_destruct();
    } else if (!(*cpuAffinityMap)->add(processes, cores)) {
        debugs(3, DBG_CRITICAL, "FATAL: bad 'cpu_affinity_map'; " <<
               "process_numbers and cores lists differ in length or " <<
               "contain numbers <= 0");
        self_destruct();
    }
}

static void
dump_CpuAffinityMap(StoreEntry *const entry, const char *const name, const CpuAffinityMap *const cpuAffinityMap)
{
    if (cpuAffinityMap) {
        storeAppendPrintf(entry, "%s process_numbers=", name);
        for (size_t i = 0; i < cpuAffinityMap->processes().size(); ++i) {
            storeAppendPrintf(entry, "%s%i", (i ? "," : ""),
                              cpuAffinityMap->processes()[i]);
        }
        storeAppendPrintf(entry, " cores=");
        for (size_t i = 0; i < cpuAffinityMap->processes().size(); ++i) {
            storeAppendPrintf(entry, "%s%i", (i ? "," : ""),
                              cpuAffinityMap->cores()[i]);
        }
        storeAppendPrintf(entry, "\n");
    }
}

static void
free_CpuAffinityMap(CpuAffinityMap **const cpuAffinityMap)
{
    delete *cpuAffinityMap;
    *cpuAffinityMap = NULL;
}

#if USE_ADAPTATION

static void
parse_adaptation_service_set_type()
{
    Adaptation::Config::ParseServiceSet();
}

static void
parse_adaptation_service_chain_type()
{
    Adaptation::Config::ParseServiceChain();
}

static void
parse_adaptation_access_type()
{
    Adaptation::Config::ParseAccess(LegacyParser);
}

static void
parse_adaptation_meta_type(Adaptation::Config::MetaHeaders *)
{
    Adaptation::Config::ParseMetaHeader(LegacyParser);
}

static void
dump_adaptation_meta_type(StoreEntry *entry, const char *name, Adaptation::Config::MetaHeaders &)
{
    Adaptation::Config::DumpMetaHeader(entry, name);
}

static void
free_adaptation_meta_type(Adaptation::Config::MetaHeaders *)
{
    // Nothing to do, it is released inside Adaptation::Config::freeService()
}
#endif /* USE_ADAPTATION */


#if ICAP_CLIENT

static void
parse_icap_service_type(Adaptation::Icap::Config * cfg)
{
    cfg->parseService();
}

static void
free_icap_service_type(Adaptation::Icap::Config * cfg)
{
    cfg->freeService();
}

static void
dump_icap_service_type(StoreEntry * entry, const char *name, const Adaptation::Icap::Config &cfg)
{
    cfg.dumpService(entry, name);
}

static void
parse_icap_class_type()
{
    debugs(93, 0, "WARNING: 'icap_class' is depricated. " <<
           "Use 'adaptation_service_set' instead");
    Adaptation::Config::ParseServiceSet();
}

static void
parse_icap_access_type()
{
    debugs(93, 0, "WARNING: 'icap_access' is depricated. " <<
           "Use 'adaptation_access' instead");
    Adaptation::Config::ParseAccess(LegacyParser);
}

#endif


#if USE_ECAP

static void
parse_ecap_service_type(Adaptation::Ecap::Config * cfg)
{
    cfg->parseService();
}

static void
free_ecap_service_type(Adaptation::Ecap::Config * cfg)
{
    cfg->freeService();
}

static void
dump_ecap_service_type(StoreEntry * entry, const char *name, const Adaptation::Ecap::Config &cfg)
{
    cfg.dumpService(entry, name);
}

#endif /* USE_ECAP */

#if ICAP_CLIENT
static void parse_icap_service_failure_limit(Adaptation::Icap::Config *cfg)
{
    char *token;
    time_t d;
    time_t m;
    cfg->service_failure_limit = GetInteger();

    if ((token = strtok(NULL, w_space)) == NULL)
        return;

    if (strcmp(token,"in") != 0) {
        debugs(3, 0, "expecting 'in' on'"  << config_input_line << "'");
        self_destruct();
    }

    if ((token = strtok(NULL, w_space)) == NULL) {
        self_destruct();
    }

    d = static_cast<time_t> (xatoi(token));

    m = static_cast<time_t> (1);

    if (0 == d)
        (void) 0;
    else if ((token = strtok(NULL, w_space)) == NULL) {
        debugs(3, 0, "No time-units on '" << config_input_line << "'");
        self_destruct();
    } else if ((m = parseTimeUnits(token, false)) == 0)
        self_destruct();

    cfg->oldest_service_failure = (m * d);
}

static void dump_icap_service_failure_limit(StoreEntry *entry, const char *name, const Adaptation::Icap::Config &cfg)
{
    storeAppendPrintf(entry, "%s %d", name, cfg.service_failure_limit);
    if (cfg.oldest_service_failure > 0) {
        storeAppendPrintf(entry, " in %d seconds", (int)cfg.oldest_service_failure);
    }
    storeAppendPrintf(entry, "\n");
}

static void free_icap_service_failure_limit(Adaptation::Icap::Config *cfg)
{
    cfg->oldest_service_failure = 0;
    cfg->service_failure_limit = 0;
}
#endif

#if USE_SSL
static void parse_sslproxy_cert_adapt(sslproxy_cert_adapt **cert_adapt)
{
    char *al;
    sslproxy_cert_adapt *ca = (sslproxy_cert_adapt *) xcalloc(1, sizeof(sslproxy_cert_adapt));
    if ((al = strtok(NULL, w_space)) == NULL) {
        self_destruct();
        return;
    }
    
    const char *param;
    if ( char *s = strchr(al, '{')) {
        *s = '\0'; // terminate the al string
        s++;
        param = s;
        s = strchr(s, '}');
        if (!s) {
            self_destruct();
            return;
        }
        *s = '\0';
    }
    else
        param = NULL;

    if (strcmp(al, Ssl::CertAdaptAlgorithmStr[Ssl::algSetValidAfter]) == 0) {
        ca->alg = Ssl::algSetValidAfter;
        ca->param = strdup("on");
    }
    else if (strcmp(al, Ssl::CertAdaptAlgorithmStr[Ssl::algSetValidBefore]) == 0) {
        ca->alg = Ssl::algSetValidBefore;
        ca->param = strdup("on");
    }
    else if (strcmp(al, Ssl::CertAdaptAlgorithmStr[Ssl::algSetCommonName]) == 0) {
        ca->alg = Ssl::algSetCommonName;
        if (param) {
            ca->param = strdup(param);
        }
    } else {
        debugs(3, DBG_CRITICAL, "FATAL: sslproxy_cert_adapt: unknown cert adaptation algorithm: " << al);
        self_destruct();
        return;
    }

    aclParseAclList(LegacyParser, &ca->aclList);

    while(*cert_adapt)
        cert_adapt = &(*cert_adapt)->next;

    *cert_adapt = ca;
}

static void dump_sslproxy_cert_adapt(StoreEntry *entry, const char *name, sslproxy_cert_adapt *cert_adapt)
{
    for (sslproxy_cert_adapt *ca = cert_adapt; ca != NULL; ca = ca->next) {
        storeAppendPrintf(entry, "%s ", name);
        storeAppendPrintf(entry, "%s{%s} ", Ssl::sslCertAdaptAlgoritm(ca->alg), ca->param);
        if (ca->aclList)
            dump_acl_list(entry, ca->aclList);
        storeAppendPrintf(entry, "\n");
    }
}

static void free_sslproxy_cert_adapt(sslproxy_cert_adapt **cert_adapt)
{
    while(*cert_adapt) {
        sslproxy_cert_adapt *ca = *cert_adapt;
        *cert_adapt = ca->next;
        safe_free(ca->param);

        if (ca->aclList)
            aclDestroyAclList(&ca->aclList);

        safe_free(ca);
    }
}

static void parse_sslproxy_cert_sign(sslproxy_cert_sign **cert_sign)
{
    char *al;
    sslproxy_cert_sign *cs = (sslproxy_cert_sign *) xcalloc(1, sizeof(sslproxy_cert_sign));
    if ((al = strtok(NULL, w_space)) == NULL) {
        self_destruct();
        return;
    }

    if (strcmp(al, Ssl::CertSignAlgorithmStr[Ssl::algSignTrusted]) == 0)
        cs->alg = Ssl::algSignTrusted;
    else if (strcmp(al, Ssl::CertSignAlgorithmStr[Ssl::algSignUntrusted]) == 0)
        cs->alg = Ssl::algSignUntrusted;
    else if (strcmp(al, Ssl::CertSignAlgorithmStr[Ssl::algSignSelf]) == 0)
        cs->alg = Ssl::algSignSelf;
    else {
        debugs(3, DBG_CRITICAL, "FATAL: sslproxy_cert_sign: unknown cert signing algorithm: " << al);
        self_destruct();
        return;
    }

    aclParseAclList(LegacyParser, &cs->aclList);

    while(*cert_sign)
        cert_sign = &(*cert_sign)->next;

    *cert_sign = cs;
}

static void dump_sslproxy_cert_sign(StoreEntry *entry, const char *name, sslproxy_cert_sign *cert_sign)
{
    sslproxy_cert_sign *cs;
    for (cs = cert_sign; cs != NULL; cs = cs->next) {
        storeAppendPrintf(entry, "%s ", name);
        storeAppendPrintf(entry, "%s ", Ssl::certSignAlgorithm(cs->alg));
        if (cs->aclList)
            dump_acl_list(entry, cs->aclList);
        storeAppendPrintf(entry, "\n");
    }
}

static void free_sslproxy_cert_sign(sslproxy_cert_sign **cert_sign)
{
    while(*cert_sign) {
        sslproxy_cert_sign *cs = *cert_sign;
        *cert_sign = cs->next;

        if (cs->aclList)
            aclDestroyAclList(&cs->aclList);

        safe_free(cs);
    }
}

#endif<|MERGE_RESOLUTION|>--- conflicted
+++ resolved
@@ -196,25 +196,16 @@
 static void free_http_port_list(http_port_list **);
 
 #if USE_SSL
-<<<<<<< HEAD
-static void parse_https_port_list(https_port_list **);
-static void dump_https_port_list(StoreEntry *, const char *, const https_port_list *);
-static void free_https_port_list(https_port_list **);
+#define parse_https_port_list(l) parsePortList((l),"https")
+#define dump_https_port_list(e,n,l) dump_http_port_list((e),(n),(l))
+#define free_https_port_list(l) free_http_port_list((l))
+#define check_null_https_port_list(l) check_null_http_port_list((l))
 static void parse_sslproxy_cert_sign(sslproxy_cert_sign **cert_sign);
 static void dump_sslproxy_cert_sign(StoreEntry *entry, const char *name, sslproxy_cert_sign *cert_sign);
 static void free_sslproxy_cert_sign(sslproxy_cert_sign **cert_sign);
 static void parse_sslproxy_cert_adapt(sslproxy_cert_adapt **cert_adapt);
 static void dump_sslproxy_cert_adapt(StoreEntry *entry, const char *name, sslproxy_cert_adapt *cert_adapt);
 static void free_sslproxy_cert_adapt(sslproxy_cert_adapt **cert_adapt);
-#if 0
-static int check_null_https_port_list(const https_port_list *);
-#endif
-=======
-#define parse_https_port_list(l) parsePortList((l),"https")
-#define dump_https_port_list(e,n,l) dump_http_port_list((e),(n),(l))
-#define free_https_port_list(l) free_http_port_list((l))
-#define check_null_https_port_list(l) check_null_http_port_list((l))
->>>>>>> 9f921193
 #endif /* USE_SSL */
 
 static void parse_b_size_t(size_t * var);
@@ -929,7 +920,7 @@
             Ssl::readCertChainAndPrivateKeyFromFiles(s->signingCert, s->signPkey, s->certsToChain, s->cert, s->key);
 
             if (!s->signPkey)
-                debugs(3, DBG_IMPORTANT, "No SSL private key configured for  http_port " << s->http.s);
+                debugs(3, DBG_IMPORTANT, "No SSL private key configured for  http_port " << s->s);
 
             Ssl::generateUntrustedCert(s->untrustedSigningCert, s->untrustedSignPkey,
                                        s->signingCert, s->signPkey);
@@ -952,7 +943,7 @@
             if (s->cert && s->sslBump) {
                 Ssl::readCertChainAndPrivateKeyFromFiles(s->signingCert, s->signPkey, s->certsToChain, s->cert, s->key);
                 if (!s->signPkey)
-                    debugs(3, DBG_IMPORTANT, "No SSL private key configured for  https_port " << s->http.s);
+                    debugs(3, DBG_IMPORTANT, "No SSL private key configured for  https_port " << s->s);
 
                 Ssl::generateUntrustedCert(s->untrustedSigningCert, s->untrustedSignPkey,
                                            s->signingCert, s->signPkey);
@@ -3898,6 +3889,21 @@
         parse_http_port_option(s, token);
     }
 
+#if USE_SSL
+    if (strcasecmp(protocol, "https") == 0) {
+        /* ssl-bump on https_port configuration requires either tproxy or intercepted, and vice versa */
+        const bool hijacked = s->spoof_client_ip || s->intercepted;
+        if (s->sslBump && !hijacked) {
+            debugs(3, DBG_CRITICAL, "FATAL: ssl-bump on https_port requires tproxy/intercepted which is missing.");
+            self_destruct();
+        }
+        if (hijacked && !s->sslBump) {
+            debugs(3, DBG_CRITICAL, "FATAL: tproxy/intercepted on https_port requires ssl-bump which is missing.");
+            self_destruct();
+        }
+    }
+#endif
+
     if (Ip::EnableIpv6&IPV6_SPECIAL_SPLITSTACK && s->s.IsAnyAddr()) {
         // clone the port options from *s to *(s->next)
         s->next = clone_http_port_list(s);
@@ -4055,73 +4061,6 @@
     }
 }
 
-<<<<<<< HEAD
-#if USE_SSL
-
-// TODO: merge better with parse_http_port_list
-static void
-parse_https_port_list(https_port_list ** head)
-{
-    char *token;
-    https_port_list *s;
-
-    token = strtok(NULL, w_space);
-
-    if (!token)
-        self_destruct();
-
-    s = new https_port_list;
-    parse_http_port_specification(&s->http, token);
-
-    /* parse options ... */
-    while ((token = strtok(NULL, w_space))) {
-        parse_http_port_option(s, token);
-    }
-
-    /* ssl-bump requires either tproxy or intercepted, and vice versa */
-    const bool hijacked = s->spoof_client_ip || s->intercepted;
-    if (s->sslBump && !hijacked) {
-        debugs(3, DBG_CRITICAL, "FATAL: ssl-bump on https_port requires tproxy/intercepted which is missing.");
-        self_destruct();
-    }
-    if (hijacked && !s->sslBump) {
-        debugs(3, DBG_CRITICAL, "FATAL: tproxy/intercepted on https_port requires ssl-bump which is missing.");
-        self_destruct();
-    }
-
-    while (*head) {
-        http_port_list ** headTmp = &(*head)->http.next;
-        head = (https_port_list **)headTmp;
-    }
-
-    *head = s;
-}
-
-static void
-dump_https_port_list(StoreEntry * e, const char *n, const https_port_list * s)
-{
-    dump_http_port_list(e, n, s);
-}
-
-static void
-free_https_port_list(https_port_list ** head)
-{
-    free_http_port_list((http_port_list**)head);
-}
-
-#if 0
-static int
-check_null_https_port_list(const https_port_list * s)
-{
-    return NULL == s;
-}
-
-#endif
-
-#endif /* USE_SSL */
-
-=======
->>>>>>> 9f921193
 void
 configFreeMemory(void)
 {
