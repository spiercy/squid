--- conflicted
+++ resolved
@@ -1306,19 +1306,8 @@
                           ae->name,
                           ae->typeString(),
                           ae->flags.flagsStr());
-<<<<<<< HEAD
-        v = w = ae->dump();
-
-        while (v != NULL) {
-            debugs(3, 3, "dump_acl: " << name << " " << ae->name << " " << v->key);
-            // XXX: use something like ConfigParser::QuoteString() here
-            storeAppendPrintf(entry, "%s ", v->key);
-            v = v->next;
-        }
-=======
         wordlist *w = ae->dump();
         dump_wordlist(entry, w);
->>>>>>> 6de3828e
 
         storeAppendPrintf(entry, "\n");
         wordlistDestroy(&w);
