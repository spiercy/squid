--- conflicted
+++ resolved
@@ -829,7 +829,6 @@
     fqdncacheLockEntry(fce);
 }
 
-<<<<<<< HEAD
 /// \ingroup FQDNCacheInternal
 static void
 fqdncacheRegisterWithCacheManager(void)
@@ -875,8 +874,6 @@
                 sizeof(fqdncache_entry), 0);
 }
 
-=======
->>>>>>> 89ce2444
 #if SQUID_SNMP
 /**
  *  \ingroup FQDNCacheAPI
