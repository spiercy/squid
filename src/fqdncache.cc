--- conflicted
+++ resolved
@@ -587,10 +587,6 @@
 #endif
 }
 
-<<<<<<< HEAD
-
-=======
->>>>>>> 8fdaa8af
 /**
  \ingroup FQDNCacheAPI
  *
