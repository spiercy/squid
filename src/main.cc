/*
 * $Id$
 *
 * DEBUG: section 01    Startup and Main Loop
 * AUTHOR: Harvest Derived
 *
 * SQUID Web Proxy Cache          http://www.squid-cache.org/
 * ----------------------------------------------------------
 *
 *  Squid is the result of efforts by numerous individuals from
 *  the Internet community; see the CONTRIBUTORS file for full
 *  details.   Many organizations have provided support for Squid's
 *  development; see the SPONSORS file for full details.  Squid is
 *  Copyrighted (C) 2001 by the Regents of the University of
 *  California; see the COPYRIGHT file for full details.  Squid
 *  incorporates software developed and/or copyrighted by other
 *  sources; see the CREDITS file for full details.
 *
 *  This program is free software; you can redistribute it and/or modify
 *  it under the terms of the GNU General Public License as published by
 *  the Free Software Foundation; either version 2 of the License, or
 *  (at your option) any later version.
 *
 *  This program is distributed in the hope that it will be useful,
 *  but WITHOUT ANY WARRANTY; without even the implied warranty of
 *  MERCHANTABILITY or FITNESS FOR A PARTICULAR PURPOSE.  See the
 *  GNU General Public License for more details.
 *
 *  You should have received a copy of the GNU General Public License
 *  along with this program; if not, write to the Free Software
 *  Foundation, Inc., 59 Temple Place, Suite 330, Boston, MA 02111, USA.
 *
 */

#include "squid.h"
#include "AccessLogEntry.h"
#if USE_ADAPTATION
#include "adaptation/Config.h"
#endif
#if USE_ECAP
#include "adaptation/ecap/Config.h"
#endif
#if ICAP_CLIENT
#include "adaptation/icap/Config.h"
#include "adaptation/icap/icap_log.h"
#endif
#if USE_AUTH
#include "auth/Gadgets.h"
#endif
#include "base/Subscription.h"
#include "base/TextException.h"
#if USE_DELAY_POOLS
#include "ClientDelayConfig.h"
#endif
#include "comm.h"
#include "ConfigParser.h"
#include "CpuAffinity.h"
#if USE_DELAY_POOLS
#include "DelayPools.h"
#endif
#include "errorpage.h"
#include "event.h"
#include "EventLoop.h"
#include "ExternalACL.h"
#include "fs/Module.h"
#include "PeerSelectState.h"
#include "Store.h"
#include "ICP.h"
#include "ident/Ident.h"
#include "HttpReply.h"
#include "pconn.h"
#include "Mem.h"
#include "acl/Asn.h"
#include "acl/Acl.h"
#include "htcp.h"
#include "StoreFileSystem.h"
#include "DiskIO/DiskIOModule.h"
#include "ipc/Kids.h"
#include "ipc/Coordinator.h"
#include "ipc/Strand.h"
#include "ip/tools.h"
#include "SquidTime.h"
#include "SwapDir.h"
#include "forward.h"
#include "MemPool.h"
#include "icmp/IcmpSquid.h"
#include "icmp/net_db.h"

#if USE_LOADABLE_MODULES
#include "LoadableModules.h"
#endif

#if USE_SSL_CRTD
#include "ssl/helper.h"
#include "ssl/certificate_db.h"
#endif

#if USE_SSL
#include "ssl/context_storage.h"
#endif

#if ICAP_CLIENT
#include "adaptation/icap/Config.h"
#endif
#if USE_ECAP
#include "adaptation/ecap/Config.h"
#endif
#if USE_ADAPTATION
#include "adaptation/Config.h"
#endif
#if USE_SQUID_ESI
#include "esi/Module.h"
#endif
#include "fs/Module.h"

#if HAVE_PATHS_H
#include <paths.h>
#endif

#if USE_WIN32_SERVICE
#include <process.h>

static int opt_install_service = FALSE;
static int opt_remove_service = FALSE;
static int opt_signal_service = FALSE;
static int opt_command_line = FALSE;
extern void WIN32_svcstatusupdate(DWORD, DWORD);
void WINAPI WIN32_svcHandler(DWORD);

#endif

#if !defined(SQUID_BUILD_INFO)
#define SQUID_BUILD_INFO ""
#endif

static char *opt_syslog_facility = NULL;
static int icpPortNumOverride = 1;	/* Want to detect "-u 0" */
static int configured_once = 0;
#if MALLOC_DBG
static int malloc_debug_level = 0;
#endif
static volatile int do_reconfigure = 0;
static volatile int do_rotate = 0;
static volatile int do_shutdown = 0;
static volatile int shutdown_status = 0;

static int RotateSignal = -1;
static int ReconfigureSignal = -1;
static int ShutdownSignal = -1;

static void mainRotate(void);
static void mainReconfigureStart(void);
static void mainReconfigureFinish(void*);
static void mainInitialize(void);
static void usage(void);
static void mainParseOptions(int argc, char *argv[]);
static void sendSignal(void);
static void serverConnectionsOpen(void);
static void serverConnectionsClose(void);
static void watch_child(char **);
static void setEffectiveUser(void);
#if MEM_GEN_TRACE
extern void log_trace_done();
extern void log_trace_init(char *);
#endif
static void SquidShutdown(void);
static void mainSetCwd(void);
static int checkRunningPid(void);

#if !_SQUID_MSWIN_
static const char *squid_start_script = "squid_start";
#endif

#if TEST_ACCESS
#include "test_access.c"
#endif

/** temporary thunk across to the unrefactored store interface */

class StoreRootEngine : public AsyncEngine
{

public:
    int checkEvents(int timeout) {
        Store::Root().callback();
        return EVENT_IDLE;
    };
};

class SignalEngine: public AsyncEngine
{

public:
    SignalEngine(EventLoop &evtLoop) : loop(evtLoop) {}
    virtual int checkEvents(int timeout);

private:
    static void StopEventLoop(void * data) {
        static_cast<SignalEngine *>(data)->loop.stop();
    }

    void doShutdown(time_t wait);

    EventLoop &loop;
};

int
SignalEngine::checkEvents(int timeout)
{
    PROF_start(SignalEngine_checkEvents);

    if (do_reconfigure) {
        mainReconfigureStart();
        do_reconfigure = 0;
    } else if (do_rotate) {
        mainRotate();
        do_rotate = 0;
    } else if (do_shutdown) {
        doShutdown(do_shutdown > 0 ? (int) Config.shutdownLifetime : 0);
        do_shutdown = 0;
    }
    BroadcastSignalIfAny(DebugSignal);
    BroadcastSignalIfAny(RotateSignal);
    BroadcastSignalIfAny(ReconfigureSignal);
    BroadcastSignalIfAny(ShutdownSignal);

    PROF_stop(SignalEngine_checkEvents);
    return EVENT_IDLE;
}

void
SignalEngine::doShutdown(time_t wait)
{
    debugs(1, 1, "Preparing for shutdown after " << statCounter.client_http.requests << " requests");
    debugs(1, 1, "Waiting " << wait << " seconds for active connections to finish");

    shutting_down = 1;

#if USE_WIN32_SERVICE
    WIN32_svcstatusupdate(SERVICE_STOP_PENDING, (wait + 1) * 1000);
#endif

    /* run the closure code which can be shared with reconfigure */
    serverConnectionsClose();
#if USE_AUTH
    /* detach the auth components (only do this on full shutdown) */
    Auth::Scheme::FreeAll();
#endif
    eventAdd("SquidShutdown", &StopEventLoop, this, (double) (wait + 1), 1, false);
}

static void
usage(void)
{
    fprintf(stderr,
#if USE_WIN32_SERVICE
            "Usage: %s [-cdhirvzCFNRVYX] [-s | -l facility] [-f config-file] [-[au] port] [-k signal] [-n name] [-O CommandLine]\n"
#else
            "Usage: %s [-cdhvzCFNRVYX] [-s | -l facility] [-f config-file] [-[au] port] [-k signal]\n"
#endif
            "       -a port   Specify HTTP port number (default: %d).\n"
            "       -d level  Write debugging to stderr also.\n"
            "       -f file   Use given config-file instead of\n"
            "                 %s\n"
            "       -h        Print help message.\n"
#if USE_WIN32_SERVICE
            "       -i        Installs as a Windows Service (see -n option).\n"
#endif
            "       -k reconfigure|rotate|shutdown|interrupt|kill|debug|check|parse\n"
            "                 Parse configuration file, then send signal to \n"
            "                 running copy (except -k parse) and exit.\n"
#if USE_WIN32_SERVICE
            "       -n name   Specify Windows Service name to use for service operations\n"
            "                 default is: " _WIN_SQUID_DEFAULT_SERVICE_NAME ".\n"
            "       -r        Removes a Windows Service (see -n option).\n"
#endif
            "       -s | -l facility\n"
            "                 Enable logging to syslog.\n"
            "       -u port   Specify ICP port number (default: %d), disable with 0.\n"
            "       -v        Print version.\n"
            "       -z        Create swap directories\n"
            "       -C        Do not catch fatal signals.\n"
            "       -D        OBSOLETE. Scheduled for removal.\n"
            "       -F        Don't serve any requests until store is rebuilt.\n"
            "       -N        No daemon mode.\n"
#if USE_WIN32_SERVICE
            "       -O options\n"
            "                 Set Windows Service Command line options in Registry.\n"
#endif
            "       -R        Do not set REUSEADDR on port.\n"
            "       -S        Double-check swap during rebuild.\n"
            "       -X        Force full debugging.\n"
            "       -Y        Only return UDP_HIT or UDP_MISS_NOFETCH during fast reload.\n",
            APP_SHORTNAME, CACHE_HTTP_PORT, DefaultConfigFile, CACHE_ICP_PORT);
    exit(1);
}

/**
 * Parse the parameters received via command line interface.
 *
 \param argc   Number of options received on command line
 \param argv   List of parameters received on command line
 */
static void
mainParseOptions(int argc, char *argv[])
{
    extern char *optarg;
    int c;

#if USE_WIN32_SERVICE
    while ((c = getopt(argc, argv, "CDFNO:RSVYXa:d:f:hik:m::n:rsl:u:vz?")) != -1)
#else
    while ((c = getopt(argc, argv, "CDFNRSYXa:d:f:hk:m::sl:u:vz?")) != -1)
#endif
    {

        switch (c) {

        case 'C':
            /** \par C
             * Unset/disabel global option for catchign signals. opt_catch_signals */
            opt_catch_signals = 0;
            break;

        case 'D':
            /** \par D
             * OBSOLETE: WAS: override to prevent optional startup DNS tests. */
            debugs(1,DBG_CRITICAL, "WARNING: -D command-line option is obsolete.");
            break;

        case 'F':
            /** \par F
             * Set global option for foreground rebuild. opt_foreground_rebuild */
            opt_foreground_rebuild = 1;
            break;

        case 'N':
            /** \par N
             * Set global option for 'no_daemon' mode. opt_no_daemon */
            opt_no_daemon = 1;
            break;

#if USE_WIN32_SERVICE

        case 'O':
            /** \par O
             * Set global option. opt_command_lin and WIN32_Command_Line */
            opt_command_line = 1;
            WIN32_Command_Line = xstrdup(optarg);
            break;
#endif

        case 'R':
            /** \par R
             * Unset/disable global option opt_reuseaddr */
            opt_reuseaddr = 0;
            break;

        case 'S':
            /** \par S
             * Set global option opt_store_doublecheck */
            opt_store_doublecheck = 1;
            break;

        case 'X':
            /** \par X
             * Force full debugging */
            Debug::parseOptions("rotate=0 ALL,9");
            Debug::override_X = 1;
            sigusr2_handle(SIGUSR2);
            break;

        case 'Y':
            /** \par Y
             * Set global option opt_reload_hit_only */
            opt_reload_hit_only = 1;
            break;

#if USE_WIN32_SERVICE

        case 'i':
            /** \par i
             * Set global option opt_install_service (to TRUE) */
            opt_install_service = TRUE;
            break;
#endif

        case 'a':
            /** \par a
             * Add optional HTTP port as given following the option */
            add_http_port(optarg);
            break;

        case 'd':
            /** \par d
             * Set global option Debug::log_stderr to the number given follwoign the option */
            Debug::log_stderr = atoi(optarg);
            break;

        case 'f':
            /** \par f
             * Load the file given instead of the default squid.conf. */
            xfree(ConfigFile);
            ConfigFile = xstrdup(optarg);
            break;

        case 'k':
            /** \par k
             * Run the administrative action given following the option */

            /** \li When its an unknown option display the usage help. */
            if ((int) strlen(optarg) < 1)
                usage();

            if (!strncmp(optarg, "reconfigure", strlen(optarg)))
                /** \li On reconfigure send SIGHUP. */
                opt_send_signal = SIGHUP;
            else if (!strncmp(optarg, "rotate", strlen(optarg)))
                /** \li On rotate send SIGQUIT or SIGUSR1. */
#ifdef _SQUID_LINUX_THREADS_

                opt_send_signal = SIGQUIT;

#else

                opt_send_signal = SIGUSR1;

#endif

            else if (!strncmp(optarg, "debug", strlen(optarg)))
                /** \li On debug send SIGTRAP or SIGUSR2. */
#ifdef _SQUID_LINUX_THREADS_

                opt_send_signal = SIGTRAP;

#else

                opt_send_signal = SIGUSR2;

#endif

            else if (!strncmp(optarg, "shutdown", strlen(optarg)))
                /** \li On shutdown send SIGTERM. */
                opt_send_signal = SIGTERM;
            else if (!strncmp(optarg, "interrupt", strlen(optarg)))
                /** \li On interrupt send SIGINT. */
                opt_send_signal = SIGINT;
            else if (!strncmp(optarg, "kill", strlen(optarg)))
                /** \li On kill send SIGKILL. */
                opt_send_signal = SIGKILL;

#ifdef SIGTTIN

            else if (!strncmp(optarg, "restart", strlen(optarg)))
                /** \li On restart send SIGTTIN. (exit and restart by parent) */
                opt_send_signal = SIGTTIN;

#endif

            else if (!strncmp(optarg, "check", strlen(optarg)))
                /** \li On check send 0 / SIGNULL. */
                opt_send_signal = 0;	/* SIGNULL */
            else if (!strncmp(optarg, "parse", strlen(optarg)))
                /** \li On parse set global flag to re-parse the config file only. */
                opt_parse_cfg_only = 1;
            else
                usage();

            break;

        case 'm':
            /** \par m
             * Set global malloc_debug_level to the value given following the option.
             * if none is given it toggles the xmalloc_trace option on/off */
            if (optarg) {
#if MALLOC_DBG
                malloc_debug_level = atoi(optarg);
#else
                fatal("Need to add -DMALLOC_DBG when compiling to use -mX option");
#endif

            } else {
#if XMALLOC_TRACE
                xmalloc_trace = !xmalloc_trace;
#else
                fatal("Need to configure --enable-xmalloc-debug-trace to use -m option");
#endif
            }
            break;

#if USE_WIN32_SERVICE

        case 'n':
            /** \par n
             * Set global option opt_signal_service (to TRUE).
             * Stores the additional parameter given in global WIN32_Service_name */
            xfree(WIN32_Service_name);

            WIN32_Service_name = xstrdup(optarg);

            opt_signal_service = TRUE;

            break;

        case 'r':
            /** \par r
             * Set global option opt_remove_service (to TRUE) */
            opt_remove_service = TRUE;

            break;

#endif

        case 'l':
            /** \par l
             * Stores the syslog facility name in global opt_syslog_facility
             * then performs actions for -s option. */
            opt_syslog_facility = xstrdup(optarg);

        case 's':
            /** \par s
             * Initialize the syslog for output */
#if HAVE_SYSLOG

            _db_set_syslog(opt_syslog_facility);

            break;

#else

            fatal("Logging to syslog not available on this platform");

            /* NOTREACHED */
#endif

        case 'u':
            /** \par u
             * Store the ICP port number given in global option icpPortNumOverride
             * ensuring its a positive number. */
            icpPortNumOverride = atoi(optarg);

            if (icpPortNumOverride < 0)
                icpPortNumOverride = 0;

            break;

        case 'v':
            /** \par v
             * Display squid version and build information. Then exit. */
            printf("Squid Cache: Version %s\n" ,version_string);
            if (strlen(SQUID_BUILD_INFO))
                printf("%s\n",SQUID_BUILD_INFO);
            printf( "configure options: %s\n", SQUID_CONFIGURE_OPTIONS);

#if USE_WIN32_SERVICE

            printf("Compiled as Windows System Service.\n");

#endif

            exit(0);

            /* NOTREACHED */

        case 'z':
            /** \par z
             * Set global option Debug::log_stderr and opt_create_swap_dirs */
            Debug::log_stderr = 1;
            opt_create_swap_dirs = 1;
            break;

        case 'h':

        case '?':

        default:
            /** \par h,?, or unknown
             * \copydoc usage() */
            usage();

            break;
        }

    }
}

/* ARGSUSED */
void
rotate_logs(int sig)
{
    do_rotate = 1;
    RotateSignal = sig;
<<<<<<< HEAD
#if !_SQUID_MSWIN_ && !HAVE_SIGACTION
=======
#if !_SQUID_MSWIN_
#if !HAVE_SIGACTION

>>>>>>> 3ff024ec
    signal(sig, rotate_logs);
#endif
}

/* ARGSUSED */
void
reconfigure(int sig)
{
    do_reconfigure = 1;
    ReconfigureSignal = sig;
<<<<<<< HEAD
#if !_SQUID_MSWIN_ && !HAVE_SIGACTION
=======
#if !_SQUID_MSWIN_
#if !HAVE_SIGACTION

>>>>>>> 3ff024ec
    signal(sig, reconfigure);
#endif
}

void
shut_down(int sig)
{
    do_shutdown = sig == SIGINT ? -1 : 1;
    ShutdownSignal = sig;
#ifdef SIGTTIN

    if (SIGTTIN == sig)
        shutdown_status = 1;

#endif

    const pid_t ppid = getppid();

    if (!IamMasterProcess() && ppid > 1) {
        // notify master that we are shutting down
        if (kill(ppid, SIGUSR1) < 0)
            debugs(1, DBG_IMPORTANT, "Failed to send SIGUSR1 to master process,"
                   " pid " << ppid << ": " << xstrerror());
    }

#if !_SQUID_MSWIN_
#if KILL_PARENT_OPT

    if (!IamMasterProcess() && ppid > 1) {
        debugs(1, DBG_IMPORTANT, "Killing master process, pid " << ppid);

        if (kill(ppid, sig) < 0)
            debugs(1, DBG_IMPORTANT, "kill " << ppid << ": " << xstrerror());
    }

#endif /* KILL_PARENT_OPT */
#if SA_RESETHAND == 0
    signal(SIGTERM, SIG_DFL);

    signal(SIGINT, SIG_DFL);

#endif
#endif
}

static void
serverConnectionsOpen(void)
{
    if (IamPrimaryProcess()) {
#if USE_WCCP

        wccpConnectionOpen();
#endif

#if USE_WCCPv2

        wccp2ConnectionOpen();
#endif
    }
    // Coordinator does not start proxying services
    if (!IamCoordinatorProcess()) {
        clientOpenListenSockets();
        icpConnectionsOpen();
#if USE_HTCP

        htcpInit();
#endif
#if SQUID_SNMP

        snmpConnectionOpen();
#endif

        clientdbInit();
        icmpEngine.Open();
        netdbInit();
        asnInit();
        ACL::Initialize();
        peerSelectInit();

        carpInit();
#if USE_AUTH
        peerUserHashInit();
#endif
        peerSourceHashInit();
    }
}

static void
serverConnectionsClose(void)
{
    assert(shutting_down || reconfiguring);

    if (IamPrimaryProcess()) {
#if USE_WCCP

        wccpConnectionClose();
#endif
#if USE_WCCPv2

        wccp2ConnectionClose();
#endif
    }
    if (!IamCoordinatorProcess()) {
        clientHttpConnectionsClose();
        icpConnectionShutdown();
#if USE_HTCP

        htcpSocketShutdown();
#endif

        icmpEngine.Close();
#if SQUID_SNMP

        snmpConnectionShutdown();
#endif

        asnFreeMemory();
    }
}

static void
mainReconfigureStart(void)
{
    debugs(1, 1, "Reconfiguring Squid Cache (version " << version_string << ")...");
    reconfiguring = 1;

    // Initiate asynchronous closing sequence
    serverConnectionsClose();
    icpConnectionClose();
#if USE_HTCP

    htcpSocketClose();
#endif
#if SQUID_SNMP

    snmpConnectionClose();
#endif
#if USE_DNSSERVERS

    dnsShutdown();
#else

    idnsShutdown();
#endif
#if USE_SSL_CRTD
    Ssl::Helper::GetInstance()->Shutdown();
#endif
#if USE_SSL
    Ssl::TheGlobalContextStorage.reconfigureStart();
#endif
    redirectShutdown();
#if USE_AUTH
    authenticateReset();
#endif
    externalAclShutdown();
    storeDirCloseSwapLogs();
    storeLogClose();
    accessLogClose();
#if ICAP_CLIENT
    icapLogClose();
#endif

    eventAdd("mainReconfigureFinish", &mainReconfigureFinish, NULL, 0, 1,
             false);
}

static void
mainReconfigureFinish(void *)
{
    debugs(1, 3, "finishing reconfiguring");

    errorClean();
    enter_suid();		/* root to read config file */

    // we may have disabled the need for PURGE
    if (Config2.onoff.enable_purge)
        Config2.onoff.enable_purge = 2;

    // parse the config returns a count of errors encountered.
    const int oldWorkers = Config.workers;
    if ( parseConfigFile(ConfigFile) != 0) {
        // for now any errors are a fatal condition...
        self_destruct();
    }
    if (oldWorkers != Config.workers) {
        debugs(1, DBG_CRITICAL, "WARNING: Changing 'workers' (from " <<
               oldWorkers << " to " << Config.workers <<
               ") is not supported and ignored");
        Config.workers = oldWorkers;
    }

    if (IamPrimaryProcess())
        CpuAffinityCheck();
    CpuAffinityReconfigure();

    setUmask(Config.umask);
    Mem::Report();
    setEffectiveUser();
    _db_init(Debug::cache_log, Debug::debugOptions);
    ipcache_restart();		/* clear stuck entries */
    fqdncache_restart();	/* sigh, fqdncache too */
    parseEtcHosts();
    errorInitialize();		/* reload error pages */
    accessLogInit();

#if USE_LOADABLE_MODULES
    LoadableModulesConfigure(Config.loadable_module_names);
#endif

#if USE_ADAPTATION
    bool enableAdaptation = false;
#if ICAP_CLIENT
    Adaptation::Icap::TheConfig.finalize();
    enableAdaptation = Adaptation::Icap::TheConfig.onoff || enableAdaptation;
#endif
#if USE_ECAP
    Adaptation::Ecap::TheConfig.finalize(); // must be after we load modules
    enableAdaptation = Adaptation::Ecap::TheConfig.onoff || enableAdaptation;
#endif
    Adaptation::Config::Finalize(enableAdaptation);
#endif

#if ICAP_CLIENT
    icapLogOpen();
#endif
    storeLogOpen();
#if USE_DNSSERVERS

    dnsInit();
#else

    idnsInit();
#endif
#if USE_SSL_CRTD
    Ssl::Helper::GetInstance()->Init();
#endif

    redirectInit();
#if USE_AUTH
    authenticateInit(&Auth::TheConfig);
#endif
    externalAclInit();

    if (IamPrimaryProcess()) {
#if USE_WCCP

        wccpInit();
#endif
#if USE_WCCPv2

        wccp2Init();
#endif
    }

    serverConnectionsOpen();

    neighbors_init();

    storeDirOpenSwapLogs();

    mimeInit(Config.mimeTablePathname);

#if USE_DELAY_POOLS
    Config.ClientDelay.finalize();
#endif

    if (Config.onoff.announce) {
        if (!eventFind(start_announce, NULL))
            eventAdd("start_announce", start_announce, NULL, 3600.0, 1);
    } else {
        if (eventFind(start_announce, NULL))
            eventDelete(start_announce, NULL);
    }

    writePidFile();		/* write PID file */

    debugs(1, 1, "Ready to serve requests.");

    reconfiguring = 0;
}

static void
mainRotate(void)
{
    icmpEngine.Close();
#if USE_DNSSERVERS
    dnsShutdown();
#endif
    redirectShutdown();
#if USE_AUTH
    authenticateRotate();
#endif
    externalAclShutdown();

    _db_rotate_log();		/* cache.log */
    storeDirWriteCleanLogs(1);
    storeLogRotate();		/* store.log */
    accessLogRotate();		/* access.log */
#if ICAP_CLIENT
    icapLogRotate();               /*icap.log*/
#endif
    icmpEngine.Open();
#if USE_DNSSERVERS
    dnsInit();
#endif
    redirectInit();
#if USE_AUTH
    authenticateInit(&Auth::TheConfig);
#endif
    externalAclInit();
}

static void
setEffectiveUser(void)
{
    keepCapabilities();
    leave_suid();		/* Run as non privilegied user */
#if _SQUID_OS2_

    return;
#endif

    if (geteuid() == 0) {
        debugs(0, 0, "Squid is not safe to run as root!  If you must");
        debugs(0, 0, "start Squid as root, then you must configure");
        debugs(0, 0, "it to run as a non-priveledged user with the");
        debugs(0, 0, "'cache_effective_user' option in the config file.");
        fatal("Don't run Squid as root, set 'cache_effective_user'!");
    }
}

static void
mainSetCwd(void)
{
    char pathbuf[MAXPATHLEN];

    if (Config.coredump_dir) {
        if (0 == strcmp("none", Config.coredump_dir)) {
            (void) 0;
        } else if (chdir(Config.coredump_dir) == 0) {
            debugs(0, 1, "Set Current Directory to " << Config.coredump_dir);
            return;
        } else {
            debugs(50, 0, "chdir: " << Config.coredump_dir << ": " << xstrerror());
        }
    }

    /* If we don't have coredump_dir or couldn't cd there, report current dir */
    if (getcwd(pathbuf, MAXPATHLEN)) {
        debugs(0, 1, "Current Directory is " << pathbuf);
    } else {
        debugs(50, 0, "WARNING: Can't find current directory, getcwd: " << xstrerror());
    }
}

static void
mainInitialize(void)
{
    /* chroot if configured to run inside chroot */

    if (Config.chroot_dir && (chroot(Config.chroot_dir) != 0 || chdir("/") != 0)) {
        fatal("failed to chroot");
    }

    if (opt_catch_signals) {
        squid_signal(SIGSEGV, death, SA_NODEFER | SA_RESETHAND);
        squid_signal(SIGBUS, death, SA_NODEFER | SA_RESETHAND);
    }

    squid_signal(SIGPIPE, SIG_IGN, SA_RESTART);
    squid_signal(SIGCHLD, sig_child, SA_NODEFER | SA_RESTART);

    setEffectiveUser();

    if (icpPortNumOverride != 1)
        Config.Port.icp = (u_short) icpPortNumOverride;

    _db_init(Debug::cache_log, Debug::debugOptions);

    fd_open(fileno(debug_log), FD_LOG, Debug::cache_log);

#if MEM_GEN_TRACE

    log_trace_init("/tmp/squid.alloc");

#endif

    debugs(1, 0, "Starting Squid Cache version " << version_string << " for " << CONFIG_HOST_TYPE << "...");

#if _SQUID_WINDOWS_
    if (WIN32_run_mode == _WIN_SQUID_RUN_MODE_SERVICE) {
        debugs(1, 0, "Running as " << WIN32_Service_name << " Windows System Service on " << WIN32_OS_string);
        debugs(1, 0, "Service command line is: " << WIN32_Service_Command_Line);
    } else
        debugs(1, 0, "Running on " << WIN32_OS_string);
#endif

    debugs(1, 1, "Process ID " << getpid());
    setSystemLimits();
    debugs(1, 1, "With " << Squid_MaxFD << " file descriptors available");

#if _SQUID_MSWIN_

    debugs(1, 1, "With " << _getmaxstdio() << " CRT stdio descriptors available");

    if (WIN32_Socks_initialized)
        debugs(1, 1, "Windows sockets initialized");

    if (WIN32_OS_version > _WIN_OS_WINNT) {
        WIN32_IpAddrChangeMonitorInit();
    }

#endif

    if (!configured_once)
        disk_init();		/* disk_init must go before ipcache_init() */

    ipcache_init();

    fqdncache_init();

    parseEtcHosts();

#if USE_DNSSERVERS

    dnsInit();

#else

    idnsInit();

#endif

    redirectInit();
#if USE_AUTH
    authenticateInit(&Auth::TheConfig);
#endif
    externalAclInit();

    httpHeaderInitModule();	/* must go before any header processing (e.g. the one in errorInitialize) */

    httpReplyInitModule();	/* must go before accepting replies */

    errorInitialize();

    accessLogInit();

#if ICAP_CLIENT
    icapLogOpen();
#endif

#if USE_IDENT
    Ident::Init();
#endif

#if SQUID_SNMP

    snmpInit();

#endif
#if MALLOC_DBG

    malloc_debug(0, malloc_debug_level);

#endif

    if (!configured_once) {
#if USE_UNLINKD
        unlinkdInit();
#endif

        urlInitialize();
        statInit();
        storeInit();
        mainSetCwd();
        /* after this point we want to see the mallinfo() output */
        do_mallinfo = 1;
        mimeInit(Config.mimeTablePathname);
        refreshInit();
#if USE_DELAY_POOLS
        DelayPools::Init();
#endif

        FwdState::initModule();
        /* register the modules in the cache manager menus */

        cbdataRegisterWithCacheManager();
        /* These use separate calls so that the comm loops can eventually
         * coexist.
         */

        eventInit();

        // TODO: pconn is a good candidate for new-style registration
        // PconnModule::GetInstance()->registerWithCacheManager();
        //   moved to PconnModule::PconnModule()
    }

    if (IamPrimaryProcess()) {
#if USE_WCCP
        wccpInit();

#endif
#if USE_WCCPv2

        wccp2Init();

#endif
    }

    serverConnectionsOpen();

    neighbors_init();

    // neighborsRegisterWithCacheManager(); //moved to neighbors_init()

    if (Config.chroot_dir)
        no_suid();

    if (!configured_once)
        writePidFile();		/* write PID file */

#ifdef _SQUID_LINUX_THREADS_

    squid_signal(SIGQUIT, rotate_logs, SA_RESTART);

    squid_signal(SIGTRAP, sigusr2_handle, SA_RESTART);

#else

    squid_signal(SIGUSR1, rotate_logs, SA_RESTART);

    squid_signal(SIGUSR2, sigusr2_handle, SA_RESTART);

#endif

    squid_signal(SIGHUP, reconfigure, SA_RESTART);

    squid_signal(SIGTERM, shut_down, SA_NODEFER | SA_RESETHAND | SA_RESTART);

    squid_signal(SIGINT, shut_down, SA_NODEFER | SA_RESETHAND | SA_RESTART);

#ifdef SIGTTIN

    squid_signal(SIGTTIN, shut_down, SA_NODEFER | SA_RESETHAND | SA_RESTART);

#endif

    memCheckInit();

#if USE_LOADABLE_MODULES
    LoadableModulesConfigure(Config.loadable_module_names);
#endif

#if USE_ADAPTATION
    bool enableAdaptation = false;

    // We can remove this dependency on specific adaptation mechanisms
    // if we create a generic Registry of such mechanisms. Should we?
#if ICAP_CLIENT
    Adaptation::Icap::TheConfig.finalize();
    enableAdaptation = Adaptation::Icap::TheConfig.onoff || enableAdaptation;
#endif
#if USE_ECAP
    Adaptation::Ecap::TheConfig.finalize(); // must be after we load modules
    enableAdaptation = Adaptation::Ecap::TheConfig.onoff || enableAdaptation;
#endif
    // must be the last adaptation-related finalize
    Adaptation::Config::Finalize(enableAdaptation);
#endif

#if USE_SQUID_ESI
    Esi::Init();
#endif

#if USE_DELAY_POOLS
    Config.ClientDelay.finalize();
#endif

    debugs(1, 1, "Ready to serve requests.");

    if (!configured_once) {
        eventAdd("storeMaintain", Store::Maintain, NULL, 1.0, 1);

        if (Config.onoff.announce)
            eventAdd("start_announce", start_announce, NULL, 3600.0, 1);

        eventAdd("ipcache_purgelru", ipcache_purgelru, NULL, 10.0, 1);

        eventAdd("fqdncache_purgelru", fqdncache_purgelru, NULL, 15.0, 1);

#if USE_XPROF_STATS

        eventAdd("cpuProfiling", xprof_event, NULL, 1.0, 1);

#endif

        eventAdd("memPoolCleanIdlePools", Mem::CleanIdlePools, NULL, 15.0, 1);
    }

    configured_once = 1;
}

/// unsafe main routine -- may throw
int SquidMain(int argc, char **argv);
/// unsafe main routine wrapper to catch exceptions
static int SquidMainSafe(int argc, char **argv);

#if USE_WIN32_SERVICE
/* When USE_WIN32_SERVICE is defined, the main function is placed in win32.cc */
extern "C" void WINAPI
SquidWinSvcMain(int argc, char **argv)
{
    SquidMainSafe(argc, argv);
}
#else
int
main(int argc, char **argv)
{
    return SquidMainSafe(argc, argv);
}
#endif

static int
SquidMainSafe(int argc, char **argv)
{
    try {
        return SquidMain(argc, argv);
    } catch (const std::exception &e) {
        std::cerr << "dying from an unhandled exception: " << e.what() << std::endl;
        throw;
    } catch (...) {
        std::cerr << "dying from an unhandled exception." << std::endl;
        throw;
    }
    return -1; // not reached
}

/// computes name and ID for the current kid process
static void
ConfigureCurrentKid(const char *processName)
{
    // kids are marked with parenthesis around their process names
    if (processName && processName[0] == '(') {
        if (const char *idStart = strrchr(processName, '-')) {
            KidIdentifier = atoi(idStart + 1);
            const size_t nameLen = idStart - (processName + 1);
            assert(nameLen < sizeof(TheKidName));
            xstrncpy(TheKidName, processName + 1, nameLen + 1);
        }
    } else {
        xstrncpy(TheKidName, APP_SHORTNAME, sizeof(TheKidName));
        KidIdentifier = 0;
    }
}

int
SquidMain(int argc, char **argv)
{
    ConfigureCurrentKid(argv[0]);

#if _SQUID_WINDOWS_
    int WIN32_init_err;
#endif

#if HAVE_SBRK

    sbrk_start = sbrk(0);
#endif

    Debug::parseOptions(NULL);
    debug_log = stderr;

#if defined(SQUID_MAXFD_LIMIT)

    if (SQUID_MAXFD_LIMIT < Squid_MaxFD)
        Squid_MaxFD = SQUID_MAXFD_LIMIT;

#endif

#if _SQUID_WINDOWS_
    if ((WIN32_init_err = WIN32_Subsystem_Init(&argc, &argv)))
        return WIN32_init_err;
#endif

    /* call mallopt() before anything else */
#if HAVE_MALLOPT
#ifdef M_GRAIN
    /* Round up all sizes to a multiple of this */
    mallopt(M_GRAIN, 16);

#endif
#ifdef M_MXFAST
    /* biggest size that is considered a small block */
    mallopt(M_MXFAST, 256);

#endif
#ifdef M_NBLKS
    /* allocate this many small blocks at once */
    mallopt(M_NLBLKS, 32);

#endif
#endif /* HAVE_MALLOPT */

    squid_srandom(time(NULL));

    getCurrentTime();

    squid_start = current_time;

    failure_notify = fatal_dump;

#if USE_WIN32_SERVICE

    WIN32_svcstatusupdate(SERVICE_START_PENDING, 10000);

#endif

    mainParseOptions(argc, argv);

    if (opt_parse_cfg_only) {
        Debug::parseOptions("ALL,1");
    }

#if USE_WIN32_SERVICE

    if (opt_install_service) {
        WIN32_InstallService();
        return 0;
    }

    if (opt_remove_service) {
        WIN32_RemoveService();
        return 0;
    }

    if (opt_command_line) {
        WIN32_SetServiceCommandLine();
        return 0;
    }

#endif

    /* parse configuration file
     * note: in "normal" case this used to be called from mainInitialize() */
    {
        int parse_err;

        if (!ConfigFile)
            ConfigFile = xstrdup(DefaultConfigFile);

        assert(!configured_once);

        Mem::Init();

        storeFsInit();		/* required for config parsing */

        /* TODO: call the FS::Clean() in shutdown to do Fs cleanups */
        Fs::Init();

        /* May not be needed for parsing, have not audited for such */
        DiskIOModule::SetupAllModules();

        /* Shouldn't be needed for config parsing, but have not audited for such */
        StoreFileSystem::SetupAllFs();

        /* we may want the parsing process to set this up in the future */
        Store::Root(new StoreController);
#if USE_AUTH
        Auth::Init();      /* required for config parsing */
#endif
        Ip::ProbeTransport(); // determine IPv4 or IPv6 capabilities before parsing.

        parse_err = parseConfigFile(ConfigFile);

        Mem::Report();

        if (opt_parse_cfg_only || parse_err > 0)
            return parse_err;
    }
    setUmask(Config.umask);
    if (-1 == opt_send_signal)
        if (checkRunningPid())
            exit(0);

#if TEST_ACCESS

    comm_init();

    mainInitialize();

    test_access();

    return 0;

#endif

    /* send signal to running copy and exit */
    if (opt_send_signal != -1) {
        /* chroot if configured to run inside chroot */

        if (Config.chroot_dir) {
            if (chroot(Config.chroot_dir))
                fatal("failed to chroot");

            no_suid();
        } else {
            leave_suid();
        }

        sendSignal();
        /* NOTREACHED */
    }

    if (!opt_no_daemon && Config.workers > 0)
        watch_child(argv);

    if (opt_create_swap_dirs) {
        /* chroot if configured to run inside chroot */

        if (Config.chroot_dir && chroot(Config.chroot_dir)) {
            fatal("failed to chroot");
        }

        setEffectiveUser();
        debugs(0, 0, "Creating Swap Directories");
        Store::Root().create();

        return 0;
    }

    if (IamPrimaryProcess())
        CpuAffinityCheck();
    CpuAffinityInit();

    setMaxFD();

    /* init comm module */
    comm_init();

    if (opt_no_daemon) {
        /* we have to init fdstat here. */
        fd_open(0, FD_LOG, "stdin");
        fd_open(1, FD_LOG, "stdout");
        fd_open(2, FD_LOG, "stderr");
    }

#if USE_WIN32_SERVICE

    WIN32_svcstatusupdate(SERVICE_START_PENDING, 10000);

#endif

    mainInitialize();

#if USE_WIN32_SERVICE

    WIN32_svcstatusupdate(SERVICE_RUNNING, 0);

#endif

    /* main loop */
    EventLoop mainLoop;

    SignalEngine signalEngine(mainLoop);

    mainLoop.registerEngine(&signalEngine);

    /* TODO: stop requiring the singleton here */
    mainLoop.registerEngine(EventScheduler::GetInstance());

    StoreRootEngine store_engine;

    mainLoop.registerEngine(&store_engine);

    CommSelectEngine comm_engine;

    mainLoop.registerEngine(&comm_engine);

    mainLoop.setPrimaryEngine(&comm_engine);

    /* use the standard time service */
    TimeEngine time_engine;

    mainLoop.setTimeService(&time_engine);

    if (IamCoordinatorProcess())
        AsyncJob::Start(Ipc::Coordinator::Instance());
    else if (UsingSmp() && IamWorkerProcess())
        AsyncJob::Start(new Ipc::Strand);

    /* at this point we are finished the synchronous startup. */
    starting_up = 0;

    mainLoop.run();

    if (mainLoop.errcount == 10)
        fatal_dump("Event loop exited with failure.");

    /* shutdown squid now */
    SquidShutdown();

    /* NOTREACHED */
    return 0;
}

static void
sendSignal(void)
{
    pid_t pid;
    debug_log = stderr;

    if (strcmp(Config.pidFilename, "none") == 0) {
        debugs(0, 1, "No pid_filename specified. Trusting you know what you are doing.");
    }

    pid = readPidFile();

    if (pid > 1) {
#if USE_WIN32_SERVICE

        if (opt_signal_service) {
            WIN32_sendSignal(opt_send_signal);
            exit(0);
        } else
#if _SQUID_MSWIN_
        {
            fprintf(stderr, "%s: ERROR: Could not send ", APP_SHORTNAME);
            fprintf(stderr, "signal to Squid Service:\n");
            fprintf(stderr, "missing -n command line switch.\n");
            exit(1);
        }

        /* NOTREACHED */
#endif

#endif

        if (kill(pid, opt_send_signal) &&
                /* ignore permissions if just running check */
                !(opt_send_signal == 0 && errno == EPERM)) {
            fprintf(stderr, "%s: ERROR: Could not send ", APP_SHORTNAME);
            fprintf(stderr, "signal %d to process %d: %s\n",
                    opt_send_signal, (int) pid, xstrerror());
            exit(1);
        }
    } else {
        if (opt_send_signal != SIGTERM) {
            fprintf(stderr, "%s: ERROR: No running copy\n", APP_SHORTNAME);
            exit(1);
        } else {
            fprintf(stderr, "%s: No running copy\n", APP_SHORTNAME);
            exit(0);
        }
    }

    /* signal successfully sent */
    exit(0);
}

#if !_SQUID_MSWIN_
/*
 * This function is run when Squid is in daemon mode, just
 * before the parent forks and starts up the child process.
 * It can be used for admin-specific tasks, such as notifying
 * someone that Squid is (re)started.
 */
static void
mainStartScript(const char *prog)
{
    char script[MAXPATHLEN];
    char *t;
    size_t sl = 0;
    pid_t cpid;
    pid_t rpid;
    xstrncpy(script, prog, MAXPATHLEN);

    if ((t = strrchr(script, '/'))) {
        *(++t) = '\0';
        sl = strlen(script);
    }

    xstrncpy(&script[sl], squid_start_script, MAXPATHLEN - sl);

    if ((cpid = fork()) == 0) {
        /* child */
        execl(script, squid_start_script, (char *)NULL);
        _exit(-1);
    } else {
        do {
#if _SQUID_NEXT_
            union wait status;
            rpid = wait4(cpid, &status, 0, NULL);
#else

            int status;
            rpid = waitpid(cpid, &status, 0);
#endif

        } while (rpid != cpid);
    }
}

#endif /* _SQUID_MSWIN_ */

static int
checkRunningPid(void)
{
    // master process must start alone, but its kids processes may co-exist
    if (!IamMasterProcess())
        return 0;

    pid_t pid;

    if (!debug_log)
        debug_log = stderr;

    pid = readPidFile();

    if (pid < 2)
        return 0;

    if (kill(pid, 0) < 0)
        return 0;

    debugs(0, 0, "Squid is already running!  Process ID " <<  pid);

    return 1;
}

static void
watch_child(char *argv[])
{
#if !_SQUID_MSWIN_
    char *prog;
#if _SQUID_NEXT_

    union wait status;
#else

    int status;
#endif

    pid_t pid;
#ifdef TIOCNOTTY

    int i;
#endif

    int nullfd;

    if (!IamMasterProcess())
        return;

    openlog(APP_SHORTNAME, LOG_PID | LOG_NDELAY | LOG_CONS, LOG_LOCAL4);

    if ((pid = fork()) < 0)
        syslog(LOG_ALERT, "fork failed: %s", xstrerror());
    else if (pid > 0)
        exit(0);

    if (setsid() < 0)
        syslog(LOG_ALERT, "setsid failed: %s", xstrerror());

    closelog();

#ifdef TIOCNOTTY

    if ((i = open("/dev/tty", O_RDWR | O_TEXT)) >= 0) {
        ioctl(i, TIOCNOTTY, NULL);
        close(i);
    }

#endif

    /*
     * RBCOLLINS - if cygwin stackdumps when squid is run without
     * -N, check the cygwin1.dll version, it needs to be AT LEAST
     * 1.1.3.  execvp had a bit overflow error in a loop..
     */
    /* Connect stdio to /dev/null in daemon mode */
    nullfd = open(_PATH_DEVNULL, O_RDWR | O_TEXT);

    if (nullfd < 0)
        fatalf(_PATH_DEVNULL " %s\n", xstrerror());

    dup2(nullfd, 0);

    if (Debug::log_stderr < 0) {
        dup2(nullfd, 1);
        dup2(nullfd, 2);
    }

    // handle shutdown notifications from kids
    squid_signal(SIGUSR1, sig_shutdown, SA_RESTART);

    if (Config.workers > 128) {
        syslog(LOG_ALERT, "Suspiciously high workers value: %d",
               Config.workers);
        // but we keep going in hope that user knows best
    }
    TheKids.init(Config.workers);

    // keep [re]starting kids until it is time to quit
    for (;;) {
        mainStartScript(argv[0]);

        // start each kid that needs to be [re]started; once
        for (int i = TheKids.count() - 1; i >= 0; --i) {
            Kid& kid = TheKids.get(i);
            if (!kid.shouldRestart())
                continue;

            if ((pid = fork()) == 0) {
                /* child */
                openlog(APP_SHORTNAME, LOG_PID | LOG_NDELAY | LOG_CONS, LOG_LOCAL4);
                prog = argv[0];
                argv[0] = const_cast<char*>(kid.name().termedBuf());
                execvp(prog, argv);
                syslog(LOG_ALERT, "execvp failed: %s", xstrerror());
            }

            kid.start(pid);
            syslog(LOG_NOTICE, "Squid Parent: child process %d started", pid);
        }

        /* parent */
        openlog(APP_SHORTNAME, LOG_PID | LOG_NDELAY | LOG_CONS, LOG_LOCAL4);

        squid_signal(SIGINT, SIG_IGN, SA_RESTART);

#if _SQUID_NEXT_

        pid = wait3(&status, 0, NULL);

#else

        pid = waitpid(-1, &status, 0);

#endif
        // Loop to collect all stopped kids before we go to sleep below.
        do {
            Kid* kid = TheKids.find(pid);
            if (kid) {
                kid->stop(status);
                if (kid->calledExit()) {
                    syslog(LOG_NOTICE,
                           "Squid Parent: child process %d exited with status %d",
                           kid->getPid(), kid->exitStatus());
                } else if (kid->signaled()) {
                    syslog(LOG_NOTICE,
                           "Squid Parent: child process %d exited due to signal %d with status %d",
                           kid->getPid(), kid->termSignal(), kid->exitStatus());
                } else {
                    syslog(LOG_NOTICE, "Squid Parent: child process %d exited", kid->getPid());
                }
                if (kid->hopeless()) {
                    syslog(LOG_NOTICE, "Squid Parent: child process %d will not"
                           " be restarted due to repeated, frequent failures",
                           kid->getPid());
                }
            } else {
                syslog(LOG_NOTICE, "Squid Parent: unknown child process %d exited", pid);
            }
#if _SQUID_NEXT_
        } while ((pid = wait3(&status, WNOHANG, NULL)) > 0);
#else
        }
        while ((pid = waitpid(-1, &status, WNOHANG)) > 0);
#endif

        if (!TheKids.someRunning() && !TheKids.shouldRestartSome()) {
            if (TheKids.someSignaled(SIGINT) || TheKids.someSignaled(SIGTERM)) {
                syslog(LOG_ALERT, "Exiting due to unexpected forced shutdown");
                exit(1);
            }

            if (TheKids.allHopeless()) {
                syslog(LOG_ALERT, "Exiting due to repeated, frequent failures");
                exit(1);
            }

            exit(0);
        }

        squid_signal(SIGINT, SIG_DFL, SA_RESTART);
        sleep(3);
    }

    /* NOTREACHED */
#endif /* _SQUID_MSWIN_ */

}

static void
SquidShutdown()
{
    /* XXX: This function is called after the main loop has quit, which
     * means that no AsyncCalls would be called, including close handlers.
     * TODO: We need to close/shut/free everything that needs calls before
     * exiting the loop.
     */

#if USE_WIN32_SERVICE
    WIN32_svcstatusupdate(SERVICE_STOP_PENDING, 10000);
#endif

    debugs(1, 1, "Shutting down...");
#if USE_DNSSERVERS

    dnsShutdown();
#else

    idnsShutdown();
#endif
#if USE_SSL_CRTD
    Ssl::Helper::GetInstance()->Shutdown();
#endif
    redirectShutdown();
    externalAclShutdown();
    icpConnectionClose();
#if USE_HTCP

    htcpSocketClose();
#endif
#if SQUID_SNMP

    snmpConnectionClose();
#endif
#if USE_WCCP

    wccpConnectionClose();
#endif
#if USE_WCCPv2

    wccp2ConnectionClose();
#endif

    releaseServerSockets();
    commCloseAllSockets();

#if USE_SQUID_ESI
    Esi::Clean();
#endif

#if USE_DELAY_POOLS
    DelayPools::FreePools();
#endif
#if USE_AUTH
    authenticateReset();
#endif
#if USE_WIN32_SERVICE

    WIN32_svcstatusupdate(SERVICE_STOP_PENDING, 10000);
#endif

    Store::Root().sync(); /* Flush pending object writes/unlinks */
#if USE_UNLINKD

    unlinkdClose();	  /* after sync/flush */
#endif

    storeDirWriteCleanLogs(0);
    PrintRusage();
    dumpMallocStats();
    Store::Root().sync();		/* Flush log writes */
    storeLogClose();
    accessLogClose();
    Store::Root().sync();		/* Flush log close */
    StoreFileSystem::FreeAllFs();
    DiskIOModule::FreeAllModules();
#if LEAK_CHECK_MODE && 0 /* doesn't work at the moment */

    configFreeMemory();
    storeFreeMemory();
    /*stmemFreeMemory(); */
    netdbFreeMemory();
    ipcacheFreeMemory();
    fqdncacheFreeMemory();
    asnFreeMemory();
    clientdbFreeMemory();
    httpHeaderCleanModule();
    statFreeMemory();
    eventFreeMemory();
    mimeFreeMemory();
    errorClean();
#endif
#if !XMALLOC_TRACE

    if (opt_no_daemon) {
        file_close(0);
        file_close(1);
        file_close(2);
    }

#endif
    fdDumpOpen();

    comm_exit();

    memClean();

#if XMALLOC_TRACE

    xmalloc_find_leaks();

    debugs(1, 0, "Memory used after shutdown: " << xmalloc_total);

#endif
#if MEM_GEN_TRACE

    log_trace_done();

#endif

    if (IamPrimaryProcess()) {
        if (Config.pidFilename && strcmp(Config.pidFilename, "none") != 0) {
            enter_suid();
            safeunlink(Config.pidFilename, 0);
            leave_suid();
        }
    }

    debugs(1, 1, "Squid Cache (Version " << version_string << "): Exiting normally.");

    /*
     * DPW 2006-10-23
     * We used to fclose(debug_log) here if it was set, but then
     * we forgot to set it to NULL.  That caused some coredumps
     * because exit() ends up calling a bunch of destructors and
     * such.   So rather than forcing the debug_log to close, we'll
     * leave it open so that those destructors can write some
     * debugging if necessary.  The file will be closed anyway when
     * the process truly exits.
     */

    exit(shutdown_status);
}
<|MERGE_RESOLUTION|>--- conflicted
+++ resolved
@@ -590,13 +590,7 @@
 {
     do_rotate = 1;
     RotateSignal = sig;
-<<<<<<< HEAD
 #if !_SQUID_MSWIN_ && !HAVE_SIGACTION
-=======
-#if !_SQUID_MSWIN_
-#if !HAVE_SIGACTION
-
->>>>>>> 3ff024ec
     signal(sig, rotate_logs);
 #endif
 }
@@ -607,13 +601,7 @@
 {
     do_reconfigure = 1;
     ReconfigureSignal = sig;
-<<<<<<< HEAD
 #if !_SQUID_MSWIN_ && !HAVE_SIGACTION
-=======
-#if !_SQUID_MSWIN_
-#if !HAVE_SIGACTION
-
->>>>>>> 3ff024ec
     signal(sig, reconfigure);
 #endif
 }
