/*
 * $Id: main.cc,v 1.459 2008/02/26 21:49:35 amosjeffries Exp $
 *
 * DEBUG: section 1     Startup and Main Loop
 * AUTHOR: Harvest Derived
 *
 * SQUID Web Proxy Cache          http://www.squid-cache.org/
 * ----------------------------------------------------------
 *
 *  Squid is the result of efforts by numerous individuals from
 *  the Internet community; see the CONTRIBUTORS file for full
 *  details.   Many organizations have provided support for Squid's
 *  development; see the SPONSORS file for full details.  Squid is
 *  Copyrighted (C) 2001 by the Regents of the University of
 *  California; see the COPYRIGHT file for full details.  Squid
 *  incorporates software developed and/or copyrighted by other
 *  sources; see the CREDITS file for full details.
 *
 *  This program is free software; you can redistribute it and/or modify
 *  it under the terms of the GNU General Public License as published by
 *  the Free Software Foundation; either version 2 of the License, or
 *  (at your option) any later version.
 *  
 *  This program is distributed in the hope that it will be useful,
 *  but WITHOUT ANY WARRANTY; without even the implied warranty of
 *  MERCHANTABILITY or FITNESS FOR A PARTICULAR PURPOSE.  See the
 *  GNU General Public License for more details.
 *  
 *  You should have received a copy of the GNU General Public License
 *  along with this program; if not, write to the Free Software
 *  Foundation, Inc., 59 Temple Place, Suite 330, Boston, MA 02111, USA.
 *
 */

#include "squid.h"
#include "AccessLogEntry.h"
#include "authenticate.h"
#include "ConfigParser.h"
#include "errorpage.h"
#include "event.h"
#include "EventLoop.h"
#include "ExternalACL.h"
#include "Store.h"
#include "ICP.h"
#include "ident.h"
#include "HttpReply.h"
#include "pconn.h"
#include "Mem.h"
#include "ACLASN.h"
#include "ACL.h"
#include "htcp.h"
#include "StoreFileSystem.h"
#include "DiskIO/DiskIOModule.h"
#include "comm.h"
#if USE_EPOLL
#include "comm_epoll.h"
#endif
#if USE_KQUEUE
#include "comm_kqueue.h"
#endif
#if USE_POLL
#include "comm_poll.h"
#endif
#if defined(USE_SELECT) || defined(USE_SELECT_WIN32)
#include "comm_select.h"
#endif
#include "SquidTime.h"
#include "SwapDir.h"
#include "forward.h"
#include "MemPool.h"
#include "ICMPSquid.h"
#include "TextException.h"

#if USE_LOADABLE_MODULES
#include "LoadableModules.h"
#endif

#if ICAP_CLIENT
#include "ICAP/ICAPConfig.h"
#endif
#if USE_ECAP
#include "eCAP/Config.h"
#endif
#if USE_ADAPTATION
#include "adaptation/Config.h"
#endif

#if USE_WIN32_SERVICE

#include "squid_windows.h"
#include <process.h>

static int opt_install_service = FALSE;
static int opt_remove_service = FALSE;
static int opt_signal_service = FALSE;
static int opt_command_line = FALSE;
extern void WIN32_svcstatusupdate(DWORD, DWORD);
void WINAPI WIN32_svcHandler(DWORD);

#endif

/** for error reporting from xmalloc and friends */
SQUIDCEXTERN void (*failure_notify) (const char *);

static int opt_parse_cfg_only = 0;
static char *opt_syslog_facility = NULL;
static int icpPortNumOverride = 1;	/* Want to detect "-u 0" */
static int configured_once = 0;
#if MALLOC_DBG
static int malloc_debug_level = 0;
#endif
static volatile int do_reconfigure = 0;
static volatile int do_rotate = 0;
static volatile int do_shutdown = 0;
static volatile int shutdown_status = 0;

static void mainRotate(void);
static void mainReconfigureStart(void);
static void mainReconfigureFinish(void*);
static void mainInitialize(void);
static void usage(void);
static void mainParseOptions(int argc, char *argv[]);
static void sendSignal(void);
static void serverConnectionsOpen(void);
static void serverConnectionsClose(void);
static void watch_child(char **);
static void setEffectiveUser(void);
#if MEM_GEN_TRACE
extern void log_trace_done();
extern void log_trace_init(char *);
#endif
static void SquidShutdown(void);
static void mainSetCwd(void);
static int checkRunningPid(void);

#ifndef _SQUID_MSWIN_
static const char *squid_start_script = "squid_start";
#endif

#if TEST_ACCESS
#include "test_access.c"
#endif

/** temporary thunk across to the unrefactored store interface */

class StoreRootEngine : public AsyncEngine
{

public:
    int checkEvents(int timeout)
    {
        Store::Root().callback();
        return EVENT_IDLE;
    };
};

class SignalEngine: public AsyncEngine
{

public:
    SignalEngine(EventLoop &loop) : loop(loop) {}
    virtual int checkEvents(int timeout);

private:
    static void StopEventLoop(void * data)
    {
        static_cast<SignalEngine *>(data)->loop.stop();
    }

    void doShutdown(time_t wait);

    EventLoop &loop;
};

int
SignalEngine::checkEvents(int timeout)
{
    PROF_start(SignalEngine_checkEvents);

    if (do_reconfigure) {
        mainReconfigureStart();
        do_reconfigure = 0;
    } else if (do_rotate) {
        mainRotate();
        do_rotate = 0;
    } else if (do_shutdown) {
        doShutdown(do_shutdown > 0 ? (int) Config.shutdownLifetime : 0);
        do_shutdown = 0;
	}

    PROF_stop(SignalEngine_checkEvents);
    return EVENT_IDLE;
}

void
SignalEngine::doShutdown(time_t wait)
{
    debugs(1, 1, "Preparing for shutdown after " << statCounter.client_http.requests << " requests");
    debugs(1, 1, "Waiting " << wait << " seconds for active connections to finish");

    shutting_down = 1;

#if USE_WIN32_SERVICE
    WIN32_svcstatusupdate(SERVICE_STOP_PENDING, (wait + 1) * 1000);
#endif

    serverConnectionsClose();
    eventAdd("SquidShutdown", &StopEventLoop, this, (double) (wait + 1), 1, false);
}

static void
usage(void)
{
    fprintf(stderr,
#if USE_WIN32_SERVICE
            "Usage: %s [-cdhirvzCFNRVYX] [-s | -l facility] [-f config-file] [-[au] port] [-k signal] [-n name] [-O CommandLine]\n"
#else
            "Usage: %s [-cdhvzCFNRVYX] [-s | -l facility] [-f config-file] [-[au] port] [-k signal]\n"
#endif
            "       -a port   Specify HTTP port number (default: %d).\n"
            "       -d level  Write debugging to stderr also.\n"
            "       -f file   Use given config-file instead of\n"
            "                 %s\n"
            "       -h        Print help message.\n"
#if USE_WIN32_SERVICE
            "       -i        Installs as a Windows Service (see -n option).\n"
#endif
            "       -k reconfigure|rotate|shutdown|interrupt|kill|debug|check|parse\n"
            "                 Parse configuration file, then send signal to \n"
            "                 running copy (except -k parse) and exit.\n"
#if USE_WIN32_SERVICE
            "       -n name   Specify Windows Service name to use for service operations\n"
            "                 default is: " _WIN_SQUID_DEFAULT_SERVICE_NAME ".\n"
            "       -r        Removes a Windows Service (see -n option).\n"
#endif
            "       -s | -l facility\n"
            "                 Enable logging to syslog.\n"
            "       -u port   Specify ICP port number (default: %d), disable with 0.\n"
            "       -v        Print version.\n"
            "       -z        Create swap directories\n"
            "       -C        Do not catch fatal signals.\n"
            "       -D        OBSOLETE. Scheduled for removal.\n"
            "       -F        Don't serve any requests until store is rebuilt.\n"
            "       -N        No daemon mode.\n"
#if USE_WIN32_SERVICE
            "       -O options\n"
            "                 Set Windows Service Command line options in Registry.\n"
#endif
            "       -R        Do not set REUSEADDR on port.\n"
            "       -S        Double-check swap during rebuild.\n"
            "       -V        Virtual host httpd-accelerator.\n"
            "       -X        Force full debugging.\n"
            "       -Y        Only return UDP_HIT or UDP_MISS_NOFETCH during fast reload.\n",
            APP_SHORTNAME, CACHE_HTTP_PORT, DefaultConfigFile, CACHE_ICP_PORT);
    exit(1);
}

/**
 * Parse the parameters received via command line interface.
 *
 \param argc[in]   Number of options received on command line
 \param argv[in]   List of parameters received on command line
 */
static void
mainParseOptions(int argc, char *argv[])
{
    extern char *optarg;
    int c;

#if USE_WIN32_SERVICE
    while ((c = getopt(argc, argv, "CDFNO:RSVYXa:d:f:hik:m::n:rsl:u:vz?")) != -1)
#else
    while ((c = getopt(argc, argv, "CDFNRSYXa:d:f:hk:m::sl:u:vz?")) != -1)
#endif
    {

        switch (c)
        {

        case 'C':
            /** \par C
             * Unset/disabel global option for catchign signals. opt_catch_signals */
            opt_catch_signals = 0;
            break;

        case 'D':
            /** \par D
             * OBSOLETE: WAS: override to prevent optional startup DNS tests. */
            debugs(1,DBG_CRITICAL, "WARNING: -D command-line option is obsolete.");
            break;

        case 'F':
            /** \par F
             * Set global option for foreground rebuild. opt_foreground_rebuild */
            opt_foreground_rebuild = 1;
            break;

        case 'N':
            /** \par N
             * Set global option for 'no_daemon' mode. opt_no_daemon */
            opt_no_daemon = 1;
            break;

#if USE_WIN32_SERVICE

        case 'O':
            /** \par O
             * Set global option. opt_command_lin and WIN32_Command_Line */
            opt_command_line = 1;
            WIN32_Command_Line = xstrdup(optarg);
            break;
#endif

        case 'R':
            /** \par R
             * Unset/disable global option opt_reuseaddr */
            opt_reuseaddr = 0;
            break;

        case 'S':
            /** \par S
             * Set global option opt_store_doublecheck */
            opt_store_doublecheck = 1;
            break;

        case 'X':
            /** \par X
             * Force full debugging */
            Debug::parseOptions("debug_options ALL,9");
            Config.onoff.debug_override_X = 1;
            sigusr2_handle(SIGUSR2);
            break;

        case 'Y':
            /** \par Y
             * Set global option opt_reload_hit_only */
            opt_reload_hit_only = 1;
            break;

#if USE_WIN32_SERVICE

        case 'i':
            /** \par i
             * Set global option opt_install_service (to TRUE) */
            opt_install_service = TRUE;
            break;
#endif

        case 'a':
            /** \par a
             * Add optional HTTP port as given following the option */
            add_http_port(optarg);
            break;

        case 'd':
            /** \par d
             * Set global option opt_debug_stderr to the number given follwoign the option */
            opt_debug_stderr = atoi(optarg);
            break;

        case 'f':
            /** \par f
             * Load the file given instead of the default squid.conf. */
            xfree(ConfigFile);
            ConfigFile = xstrdup(optarg);
            break;

        case 'k':
            /** \par k
             * Run the administrative action given following the option */

            /** \li When its an unknown option display the usage help. */
            if ((int) strlen(optarg) < 1)
                usage();

            if (!strncmp(optarg, "reconfigure", strlen(optarg)))
                /** \li On reconfigure send SIGHUP. */
                opt_send_signal = SIGHUP;
            else if (!strncmp(optarg, "rotate", strlen(optarg)))
                /** \li On rotate send SIGQUIT or SIGUSR1. */
#ifdef _SQUID_LINUX_THREADS_

                opt_send_signal = SIGQUIT;

#else

                opt_send_signal = SIGUSR1;

#endif

            else if (!strncmp(optarg, "debug", strlen(optarg)))
                /** \li On debug send SIGTRAP or SIGUSR2. */
#ifdef _SQUID_LINUX_THREADS_

                opt_send_signal = SIGTRAP;

#else

                opt_send_signal = SIGUSR2;

#endif

            else if (!strncmp(optarg, "shutdown", strlen(optarg)))
                /** \li On shutdown send SIGTERM. */
                opt_send_signal = SIGTERM;
            else if (!strncmp(optarg, "interrupt", strlen(optarg)))
                /** \li On interrupt send SIGINT. */
                opt_send_signal = SIGINT;
            else if (!strncmp(optarg, "kill", strlen(optarg)))
                /** \li On kill send SIGKILL. */
                opt_send_signal = SIGKILL;

#ifdef SIGTTIN

            else if (!strncmp(optarg, "restart", strlen(optarg)))
                /** \li On restart send SIGTTIN. (exit and restart by parent) */
                opt_send_signal = SIGTTIN;

#endif

            else if (!strncmp(optarg, "check", strlen(optarg)))
                /** \li On check send 0 / SIGNULL. */
                opt_send_signal = 0;	/* SIGNULL */
            else if (!strncmp(optarg, "parse", strlen(optarg)))
                /** \li On parse set global flag to re-parse the config file only. */
                opt_parse_cfg_only = 1;
            else
                usage();

            break;

        case 'm':
            /** \par m
             * Set global malloc_debug_level to the value given following the option.
             * if none is given it toggles the xmalloc_trace option on/off */
            if (optarg) {
#if MALLOC_DBG
                malloc_debug_level = atoi(optarg);
#else
                fatal("Need to add -DMALLOC_DBG when compiling to use -mX option");
#endif

            } else {
#if XMALLOC_TRACE
                xmalloc_trace = !xmalloc_trace;
#else
                fatal("Need to configure --enable-xmalloc-debug-trace to use -m option");
#endif
            }
            break;

#if USE_WIN32_SERVICE

        case 'n':
            /** \par n
             * Set global option opt_signal_service (to TRUE).
             * Stores the additional parameter given in global WIN32_Service_name */
            xfree(WIN32_Service_name);

            WIN32_Service_name = xstrdup(optarg);

            opt_signal_service = TRUE;

            break;

        case 'r':
            /** \par r
             * Set global option opt_remove_service (to TRUE) */
            opt_remove_service = TRUE;

            break;

#endif

        case 'l':
            /** \par l
             * Stores the syslog facility name in global opt_syslog_facility
             * then performs actions for -s option. */
            opt_syslog_facility = xstrdup(optarg);

        case 's':
            /** \par s
             * Initialize the syslog for output */
#if HAVE_SYSLOG

            _db_set_syslog(opt_syslog_facility);

            break;

#else

            fatal("Logging to syslog not available on this platform");

            /* NOTREACHED */
#endif

        case 'u':
            /** \par u
             * Store the ICP port number given in global option icpPortNumOverride
             * ensuring its a positive number. */
            icpPortNumOverride = atoi(optarg);

            if (icpPortNumOverride < 0)
                icpPortNumOverride = 0;

            break;

        case 'v':
            /** \par v
             * Display squid version and build information. Then exit. */
            printf("Squid Cache: Version %s\nconfigure options: %s\n", version_string, SQUID_CONFIGURE_OPTIONS);

#if USE_WIN32_SERVICE

            printf("Compiled as Windows System Service.\n");

#endif

            exit(0);

            /* NOTREACHED */

        case 'z':
            /** \par z
             * Set global option opt_debug_stderr and opt_create_swap_dirs */
            opt_debug_stderr = 1;

            opt_create_swap_dirs = 1;

            break;

        case 'h':

        case '?':

        default:
            /** \par h,?, or unknown
             * \copydoc usage() */
            usage();

            break;
        }

    }
}

/* ARGSUSED */
void
rotate_logs(int sig)
{
    do_rotate = 1;
#ifndef _SQUID_MSWIN_
#if !HAVE_SIGACTION

    signal(sig, rotate_logs);
#endif
#endif
}

/* ARGSUSED */
void
reconfigure(int sig)
{
    do_reconfigure = 1;
#ifndef _SQUID_MSWIN_
#if !HAVE_SIGACTION

    signal(sig, reconfigure);
#endif
#endif
}

void
shut_down(int sig)
{
    do_shutdown = sig == SIGINT ? -1 : 1;
#ifdef SIGTTIN

    if (SIGTTIN == sig)
        shutdown_status = 1;

#endif
#ifndef _SQUID_MSWIN_
#ifdef KILL_PARENT_OPT

    if (getppid() > 1) {
        debugs(1, 1, "Killing RunCache, pid " << getppid());

        if (kill(getppid(), sig) < 0)
            debugs(1, 1, "kill " << getppid() << ": " << xstrerror());
    }

#endif
#if SA_RESETHAND == 0
    signal(SIGTERM, SIG_DFL);

    signal(SIGINT, SIG_DFL);

#endif
#endif
}

static void
serverConnectionsOpen(void)
{
    clientOpenListenSockets();
    icpConnectionsOpen();
#if USE_HTCP

    htcpInit();
#endif
#ifdef SQUID_SNMP

    snmpConnectionOpen();
#endif
#if USE_WCCP

    wccpConnectionOpen();
#endif

#if USE_WCCPv2

    wccp2ConnectionOpen();
#endif

    clientdbInit();
    icmpEngine.Open();
    netdbInit();
    asnInit();
    ACL::Initialize();
    peerSelectInit();

    carpInit();
    peerUserHashInit();
    peerSourceHashInit();
}

static void
serverConnectionsClose(void)
{
    assert(shutting_down || reconfiguring);
    clientHttpConnectionsClose();
    icpConnectionShutdown();
#if USE_HTCP

    htcpSocketShutdown();
#endif

    icmpEngine.Close();
#ifdef SQUID_SNMP

    snmpConnectionShutdown();
#endif
#if USE_WCCP

    wccpConnectionClose();
#endif
#if USE_WCCPv2

    wccp2ConnectionClose();
#endif

    asnFreeMemory();
}

static void
mainReconfigureStart(void)
{
    debugs(1, 1, "Reconfiguring Squid Cache (version " << version_string << ")...");
    reconfiguring = 1;

    // Initiate asynchronous closing sequence
    serverConnectionsClose();
    icpConnectionClose();
#if USE_HTCP

    htcpSocketClose();
#endif
#ifdef SQUID_SNMP

    snmpConnectionClose();
#endif
#if USE_DNSSERVERS

    dnsShutdown();
#else

    idnsShutdown();
#endif

    redirectShutdown();
    authenticateShutdown();
    externalAclShutdown();
    storeDirCloseSwapLogs();
    storeLogClose();
    accessLogClose();
    useragentLogClose();
    refererCloseLog();

    eventAdd("mainReconfigureFinish", &mainReconfigureFinish, NULL, 0, 1,
        false);
}

static void
mainReconfigureFinish(void *) {
    debugs(1, 3, "finishing reconfiguring");

    errorClean();
    enter_suid();		/* root to read config file */
    parseConfigFile(ConfigFile);
    setUmask(Config.umask);
    Mem::Report();
    setEffectiveUser();
    _db_init(Config.Log.log, Config.debugOptions);
    ipcache_restart();		/* clear stuck entries */
    authenticateUserCacheRestart();	/* clear stuck ACL entries */
    fqdncache_restart();	/* sigh, fqdncache too */
    parseEtcHosts();
    errorInitialize();		/* reload error pages */
    accessLogInit();
    storeLogOpen();
    useragentOpenLog();
    refererOpenLog();
#if USE_DNSSERVERS

    dnsInit();
#else

    idnsInit();
#endif

    redirectInit();
    authenticateInit(&Config.authConfiguration);
    externalAclInit();
#if USE_WCCP

    wccpInit();
#endif
#if USE_WCCPv2

    wccp2Init();
#endif

    serverConnectionsOpen();

    neighbors_init();

    storeDirOpenSwapLogs();

    mimeInit(Config.mimeTablePathname);

    if (Config.onoff.announce) {
        if (!eventFind(start_announce, NULL))
            eventAdd("start_announce", start_announce, NULL, 3600.0, 1);
    } else {
        if (eventFind(start_announce, NULL))
            eventDelete(start_announce, NULL);
    }

    writePidFile();		/* write PID file */

    debugs(1, 1, "Ready to serve requests.");

    reconfiguring = 0;
}

static void
mainRotate(void)
{
    icmpEngine.Close();
#if USE_DNSSERVERS

    dnsShutdown();
#endif

    redirectShutdown();
    authenticateShutdown();
    externalAclShutdown();
    _db_rotate_log();		/* cache.log */
    storeDirWriteCleanLogs(1);
    storeLogRotate();		/* store.log */
    accessLogRotate();		/* access.log */
    useragentRotateLog();	/* useragent.log */
    refererRotateLog();		/* referer.log */
#if WIP_FWD_LOG

    fwdLogRotate();
#endif

    icmpEngine.Open();
#if USE_DNSSERVERS

    dnsInit();
#endif

    redirectInit();
    authenticateInit(&Config.authConfiguration);
    externalAclInit();
}

static void
setEffectiveUser(void)
{
    keepCapabilities();
    leave_suid();		/* Run as non privilegied user */
#ifdef _SQUID_OS2_

    return;
#endif

    if (geteuid() == 0) {
        debugs(0, 0, "Squid is not safe to run as root!  If you must");
        debugs(0, 0, "start Squid as root, then you must configure");
        debugs(0, 0, "it to run as a non-priveledged user with the");
        debugs(0, 0, "'cache_effective_user' option in the config file.");
        fatal("Don't run Squid as root, set 'cache_effective_user'!");
    }
}

static void
mainSetCwd(void)
{
    char pathbuf[MAXPATHLEN];

    if (Config.coredump_dir) {
        if (0 == strcmp("none", Config.coredump_dir)) {
            (void) 0;
        } else if (chdir(Config.coredump_dir) == 0) {
            debugs(0, 1, "Set Current Directory to " << Config.coredump_dir);
            return;
        } else {
            debugs(50, 0, "chdir: " << Config.coredump_dir << ": " << xstrerror());
        }
    }

    /* If we don't have coredump_dir or couldn't cd there, report current dir */
    if (getcwd(pathbuf, MAXPATHLEN)) {
        debugs(0, 1, "Current Directory is " << pathbuf);
    } else {
        debugs(50, 0, "WARNING: Can't find current directory, getcwd: " << xstrerror());
    }
}

#if DELAY_POOLS
#include "DelayPools.h"
#endif

static void
mainInitialize(void)
{
    /* chroot if configured to run inside chroot */

    if (Config.chroot_dir && (chroot(Config.chroot_dir) != 0 || chdir("/") != 0)) {
        fatal("failed to chroot");
    }

    if (opt_catch_signals) {
        squid_signal(SIGSEGV, death, SA_NODEFER | SA_RESETHAND);
        squid_signal(SIGBUS, death, SA_NODEFER | SA_RESETHAND);
    }

    squid_signal(SIGPIPE, SIG_IGN, SA_RESTART);
    squid_signal(SIGCHLD, sig_child, SA_NODEFER | SA_RESTART);

    setEffectiveUser();

    if (icpPortNumOverride != 1)
        Config.Port.icp = (u_short) icpPortNumOverride;

    _db_init(Config.Log.log, Config.debugOptions);

    fd_open(fileno(debug_log), FD_LOG, Config.Log.log);

#if MEM_GEN_TRACE

    log_trace_init("/tmp/squid.alloc");

#endif

    debugs(1, 0, "Starting Squid Cache version " << version_string << " for " << CONFIG_HOST_TYPE << "...");

#ifdef _SQUID_WIN32_

    if (WIN32_run_mode == _WIN_SQUID_RUN_MODE_SERVICE) {
        debugs(1, 0, "Running as " << WIN32_Service_name << " Windows System Service on " << WIN32_OS_string);
        debugs(1, 0, "Service command line is: " << WIN32_Service_Command_Line);
    } else
        debugs(1, 0, "Running on " << WIN32_OS_string);

#endif

    debugs(1, 1, "Process ID " << getpid());

    debugs(1, 1, "With " << Squid_MaxFD << " file descriptors available");

#ifdef _SQUID_MSWIN_

    debugs(1, 1, "With " << _getmaxstdio() << " CRT stdio descriptors available");

    if (WIN32_Socks_initialized)
        debugs(1, 1, "Windows sockets initialized");

    if (WIN32_OS_version > _WIN_OS_WINNT) {
	WIN32_IpAddrChangeMonitorInit();
    }

#endif

    if (!configured_once)
        disk_init();		/* disk_init must go before ipcache_init() */

    ipcache_init();

    fqdncache_init();

    parseEtcHosts();

#if USE_DNSSERVERS

    dnsInit();

#else

    idnsInit();

#endif

    redirectInit();

    authenticateInit(&Config.authConfiguration);

    externalAclInit();

    useragentOpenLog();

    refererOpenLog();

    httpHeaderInitModule();	/* must go before any header processing (e.g. the one in errorInitialize) */

    httpReplyInitModule();	/* must go before accepting replies */

    errorInitialize();

    accessLogInit();

#if USE_IDENT

    identInit();

#endif
#ifdef SQUID_SNMP

    snmpInit();

#endif
#if MALLOC_DBG

    malloc_debug(0, malloc_debug_level);

#endif

    if (!configured_once) {
#if USE_UNLINKD
        unlinkdInit();
#endif

        urlInitialize();
        statInit();
        storeInit();
        mainSetCwd();
        /* after this point we want to see the mallinfo() output */
        do_mallinfo = 1;
        mimeInit(Config.mimeTablePathname);
        refreshInit();
#if DELAY_POOLS

        DelayPools::Init();
#endif

        FwdState::initModule();
        /* register the modules in the cache manager menus */

        cbdataRegisterWithCacheManager();
        /* These use separate calls so that the comm loops can eventually
         * coexist.
         */

        eventInit();

	// TODO: pconn is a good candidate for new-style registration
        // PconnModule::GetInstance()->registerWithCacheManager();
	//   moved to PconnModule::PconnModule()
    }

#if USE_WCCP
    wccpInit();

#endif
#if USE_WCCPv2

    wccp2Init();

#endif

    serverConnectionsOpen();

    neighbors_init();

    // neighborsRegisterWithCacheManager(); //moved to neighbors_init()

    if (Config.chroot_dir)
        no_suid();

    if (!configured_once)
        writePidFile();		/* write PID file */

#ifdef _SQUID_LINUX_THREADS_

    squid_signal(SIGQUIT, rotate_logs, SA_RESTART);

    squid_signal(SIGTRAP, sigusr2_handle, SA_RESTART);

#else

    squid_signal(SIGUSR1, rotate_logs, SA_RESTART);

    squid_signal(SIGUSR2, sigusr2_handle, SA_RESTART);

#endif

    squid_signal(SIGHUP, reconfigure, SA_RESTART);

    squid_signal(SIGTERM, shut_down, SA_NODEFER | SA_RESETHAND | SA_RESTART);

    squid_signal(SIGINT, shut_down, SA_NODEFER | SA_RESETHAND | SA_RESTART);

#ifdef SIGTTIN

    squid_signal(SIGTTIN, shut_down, SA_NODEFER | SA_RESETHAND | SA_RESTART);

#endif

    memCheckInit();

#if USE_LOADABLE_MODULES
    LoadableModulesConfigure(Config.loadable_module_names);
#endif

#if USE_ADAPTATION
    bool enableAdaptation = false;

    // We can remove this dependency on specific adaptation mechanisms
    // if we create a generic Registry of such mechanisms. Should we?
#if ICAP_CLIENT
    TheICAPConfig.finalize();
    enableAdaptation = TheICAPConfig.onoff || enableAdaptation;
#endif
#if USE_ECAP
    Ecap::TheConfig.finalize(); // must be after we load modules
    enableAdaptation = Ecap::TheConfig.onoff || enableAdaptation;
#endif
    // must be the last adaptation-related finalize
    Adaptation::Config::Finalize(enableAdaptation);
#endif


    debugs(1, 1, "Ready to serve requests.");

    if (!configured_once) {
        eventAdd("storeMaintain", Store::Maintain, NULL, 1.0, 1);

        if (Config.onoff.announce)
            eventAdd("start_announce", start_announce, NULL, 3600.0, 1);

        eventAdd("ipcache_purgelru", ipcache_purgelru, NULL, 10.0, 1);

        eventAdd("fqdncache_purgelru", fqdncache_purgelru, NULL, 15.0, 1);

#if USE_XPROF_STATS

        eventAdd("cpuProfiling", xprof_event, NULL, 1.0, 1);

#endif

        eventAdd("memPoolCleanIdlePools", Mem::CleanIdlePools, NULL, 15.0, 1);
    }

    configured_once = 1;
}

<<<<<<< HEAD
static int SquidMain(int argc, char **argv);
=======
/// unsafe main routine -- may throw
static int SquidMain(int argc, char **argv);
/// unsafe main routine wrapper to catch exceptions
>>>>>>> c842329d
static int SquidMainSafe(int argc, char **argv);

#if USE_WIN32_SERVICE
/* When USE_WIN32_SERVICE is defined, the main function is placed in win32.cc */
extern "C" void WINAPI
    SquidWinSvcMain(int argc, char **argv)
#else
int
main(int argc, char **argv)
#endif
{
    SquidMainSafe(argc, argv);
}

static int
SquidMainSafe(int argc, char **argv)
{
    try {
        return SquidMain(argc, argv);
	}
    catch (const std::exception &e) {
        std::cerr << "dying from an unhandled exception: " << e.what() << std::endl;
		throw;
	}
    catch (...) {
        std::cerr << "dying from an unhandled exception." << std::endl;
		throw;
	}
	return -1; // not reached
}

static int
SquidMain(int argc, char **argv)
{
#ifdef _SQUID_WIN32_

    int WIN32_init_err;
#endif

#if HAVE_SBRK

    sbrk_start = sbrk(0);
#endif

    Debug::parseOptions(NULL);
    debug_log = stderr;

#if defined(SQUID_MAXFD_LIMIT)

    if (SQUID_MAXFD_LIMIT < Squid_MaxFD)
        Squid_MaxFD = SQUID_MAXFD_LIMIT;

#endif

#ifdef _SQUID_WIN32_

    if ((WIN32_init_err = WIN32_Subsystem_Init(&argc, &argv)))
        return WIN32_init_err;

#endif

    /* call mallopt() before anything else */
#if HAVE_MALLOPT
#ifdef M_GRAIN
    /* Round up all sizes to a multiple of this */
    mallopt(M_GRAIN, 16);

#endif
#ifdef M_MXFAST
    /* biggest size that is considered a small block */
    mallopt(M_MXFAST, 256);

#endif
#ifdef M_NBLKS
    /* allocate this many small blocks at once */
    mallopt(M_NLBLKS, 32);

#endif
#endif /* HAVE_MALLOPT */

    squid_srandom(time(NULL));

    getCurrentTime();

    squid_start = current_time;

    failure_notify = fatal_dump;

#if USE_WIN32_SERVICE

    WIN32_svcstatusupdate(SERVICE_START_PENDING, 10000);

#endif

    mainParseOptions(argc, argv);

    if (opt_parse_cfg_only) {
	Debug::parseOptions("ALL,1");
    }

#if USE_WIN32_SERVICE

    if (opt_install_service)
    {
        WIN32_InstallService();
        return 0;
    }

    if (opt_remove_service)
    {
        WIN32_RemoveService();
        return 0;
    }

    if (opt_command_line)
    {
        WIN32_SetServiceCommandLine();
        return 0;
    }

#endif

    /* parse configuration file
     * note: in "normal" case this used to be called from mainInitialize() */
    {
        int parse_err;

        if (!ConfigFile)
            ConfigFile = xstrdup(DefaultConfigFile);

        assert(!configured_once);

        Mem::Init();

        storeFsInit();		/* required for config parsing */

        /* May not be needed for parsing, have not audited for such */
        DiskIOModule::SetupAllModules();

        /* Shouldn't be needed for config parsing, but have not audited for such */
        StoreFileSystem::SetupAllFs();

        /* we may want the parsing process to set this up in the future */
        Store::Root(new StoreController);

        parse_err = parseConfigFile(ConfigFile);

        Mem::Report();
        
        if (opt_parse_cfg_only)

            return parse_err;
    }
    setUmask(Config.umask);
    if (-1 == opt_send_signal)
        if (checkRunningPid())
            exit(1);

#if TEST_ACCESS

    comm_init();

    comm_select_init();

    mainInitialize();

    test_access();

    return 0;

#endif

    /* send signal to running copy and exit */
    if (opt_send_signal != -1)
    {
        /* chroot if configured to run inside chroot */

        if (Config.chroot_dir) {
            if (chroot(Config.chroot_dir))
                fatal("failed to chroot");

            no_suid();
        } else {
            leave_suid();
        }

        sendSignal();
        /* NOTREACHED */
    }

    if (opt_create_swap_dirs)
    {
        /* chroot if configured to run inside chroot */

        if (Config.chroot_dir && chroot(Config.chroot_dir)) {
            fatal("failed to chroot");
        }

        setEffectiveUser();
        debugs(0, 0, "Creating Swap Directories");
        Store::Root().create();

        return 0;
    }

    if (!opt_no_daemon)
        watch_child(argv);

    setMaxFD();

    /* init comm module */
    comm_init();

    comm_select_init();

    if (opt_no_daemon)
    {
        /* we have to init fdstat here. */
        fd_open(0, FD_LOG, "stdin");
        fd_open(1, FD_LOG, "stdout");
        fd_open(2, FD_LOG, "stderr");
    }

#if USE_WIN32_SERVICE

    WIN32_svcstatusupdate(SERVICE_START_PENDING, 10000);

#endif

    mainInitialize();

#if USE_WIN32_SERVICE

    WIN32_svcstatusupdate(SERVICE_RUNNING, 0);

#endif

    /* main loop */
    EventLoop mainLoop;

    SignalEngine signalEngine(mainLoop);

    mainLoop.registerEngine(&signalEngine);

    /* TODO: stop requiring the singleton here */
    mainLoop.registerEngine(EventScheduler::GetInstance());

    StoreRootEngine store_engine;

    mainLoop.registerEngine(&store_engine);

    CommSelectEngine comm_engine;

    mainLoop.registerEngine(&comm_engine);

    mainLoop.setPrimaryEngine(&comm_engine);

    /* use the standard time service */
    TimeEngine time_engine;

    mainLoop.setTimeService(&time_engine);

    mainLoop.run();

    if (mainLoop.errcount == 10)
        fatal_dump("Event loop exited with failure.");

    /* shutdown squid now */
    SquidShutdown();

    /* NOTREACHED */
    return 0;
}

static void
sendSignal(void)
{
    pid_t pid;
    debug_log = stderr;

    if (strcmp(Config.pidFilename, "none") == 0) {
        debugs(0, 1, "No pid_filename specified. Trusting you know what you are doing.");
    }

    pid = readPidFile();

    if (pid > 1) {
#if USE_WIN32_SERVICE

        if (opt_signal_service) {
            WIN32_sendSignal(opt_send_signal);
            exit(0);
        } else
#ifdef _SQUID_MSWIN_
        {
            fprintf(stderr, "%s: ERROR: Could not send ", APP_SHORTNAME);
            fprintf(stderr, "signal to Squid Service:\n");
            fprintf(stderr, "missing -n command line switch.\n");
            exit(1);
        }

        /* NOTREACHED */
#endif

#endif

        if (kill(pid, opt_send_signal) &&
                /* ignore permissions if just running check */
                !(opt_send_signal == 0 && errno == EPERM)) {
            fprintf(stderr, "%s: ERROR: Could not send ", APP_SHORTNAME);
            fprintf(stderr, "signal %d to process %d: %s\n",
                    opt_send_signal, (int) pid, xstrerror());
            exit(1);
        }
    } else {
        fprintf(stderr, "%s: ERROR: No running copy\n", APP_SHORTNAME);
        exit(1);
    }

    /* signal successfully sent */
    exit(0);
}

#ifndef _SQUID_MSWIN_
/*
 * This function is run when Squid is in daemon mode, just
 * before the parent forks and starts up the child process.
 * It can be used for admin-specific tasks, such as notifying
 * someone that Squid is (re)started.
 */
static void
mainStartScript(const char *prog)
{
    char script[SQUID_MAXPATHLEN];
    char *t;
    size_t sl = 0;
    pid_t cpid;
    pid_t rpid;
    xstrncpy(script, prog, MAXPATHLEN);

    if ((t = strrchr(script, '/'))) {
        *(++t) = '\0';
        sl = strlen(script);
    }

    xstrncpy(&script[sl], squid_start_script, MAXPATHLEN - sl);

    if ((cpid = fork()) == 0) {
        /* child */
        execl(script, squid_start_script, (char *)NULL);
        _exit(-1);
    } else {
        do {
#ifdef _SQUID_NEXT_
            union wait status;
            rpid = wait3(&status, 0, NULL);
#else

            int status;
            rpid = waitpid(-1, &status, 0);
#endif

        } while (rpid != cpid);
    }
}

#endif /* _SQUID_MSWIN_ */

static int
checkRunningPid(void)
{
    pid_t pid;

    if (!debug_log)
        debug_log = stderr;

    pid = readPidFile();

    if (pid < 2)
        return 0;

    if (kill(pid, 0) < 0)
        return 0;

    debugs(0, 0, "Squid is already running!  Process ID " <<  pid);

    return 1;
}

static void
watch_child(char *argv[])
{
#ifndef _SQUID_MSWIN_
    char *prog;
    int failcount = 0;
    time_t start;
    time_t stop;
#ifdef _SQUID_NEXT_

    union wait status;
#else

    int status;
#endif

    pid_t pid;
#ifdef TIOCNOTTY

    int i;
#endif

    int nullfd;

    if (*(argv[0]) == '(')
        return;

    openlog(APP_SHORTNAME, LOG_PID | LOG_NDELAY | LOG_CONS, LOG_LOCAL4);

    if ((pid = fork()) < 0)
        syslog(LOG_ALERT, "fork failed: %s", xstrerror());
    else if (pid > 0)
        exit(0);

    if (setsid() < 0)
        syslog(LOG_ALERT, "setsid failed: %s", xstrerror());

    closelog();

#ifdef TIOCNOTTY

    if ((i = open("/dev/tty", O_RDWR | O_TEXT)) >= 0) {
        ioctl(i, TIOCNOTTY, NULL);
        close(i);
    }

#endif

    /*
     * RBCOLLINS - if cygwin stackdumps when squid is run without
     * -N, check the cygwin1.dll version, it needs to be AT LEAST
     * 1.1.3.  execvp had a bit overflow error in a loop..
     */
    /* Connect stdio to /dev/null in daemon mode */
    nullfd = open(_PATH_DEVNULL, O_RDWR | O_TEXT);

    if (nullfd < 0)
        fatalf(_PATH_DEVNULL " %s\n", xstrerror());

    dup2(nullfd, 0);

    if (opt_debug_stderr < 0) {
        dup2(nullfd, 1);
        dup2(nullfd, 2);
    }

    for (;;) {
        mainStartScript(argv[0]);

        if ((pid = fork()) == 0) {
            /* child */
            openlog(APP_SHORTNAME, LOG_PID | LOG_NDELAY | LOG_CONS, LOG_LOCAL4);
            prog = xstrdup(argv[0]);
            argv[0] = xstrdup("(squid)");
            execvp(prog, argv);
            syslog(LOG_ALERT, "execvp failed: %s", xstrerror());
        }

        /* parent */
        openlog(APP_SHORTNAME, LOG_PID | LOG_NDELAY | LOG_CONS, LOG_LOCAL4);

        syslog(LOG_NOTICE, "Squid Parent: child process %d started", pid);

        time(&start);

        squid_signal(SIGINT, SIG_IGN, SA_RESTART);

#ifdef _SQUID_NEXT_

        pid = wait3(&status, 0, NULL);

#else

        pid = waitpid(-1, &status, 0);

#endif

        time(&stop);

        if (WIFEXITED(status)) {
            syslog(LOG_NOTICE,
                   "Squid Parent: child process %d exited with status %d",
                   pid, WEXITSTATUS(status));
        } else if (WIFSIGNALED(status)) {
            syslog(LOG_NOTICE,
                   "Squid Parent: child process %d exited due to signal %d with status %d",
                   pid, WTERMSIG(status), WEXITSTATUS(status));
        } else {
            syslog(LOG_NOTICE, "Squid Parent: child process %d exited", pid);
        }

        if (stop - start < 10)
            failcount++;
        else
            failcount = 0;

        if (failcount == 5) {
            syslog(LOG_ALERT, "Exiting due to repeated, frequent failures");
            exit(1);
        }

        if (WIFEXITED(status))
            if (WEXITSTATUS(status) == 0)
                exit(0);

        if (WIFSIGNALED(status)) {
            switch (WTERMSIG(status)) {

            case SIGKILL:
                exit(0);
                break;

            case SIGINT:
            case SIGTERM:
		syslog(LOG_ALERT, "Exiting due to unexpected forced shutdown");
                exit(1);
                break;

            default:
                break;
            }
        }

        squid_signal(SIGINT, SIG_DFL, SA_RESTART);
        sleep(3);
    }

    /* NOTREACHED */
#endif /* _SQUID_MSWIN_ */

}

static void
SquidShutdown()
{
    /* XXX: This function is called after the main loop has quit, which
     * means that no AsyncCalls would be called, including close handlers.
     * TODO: We need to close/shut/free everything that needs calls before
     * exiting the loop.
     */ 

#if USE_WIN32_SERVICE
    WIN32_svcstatusupdate(SERVICE_STOP_PENDING, 10000);
#endif

    debugs(1, 1, "Shutting down...");
#if USE_DNSSERVERS

    dnsShutdown();
#else

    idnsShutdown();
#endif

    redirectShutdown();
    externalAclShutdown();
    icpConnectionClose();
#if USE_HTCP

    htcpSocketClose();
#endif
#ifdef SQUID_SNMP

    snmpConnectionClose();
#endif
#if USE_WCCP

    wccpConnectionClose();
#endif
#if USE_WCCPv2

    wccp2ConnectionClose();
#endif

    releaseServerSockets();
    commCloseAllSockets();
#if DELAY_POOLS

    DelayPools::FreePools();
#endif

    authenticateShutdown();
#if USE_WIN32_SERVICE

    WIN32_svcstatusupdate(SERVICE_STOP_PENDING, 10000);
#endif

    Store::Root().sync(); /* Flush pending object writes/unlinks */
#if USE_UNLINKD

    unlinkdClose();	  /* after sync/flush */
#endif

    storeDirWriteCleanLogs(0);
    PrintRusage();
    dumpMallocStats();
    Store::Root().sync();		/* Flush log writes */
    storeLogClose();
    accessLogClose();
    useragentLogClose();
    refererCloseLog();
#if WIP_FWD_LOG

    fwdUninit();
#endif

    Store::Root().sync();		/* Flush log close */
    StoreFileSystem::FreeAllFs();
    DiskIOModule::FreeAllModules();
#if LEAK_CHECK_MODE && 0 /* doesn't work at the moment */

    configFreeMemory();
    storeFreeMemory();
    /*stmemFreeMemory(); */
    netdbFreeMemory();
    ipcacheFreeMemory();
    fqdncacheFreeMemory();
    asnFreeMemory();
    clientdbFreeMemory();
    httpHeaderCleanModule();
    statFreeMemory();
    eventFreeMemory();
    mimeFreeMemory();
    errorClean();
#endif
#if !XMALLOC_TRACE

    if (opt_no_daemon) {
        file_close(0);
        file_close(1);
        file_close(2);
    }

#endif
    fdDumpOpen();

    comm_exit();

    memClean();

#if XMALLOC_TRACE

    xmalloc_find_leaks();

    debugs(1, 0, "Memory used after shutdown: " << xmalloc_total);

#endif
#if MEM_GEN_TRACE

    log_trace_done();

#endif

    if (Config.pidFilename && strcmp(Config.pidFilename, "none") != 0) {
        enter_suid();
        safeunlink(Config.pidFilename, 0);
        leave_suid();
    }

    debugs(1, 1, "Squid Cache (Version " << version_string << "): Exiting normally.");

    /*
     * DPW 2006-10-23
     * We used to fclose(debug_log) here if it was set, but then
     * we forgot to set it to NULL.  That caused some coredumps
     * because exit() ends up calling a bunch of destructors and
     * such.   So rather than forcing the debug_log to close, we'll
     * leave it open so that those destructors can write some
     * debugging if necessary.  The file will be closed anyway when
     * the process truly exits.
     */

    exit(shutdown_status);
}
<|MERGE_RESOLUTION|>--- conflicted
+++ resolved
@@ -1088,13 +1088,9 @@
     configured_once = 1;
 }
 
-<<<<<<< HEAD
-static int SquidMain(int argc, char **argv);
-=======
 /// unsafe main routine -- may throw
 static int SquidMain(int argc, char **argv);
 /// unsafe main routine wrapper to catch exceptions
->>>>>>> c842329d
 static int SquidMainSafe(int argc, char **argv);
 
 #if USE_WIN32_SERVICE
