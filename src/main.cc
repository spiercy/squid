/*
 * $Id: main.cc,v 1.459 2008/02/26 21:49:35 amosjeffries Exp $
 *
 * DEBUG: section 1     Startup and Main Loop
 * AUTHOR: Harvest Derived
 *
 * SQUID Web Proxy Cache          http://www.squid-cache.org/
 * ----------------------------------------------------------
 *
 *  Squid is the result of efforts by numerous individuals from
 *  the Internet community; see the CONTRIBUTORS file for full
 *  details.   Many organizations have provided support for Squid's
 *  development; see the SPONSORS file for full details.  Squid is
 *  Copyrighted (C) 2001 by the Regents of the University of
 *  California; see the COPYRIGHT file for full details.  Squid
 *  incorporates software developed and/or copyrighted by other
 *  sources; see the CREDITS file for full details.
 *
 *  This program is free software; you can redistribute it and/or modify
 *  it under the terms of the GNU General Public License as published by
 *  the Free Software Foundation; either version 2 of the License, or
 *  (at your option) any later version.
 *  
 *  This program is distributed in the hope that it will be useful,
 *  but WITHOUT ANY WARRANTY; without even the implied warranty of
 *  MERCHANTABILITY or FITNESS FOR A PARTICULAR PURPOSE.  See the
 *  GNU General Public License for more details.
 *  
 *  You should have received a copy of the GNU General Public License
 *  along with this program; if not, write to the Free Software
 *  Foundation, Inc., 59 Temple Place, Suite 330, Boston, MA 02111, USA.
 *
 */

#include "squid.h"
#include "AccessLogEntry.h"
#include "authenticate.h"
#include "CacheManager.h"
#include "ConfigParser.h"
#include "errorpage.h"
#include "event.h"
#include "EventLoop.h"
#include "ExternalACL.h"
#include "Store.h"
#include "ICP.h"
#include "HttpReply.h"
#include "pconn.h"
#include "Mem.h"
#include "ACLASN.h"
#include "ACL.h"
#include "htcp.h"
#include "StoreFileSystem.h"
#include "DiskIO/DiskIOModule.h"
#include "comm.h"
#if USE_EPOLL
#include "comm_epoll.h"
#endif
#if USE_KQUEUE
#include "comm_kqueue.h"
#endif
#if USE_POLL
#include "comm_poll.h"
#endif
#if defined(USE_SELECT) || defined(USE_SELECT_WIN32)
#include "comm_select.h"
#endif
#include "SquidTime.h"
#include "SwapDir.h"
#include "forward.h"
#include "MemPool.h"
#include "ICMPSquid.h"
#include "TextException.h"

#if USE_LOADABLE_MODULES
#include "LoadableModules.h"
#endif

#if ICAP_CLIENT
#include "ICAP/ICAPConfig.h"
#endif
#if USE_ECAP
#include "eCAP/Config.h"
#endif
#if USE_ADAPTATION
#include "adaptation/Config.h"
#endif

#if USE_WIN32_SERVICE

#include "squid_windows.h"
#include <process.h>

static int opt_install_service = FALSE;
static int opt_remove_service = FALSE;
static int opt_signal_service = FALSE;
static int opt_command_line = FALSE;
extern void WIN32_svcstatusupdate(DWORD, DWORD);
void WINAPI WIN32_svcHandler(DWORD);

#endif

/** for error reporting from xmalloc and friends */
SQUIDCEXTERN void (*failure_notify) (const char *);

static int opt_parse_cfg_only = 0;
static char *opt_syslog_facility = NULL;
static int icpPortNumOverride = 1;	/* Want to detect "-u 0" */
static int configured_once = 0;
#if MALLOC_DBG
static int malloc_debug_level = 0;
#endif
static volatile int do_reconfigure = 0;
static volatile int do_rotate = 0;
static volatile int do_shutdown = 0;
static volatile int shutdown_status = 0;

static void mainRotate(void);
static void mainReconfigure(void);
static void mainInitialize(void);
static void usage(void);
static void mainParseOptions(int argc, char *argv[]);
static void sendSignal(void);
static void serverConnectionsOpen(void);
static void watch_child(char **);
static void setEffectiveUser(void);
#if MEM_GEN_TRACE
extern void log_trace_done();
extern void log_trace_init(char *);
#endif
static void SquidShutdown(void);
static void mainSetCwd(void);
static int checkRunningPid(void);

static CacheManager manager;

#ifndef _SQUID_MSWIN_
static const char *squid_start_script = "squid_start";
#endif

#if TEST_ACCESS
#include "test_access.c"
#endif

/** temporary thunk across to the unrefactored store interface */

class StoreRootEngine : public AsyncEngine
{

public:
    int checkEvents(int timeout)
    {
        Store::Root().callback();
        return EVENT_IDLE;
    };
};

class SignalEngine: public AsyncEngine
{

public:
    SignalEngine(EventLoop &loop) : loop(loop) {}
    virtual int checkEvents(int timeout);

private:
    static void StopEventLoop(void * data)
    {
        static_cast<SignalEngine *>(data)->loop.stop();
    }

    void doShutdown(time_t wait);

    EventLoop &loop;
};

int
SignalEngine::checkEvents(int timeout)
{
    PROF_start(SignalEngine_checkEvents);

    if (do_reconfigure) {
        mainReconfigure();
        do_reconfigure = 0;
    } else if (do_rotate) {
        mainRotate();
        do_rotate = 0;
    } else if (do_shutdown) {
        doShutdown(do_shutdown > 0 ? (int) Config.shutdownLifetime : 0);
        do_shutdown = 0;
	}

    PROF_stop(SignalEngine_checkEvents);
    return EVENT_IDLE;
}

void
SignalEngine::doShutdown(time_t wait)
{
    debugs(1, 1, "Preparing for shutdown after " << statCounter.client_http.requests << " requests");
    debugs(1, 1, "Waiting " << wait << " seconds for active connections to finish");

    shutting_down = 1;

#if USE_WIN32_SERVICE
    WIN32_svcstatusupdate(SERVICE_STOP_PENDING, (wait + 1) * 1000);
#endif

    serverConnectionsClose();
    eventAdd("SquidShutdown", &StopEventLoop, this, (double) (wait + 1), 1, false);
}

static void
usage(void)
{
    fprintf(stderr,
#if USE_WIN32_SERVICE
            "Usage: %s [-cdhirvzCDFNRVYX] [-s | -l facility] [-f config-file] [-[au] port] [-k signal] [-n name] [-O CommandLine]\n"
#else
            "Usage: %s [-cdhvzCDFNRVYX] [-s | -l facility] [-f config-file] [-[au] port] [-k signal]\n"
#endif
            "       -a port   Specify HTTP port number (default: %d).\n"
            "       -d level  Write debugging to stderr also.\n"
            "       -f file   Use given config-file instead of\n"
            "                 %s\n"
            "       -h        Print help message.\n"
#if USE_WIN32_SERVICE
            "       -i        Installs as a Windows Service (see -n option).\n"
#endif
            "       -k reconfigure|rotate|shutdown|interrupt|kill|debug|check|parse\n"
            "                 Parse configuration file, then send signal to \n"
            "                 running copy (except -k parse) and exit.\n"
#if USE_WIN32_SERVICE
            "       -n name   Specify Windows Service name to use for service operations\n"
            "                 default is: " _WIN_SQUID_DEFAULT_SERVICE_NAME ".\n"
            "       -r        Removes a Windows Service (see -n option).\n"
#endif
            "       -s | -l facility\n"
            "                 Enable logging to syslog.\n"
            "       -u port   Specify ICP port number (default: %d), disable with 0.\n"
            "       -v        Print version.\n"
            "       -z        Create swap directories\n"
            "       -C        Do not catch fatal signals.\n"
            "       -D        Disable initial DNS tests.\n"
            "       -F        Don't serve any requests until store is rebuilt.\n"
            "       -N        No daemon mode.\n"
#if USE_WIN32_SERVICE
            "       -O options\n"
            "                 Set Windows Service Command line options in Registry.\n"
#endif
            "       -R        Do not set REUSEADDR on port.\n"
            "       -S        Double-check swap during rebuild.\n"
            "       -V        Virtual host httpd-accelerator.\n"
            "       -X        Force full debugging.\n"
            "       -Y        Only return UDP_HIT or UDP_MISS_NOFETCH during fast reload.\n",
            appname, CACHE_HTTP_PORT, DefaultConfigFile, CACHE_ICP_PORT);
    exit(1);
}

/**
 * Parse the parameters received via command line interface.
 *
 \param argc[in]   Number of options received on command line
 \param argv[in]   List of parameters received on command line
 */
static void
mainParseOptions(int argc, char *argv[])
{
    extern char *optarg;
    int c;

#if USE_WIN32_SERVICE
    while ((c = getopt(argc, argv, "CDFNO:RSVYXa:d:f:hik:m::n:rsl:u:vz?")) != -1)
#else
    while ((c = getopt(argc, argv, "CDFNRSYXa:d:f:hk:m::sl:u:vz?")) != -1)
#endif
    {

        switch (c)
        {

        case 'C':
            /** \par C
             * Unset/disabel global option for catchign signals. opt_catch_signals */
            opt_catch_signals = 0;
            break;

        case 'D':
            /** \par D
             * Unset/disable global option for optional DNS tests. opt_dns_tests */
            opt_dns_tests = 0;
            break;

        case 'F':
            /** \par F
             * Set global option for foreground rebuild. opt_foreground_rebuild */
            opt_foreground_rebuild = 1;
            break;

        case 'N':
            /** \par N
             * Set global option for 'no_daemon' mode. opt_no_daemon */
            opt_no_daemon = 1;
            break;

#if USE_WIN32_SERVICE

        case 'O':
            /** \par O
             * Set global option. opt_command_lin and WIN32_Command_Line */
            opt_command_line = 1;
            WIN32_Command_Line = xstrdup(optarg);
            break;
#endif

        case 'R':
            /** \par R
             * Unset/disable global option opt_reuseaddr */
            opt_reuseaddr = 0;
            break;

        case 'S':
            /** \par S
             * Set global option opt_store_doublecheck */
            opt_store_doublecheck = 1;
            break;

        case 'X':
            /** \par X
             * Force full debugging */
            Debug::parseOptions("debug_options ALL,9");
            Config.onoff.debug_override_X = 1;
            sigusr2_handle(SIGUSR2);
            break;

        case 'Y':
            /** \par Y
             * Set global option opt_reload_hit_only */
            opt_reload_hit_only = 1;
            break;

#if USE_WIN32_SERVICE

        case 'i':
            /** \par i
             * Set global option opt_install_service (to TRUE) */
            opt_install_service = TRUE;
            break;
#endif

        case 'a':
            /** \par a
             * Add optional HTTP port as given following the option */
            add_http_port(optarg);
            break;

        case 'd':
            /** \par d
             * Set global option opt_debug_stderr to the number given follwoign the option */
            opt_debug_stderr = atoi(optarg);
            break;

        case 'f':
            /** \par f
             * Load the file given instead of the default squid.conf. */
            xfree(ConfigFile);
            ConfigFile = xstrdup(optarg);
            break;

        case 'k':
            /** \par k
             * Run the administrative action given following the option */

            /** \li When its an unknown option display the usage help. */
            if ((int) strlen(optarg) < 1)
                usage();

            if (!strncmp(optarg, "reconfigure", strlen(optarg)))
                /** \li On reconfigure send SIGHUP. */
                opt_send_signal = SIGHUP;
            else if (!strncmp(optarg, "rotate", strlen(optarg)))
                /** \li On rotate send SIGQUIT or SIGUSR1. */
#ifdef _SQUID_LINUX_THREADS_

                opt_send_signal = SIGQUIT;

#else

                opt_send_signal = SIGUSR1;

#endif

            else if (!strncmp(optarg, "debug", strlen(optarg)))
                /** \li On debug send SIGTRAP or SIGUSR2. */
#ifdef _SQUID_LINUX_THREADS_

                opt_send_signal = SIGTRAP;

#else

                opt_send_signal = SIGUSR2;

#endif

            else if (!strncmp(optarg, "shutdown", strlen(optarg)))
                /** \li On shutdown send SIGTERM. */
                opt_send_signal = SIGTERM;
            else if (!strncmp(optarg, "interrupt", strlen(optarg)))
                /** \li On interrupt send SIGINT. */
                opt_send_signal = SIGINT;
            else if (!strncmp(optarg, "kill", strlen(optarg)))
                /** \li On kill send SIGKILL. */
                opt_send_signal = SIGKILL;

#ifdef SIGTTIN

            else if (!strncmp(optarg, "restart", strlen(optarg)))
                /** \li On restart send SIGTTIN. (exit and restart by parent) */
                opt_send_signal = SIGTTIN;

#endif

            else if (!strncmp(optarg, "check", strlen(optarg)))
                /** \li On check send 0 / SIGNULL. */
                opt_send_signal = 0;	/* SIGNULL */
            else if (!strncmp(optarg, "parse", strlen(optarg)))
                /** \li On parse set global flag to re-parse the config file only. */
                opt_parse_cfg_only = 1;
            else
                usage();

            break;

        case 'm':
            /** \par m
             * Set global malloc_debug_level to the value given following the option.
             * if none is given it toggles the xmalloc_trace option on/off */
            if (optarg) {
#if MALLOC_DBG
                malloc_debug_level = atoi(optarg);
#else
                fatal("Need to add -DMALLOC_DBG when compiling to use -mX option");
#endif

            } else {
#if XMALLOC_TRACE
                xmalloc_trace = !xmalloc_trace;
#else
                fatal("Need to configure --enable-xmalloc-debug-trace to use -m option");
#endif
            }
            break;

#if USE_WIN32_SERVICE

        case 'n':
            /** \par n
             * Set global option opt_signal_service (to TRUE).
             * Stores the additional parameter given in global WIN32_Service_name */
            xfree(WIN32_Service_name);

            WIN32_Service_name = xstrdup(optarg);

            opt_signal_service = TRUE;

            break;

        case 'r':
            /** \par r
             * Set global option opt_remove_service (to TRUE) */
            opt_remove_service = TRUE;

            break;

#endif

        case 'l':
            /** \par l
             * Stores the syslog facility name in global opt_syslog_facility
             * then performs actions for -s option. */
            opt_syslog_facility = xstrdup(optarg);

        case 's':
            /** \par s
             * Initialize the syslog for output */
#if HAVE_SYSLOG

            _db_set_syslog(opt_syslog_facility);

            break;

#else

            fatal("Logging to syslog not available on this platform");

            /* NOTREACHED */
#endif

        case 'u':
            /** \par u
             * Store the ICP port number given in global option icpPortNumOverride
             * ensuring its a positive number. */
            icpPortNumOverride = atoi(optarg);

            if (icpPortNumOverride < 0)
                icpPortNumOverride = 0;

            break;

        case 'v':
            /** \par v
             * Display squid version and build information. Then exit. */
            printf("Squid Cache: Version %s\nconfigure options: %s\n", version_string, SQUID_CONFIGURE_OPTIONS);

#if USE_WIN32_SERVICE

            printf("Compiled as Windows System Service.\n");

#endif

            exit(0);

            /* NOTREACHED */

        case 'z':
            /** \par z
             * Set global option opt_debug_stderr and opt_create_swap_dirs */
            opt_debug_stderr = 1;

            opt_create_swap_dirs = 1;

            break;

        case 'h':

        case '?':

        default:
            /** \par h,?, or unknown
             * \copydoc usage() */
            usage();

            break;
        }

    }
}

/* ARGSUSED */
void
rotate_logs(int sig)
{
    do_rotate = 1;
#ifndef _SQUID_MSWIN_
#if !HAVE_SIGACTION

    signal(sig, rotate_logs);
#endif
#endif
}

/* ARGSUSED */
void
reconfigure(int sig)
{
    do_reconfigure = 1;
#ifndef _SQUID_MSWIN_
#if !HAVE_SIGACTION

    signal(sig, reconfigure);
#endif
#endif
}

void
shut_down(int sig)
{
    do_shutdown = sig == SIGINT ? -1 : 1;
#ifdef SIGTTIN

    if (SIGTTIN == sig)
        shutdown_status = 1;

#endif
#ifndef _SQUID_MSWIN_
#ifdef KILL_PARENT_OPT

    if (getppid() > 1) {
        debugs(1, 1, "Killing RunCache, pid " << getppid());

        if (kill(getppid(), sig) < 0)
            debugs(1, 1, "kill " << getppid() << ": " << xstrerror());
    }

#endif
#if SA_RESETHAND == 0
    signal(SIGTERM, SIG_DFL);

    signal(SIGINT, SIG_DFL);

#endif
#endif
}

static void
serverConnectionsOpen(void)
{
    clientOpenListenSockets();
    icpConnectionsOpen();
#if USE_HTCP

    htcpInit();
#endif
#ifdef SQUID_SNMP

    snmpConnectionOpen();
#endif
#if USE_WCCP

    wccpConnectionOpen();
#endif

#if USE_WCCPv2

    wccp2ConnectionOpen();
#endif

    clientdbInit();
    icmpEngine.Open();
    netdbInit();
    asnInit();
    ACL::Initialize();
    peerSelectInit();
#if USE_CARP

    carpInit();
#endif
}

void
serverConnectionsClose(void)
{
    assert(shutting_down || reconfiguring);
    clientHttpConnectionsClose();
    icpConnectionShutdown();
#if USE_HTCP

    htcpSocketShutdown();
#endif

    icmpEngine.Close();
#ifdef SQUID_SNMP

    snmpConnectionShutdown();
#endif
#if USE_WCCP

    wccpConnectionClose();
#endif
#if USE_WCCPv2

    wccp2ConnectionClose();
#endif

    asnFreeMemory();
}

static void
mainReconfigure(void)
{
    debugs(1, 1, "Reconfiguring Squid Cache (version " << version_string << ")...");
    reconfiguring = 1;
    /* Already called serverConnectionsClose and ipcacheShutdownServers() */
    serverConnectionsClose();
    icpConnectionClose();
#if USE_HTCP

    htcpSocketClose();
#endif
#ifdef SQUID_SNMP

    snmpConnectionClose();
#endif
#if USE_DNSSERVERS

    dnsShutdown();
#else

    idnsShutdown();
#endif

    redirectShutdown();
    authenticateShutdown();
    externalAclShutdown();
    storeDirCloseSwapLogs();
    storeLogClose();
    accessLogClose();
    useragentLogClose();
    refererCloseLog();
    errorClean();
    enter_suid();		/* root to read config file */
    parseConfigFile(ConfigFile, manager);
    setUmask(Config.umask);
    Mem::Report();
    setEffectiveUser();
    _db_init(Config.Log.log, Config.debugOptions);
    ipcache_restart();		/* clear stuck entries */
    authenticateUserCacheRestart();	/* clear stuck ACL entries */
    fqdncache_restart();	/* sigh, fqdncache too */
    parseEtcHosts();
    errorInitialize();		/* reload error pages */
    accessLogInit();
    storeLogOpen();
    useragentOpenLog();
    refererOpenLog();
#if USE_DNSSERVERS

    dnsInit();
#else

    idnsInit();
#endif

    redirectInit();
    authenticateInit(&Config.authConfiguration);
    externalAclInit();
#if USE_WCCP

    wccpInit();
#endif
#if USE_WCCPv2

    wccp2Init();
#endif

    serverConnectionsOpen();

    neighbors_init();
    neighborsRegisterWithCacheManager(manager);

    storeDirOpenSwapLogs();

    mimeInit(Config.mimeTablePathname);

    if (Config.onoff.announce) {
        if (!eventFind(start_announce, NULL))
            eventAdd("start_announce", start_announce, NULL, 3600.0, 1);
    } else {
        if (eventFind(start_announce, NULL))
            eventDelete(start_announce, NULL);
    }

    writePidFile();		/* write PID file */

    debugs(1, 1, "Ready to serve requests.");

    reconfiguring = 0;
}

static void
mainRotate(void)
{
    icmpEngine.Close();
#if USE_DNSSERVERS

    dnsShutdown();
#endif

    redirectShutdown();
    authenticateShutdown();
    externalAclShutdown();
    _db_rotate_log();		/* cache.log */
    storeDirWriteCleanLogs(1);
    storeLogRotate();		/* store.log */
    accessLogRotate();		/* access.log */
    useragentRotateLog();	/* useragent.log */
    refererRotateLog();		/* referer.log */
#if WIP_FWD_LOG

    fwdLogRotate();
#endif

    icmpEngine.Open();
#if USE_DNSSERVERS

    dnsInit();
#endif

    redirectInit();
    authenticateInit(&Config.authConfiguration);
    externalAclInit();
}

static void
setEffectiveUser(void)
{
    keepCapabilities();
    leave_suid();		/* Run as non privilegied user */
#ifdef _SQUID_OS2_

    return;
#endif

    if (geteuid() == 0) {
        debugs(0, 0, "Squid is not safe to run as root!  If you must");
        debugs(0, 0, "start Squid as root, then you must configure");
        debugs(0, 0, "it to run as a non-priveledged user with the");
        debugs(0, 0, "'cache_effective_user' option in the config file.");
        fatal("Don't run Squid as root, set 'cache_effective_user'!");
    }
}

static void
mainSetCwd(void)
{
    char pathbuf[MAXPATHLEN];

    if (Config.coredump_dir) {
        if (0 == strcmp("none", Config.coredump_dir)) {
            (void) 0;
        } else if (chdir(Config.coredump_dir) == 0) {
            debugs(0, 1, "Set Current Directory to " << Config.coredump_dir);
            return;
        } else {
            debugs(50, 0, "chdir: " << Config.coredump_dir << ": " << xstrerror());
        }
    }

    /* If we don't have coredump_dir or couldn't cd there, report current dir */
    if (getcwd(pathbuf, MAXPATHLEN)) {
        debugs(0, 1, "Current Directory is " << pathbuf);
    } else {
        debugs(50, 0, "WARNING: Can't find current directory, getcwd: " << xstrerror());
    }
}

#if DELAY_POOLS
#include "DelayPools.h"
#endif

static void
mainInitialize(void)
{
    /* chroot if configured to run inside chroot */

    if (Config.chroot_dir && (chroot(Config.chroot_dir) != 0 || chdir("/") != 0)) {
        fatal("failed to chroot");
    }

    if (opt_catch_signals) {
        squid_signal(SIGSEGV, death, SA_NODEFER | SA_RESETHAND);
        squid_signal(SIGBUS, death, SA_NODEFER | SA_RESETHAND);
    }

    squid_signal(SIGPIPE, SIG_IGN, SA_RESTART);
    squid_signal(SIGCHLD, sig_child, SA_NODEFER | SA_RESTART);

    setEffectiveUser();

    if (icpPortNumOverride != 1)
        Config.Port.icp = (u_short) icpPortNumOverride;

    _db_init(Config.Log.log, Config.debugOptions);

    fd_open(fileno(debug_log), FD_LOG, Config.Log.log);

#if MEM_GEN_TRACE

    log_trace_init("/tmp/squid.alloc");

#endif

    debugs(1, 0, "Starting Squid Cache version " << version_string << " for " << CONFIG_HOST_TYPE << "...");

#ifdef _SQUID_WIN32_

    if (WIN32_run_mode == _WIN_SQUID_RUN_MODE_SERVICE) {
        debugs(1, 0, "Running as " << WIN32_Service_name << " Windows System Service on " << WIN32_OS_string);
        debugs(1, 0, "Service command line is: " << WIN32_Service_Command_Line);
    } else
        debugs(1, 0, "Running on " << WIN32_OS_string);

#endif

    debugs(1, 1, "Process ID " << getpid());

    debugs(1, 1, "With " << Squid_MaxFD << " file descriptors available");

#ifdef _SQUID_MSWIN_

    debugs(1, 1, "With " << _getmaxstdio() << " CRT stdio descriptors available");

    if (WIN32_Socks_initialized)
        debugs(1, 1, "Windows sockets initialized");

    if (WIN32_OS_version > _WIN_OS_WINNT) {
	WIN32_IpAddrChangeMonitorInit();
    }

#endif

    if (!configured_once)
        disk_init();		/* disk_init must go before ipcache_init() */

    ipcache_init();

    fqdncache_init();

    parseEtcHosts();

#if USE_DNSSERVERS

    dnsInit();

#else

    idnsInit();

#endif

    redirectInit();

    authenticateInit(&Config.authConfiguration);

    externalAclInit();

    useragentOpenLog();

    refererOpenLog();

    httpHeaderInitModule();	/* must go before any header processing (e.g. the one in errorInitialize) */

    httpReplyInitModule();	/* must go before accepting replies */

    errorInitialize();

    accessLogInit();

#if USE_IDENT

    identInit();

#endif
#ifdef SQUID_SNMP

    snmpInit();

#endif
#if MALLOC_DBG

    malloc_debug(0, malloc_debug_level);

#endif

    if (!configured_once) {
#if USE_UNLINKD
        unlinkdInit();
#endif

        urlInitialize();
        statInit();
        storeInit();
        mainSetCwd();
        /* after this point we want to see the mallinfo() output */
        do_mallinfo = 1;
        mimeInit(Config.mimeTablePathname);
        refreshInit();
#if DELAY_POOLS

        DelayPools::Init();
#endif

        FwdState::initModule();
        /* register the modules in the cache manager menus */
        accessLogRegisterWithCacheManager(manager);
        asnRegisterWithCacheManager(manager);
        authenticateRegisterWithCacheManager(&Config.authConfiguration, manager);
#if USE_CARP

        carpRegisterWithCacheManager(manager);
#endif

        cbdataRegisterWithCacheManager(manager);
        /* These use separate calls so that the comm loops can eventually
         * coexist.
         */
#ifdef USE_EPOLL

        commEPollRegisterWithCacheManager(manager);
#endif
#ifdef USE_KQUEUE

        commKQueueRegisterWithCacheManager(manager);
#endif
#ifdef USE_POLL

        commPollRegisterWithCacheManager(manager);
#endif
#if defined(USE_SELECT) || defined(USE_SELECT_WIN32)

        commSelectRegisterWithCacheManager(manager);
#endif

        clientdbRegisterWithCacheManager(manager);
#if DELAY_POOLS

        DelayPools::RegisterWithCacheManager(manager);
#endif

        DiskIOModule::RegisterAllModulesWithCacheManager(manager);
#if USE_DNSSERVERS

        dnsRegisterWithCacheManager(manager);
#endif

        eventInit(manager);
        externalAclRegisterWithCacheManager(manager);
        fqdncacheRegisterWithCacheManager(manager);
        FwdState::RegisterWithCacheManager(manager);
        httpHeaderRegisterWithCacheManager(manager);
#if !USE_DNSSERVERS

        idnsRegisterWithCacheManager(manager);
#endif

        ipcacheRegisterWithCacheManager(manager);
        Mem::RegisterWithCacheManager(manager);
        netdbRegisterWitHCacheManager(manager);
        PconnModule::GetInstance()->registerWithCacheManager(manager);
        redirectRegisterWithCacheManager(manager);
        refreshRegisterWithCacheManager(manager);
        statRegisterWithCacheManager(manager);
        storeDigestRegisterWithCacheManager(manager);
        StoreFileSystem::RegisterAllFsWithCacheManager(manager);
        storeRegisterWithCacheManager(manager);
        storeLogRegisterWithCacheManager(manager);
#if DEBUGSTRINGS

        StringRegistry::Instance().registerWithCacheManager(manager);
#endif

#if	USE_XPROF_STATS

        xprofRegisterWithCacheManager(manager);
#endif

    }

#if USE_WCCP
    wccpInit();

#endif
#if USE_WCCPv2

    wccp2Init();

#endif

    serverConnectionsOpen();

    neighbors_init();

    neighborsRegisterWithCacheManager(manager);

    if (Config.chroot_dir)
        no_suid();

    if (!configured_once)
        writePidFile();		/* write PID file */

#ifdef _SQUID_LINUX_THREADS_

    squid_signal(SIGQUIT, rotate_logs, SA_RESTART);

    squid_signal(SIGTRAP, sigusr2_handle, SA_RESTART);

#else

    squid_signal(SIGUSR1, rotate_logs, SA_RESTART);

    squid_signal(SIGUSR2, sigusr2_handle, SA_RESTART);

#endif

    squid_signal(SIGHUP, reconfigure, SA_RESTART);

    squid_signal(SIGTERM, shut_down, SA_NODEFER | SA_RESETHAND | SA_RESTART);

    squid_signal(SIGINT, shut_down, SA_NODEFER | SA_RESETHAND | SA_RESTART);

#ifdef SIGTTIN

    squid_signal(SIGTTIN, shut_down, SA_NODEFER | SA_RESETHAND | SA_RESTART);

#endif

    memCheckInit();

#if USE_LOADABLE_MODULES
    LoadableModulesConfigure(Config.loadable_module_names);
#endif

#if USE_ADAPTATION
    bool enableAdaptation = false;

    // We can remove this dependency on specific adaptation mechanisms
    // if we create a generic Registry of such mechanisms. Should we?
#if ICAP_CLIENT
    TheICAPConfig.finalize();
    enableAdaptation = TheICAPConfig.onoff || enableAdaptation;
#endif
#if USE_ECAP
    Ecap::TheConfig.finalize(); // must be after we load modules
    enableAdaptation = Ecap::TheConfig.onoff || enableAdaptation;
#endif
    // must be the last adaptation-related finalize
    Adaptation::Config::Finalize(enableAdaptation);
#endif


    debugs(1, 1, "Ready to serve requests.");

    if (!configured_once) {
        eventAdd("storeMaintain", Store::Maintain, NULL, 1.0, 1);

        if (Config.onoff.announce)
            eventAdd("start_announce", start_announce, NULL, 3600.0, 1);

        eventAdd("ipcache_purgelru", ipcache_purgelru, NULL, 10.0, 1);

        eventAdd("fqdncache_purgelru", fqdncache_purgelru, NULL, 15.0, 1);

#if USE_XPROF_STATS

        eventAdd("cpuProfiling", xprof_event, NULL, 1.0, 1);

#endif

        eventAdd("memPoolCleanIdlePools", Mem::CleanIdlePools, NULL, 15.0, 1);

        eventAdd("commCheckHalfClosed", commCheckHalfClosed, NULL, 1.0, false);
    }

    configured_once = 1;
}

static int SquidMain(int argc, char **argv);
static int SquidMainSafe(int argc, char **argv);

#if USE_WIN32_SERVICE
/* When USE_WIN32_SERVICE is defined, the main function is placed in win32.cc */
extern "C" void WINAPI
    SquidWinSvcMain(int argc, char **argv)
#else
int
main(int argc, char **argv)
#endif
{
<<<<<<< HEAD
    SquidMainSafe(argc, argv);
}

static int
SquidMainSafe(int argc, char **argv)
{
    try {
        return SquidMain(argc, argv);
	}
    catch (const TextException &e) {
		// XXX: add TextException::print
        std::cerr << "dying from unhandled exception: " << e.message << std::endl;
	}
    catch (...) {
        std::cerr << "dying from unhandled exception." << std::endl;
	}
	return -1;
}

static int
SquidMain(int argc, char **argv)
{
    mode_t oldmask;
=======
>>>>>>> 9d92af86
#ifdef _SQUID_WIN32_

    int WIN32_init_err;
#endif

#if HAVE_SBRK

    sbrk_start = sbrk(0);
#endif

    Debug::parseOptions(NULL);
    debug_log = stderr;

#if defined(SQUID_MAXFD_LIMIT)

    if (SQUID_MAXFD_LIMIT < Squid_MaxFD)
        Squid_MaxFD = SQUID_MAXFD_LIMIT;

#endif

#ifdef _SQUID_WIN32_

    if ((WIN32_init_err = WIN32_Subsystem_Init(&argc, &argv)))
        return WIN32_init_err;

#endif

    /* call mallopt() before anything else */
#if HAVE_MALLOPT
#ifdef M_GRAIN
    /* Round up all sizes to a multiple of this */
    mallopt(M_GRAIN, 16);

#endif
#ifdef M_MXFAST
    /* biggest size that is considered a small block */
    mallopt(M_MXFAST, 256);

#endif
#ifdef M_NBLKS
    /* allocate this many small blocks at once */
    mallopt(M_NLBLKS, 32);

#endif
#endif /* HAVE_MALLOPT */

    squid_srandom(time(NULL));

    getCurrentTime();

    squid_start = current_time;

    failure_notify = fatal_dump;

#if USE_WIN32_SERVICE

    WIN32_svcstatusupdate(SERVICE_START_PENDING, 10000);

#endif

    mainParseOptions(argc, argv);

    if (opt_parse_cfg_only) {
	Debug::parseOptions("ALL,1");
    }

#if USE_WIN32_SERVICE

    if (opt_install_service)
    {
        WIN32_InstallService();
        return 0;
    }

    if (opt_remove_service)
    {
        WIN32_RemoveService();
        return 0;
    }

    if (opt_command_line)
    {
        WIN32_SetServiceCommandLine();
        return 0;
    }

#endif

    /* parse configuration file
     * note: in "normal" case this used to be called from mainInitialize() */
    {
        int parse_err;

        if (!ConfigFile)
            ConfigFile = xstrdup(DefaultConfigFile);

        assert(!configured_once);

        Mem::Init();

        storeFsInit();		/* required for config parsing */

        /* May not be needed for parsing, have not audited for such */
        DiskIOModule::SetupAllModules();

        /* Shouldn't be needed for config parsing, but have not audited for such */
        StoreFileSystem::SetupAllFs();

        /* we may want the parsing process to set this up in the future */
        Store::Root(new StoreController);

        parse_err = parseConfigFile(ConfigFile, manager);

        Mem::Report();
        
        if (opt_parse_cfg_only)

            return parse_err;
    }
    setUmask(Config.umask);
    if (-1 == opt_send_signal)
        if (checkRunningPid())
            exit(1);

#if TEST_ACCESS

    comm_init();

    comm_select_init();

    mainInitialize();

    test_access();

    return 0;

#endif

    /* send signal to running copy and exit */
    if (opt_send_signal != -1)
    {
        /* chroot if configured to run inside chroot */

        if (Config.chroot_dir) {
            if (chroot(Config.chroot_dir))
                fatal("failed to chroot");

            no_suid();
        } else {
            leave_suid();
        }

        sendSignal();
        /* NOTREACHED */
    }

    if (opt_create_swap_dirs)
    {
        /* chroot if configured to run inside chroot */

        if (Config.chroot_dir && chroot(Config.chroot_dir)) {
            fatal("failed to chroot");
        }

        setEffectiveUser();
        debugs(0, 0, "Creating Swap Directories");
        Store::Root().create();

        return 0;
    }

    if (!opt_no_daemon)
        watch_child(argv);

    setMaxFD();

    /* init comm module */
    comm_init();

    comm_select_init();

    if (opt_no_daemon)
    {
        /* we have to init fdstat here. */
        fd_open(0, FD_LOG, "stdin");
        fd_open(1, FD_LOG, "stdout");
        fd_open(2, FD_LOG, "stderr");
    }

#if USE_WIN32_SERVICE

    WIN32_svcstatusupdate(SERVICE_START_PENDING, 10000);

#endif

    mainInitialize();

#if USE_WIN32_SERVICE

    WIN32_svcstatusupdate(SERVICE_RUNNING, 0);

#endif

    /* main loop */
    EventLoop mainLoop;

    SignalEngine signalEngine(mainLoop);

    mainLoop.registerEngine(&signalEngine);

    /* TODO: stop requiring the singleton here */
    mainLoop.registerEngine(EventScheduler::GetInstance());

    StoreRootEngine store_engine;

    mainLoop.registerEngine(&store_engine);

    CommSelectEngine comm_engine;

    mainLoop.registerEngine(&comm_engine);

    mainLoop.setPrimaryEngine(&comm_engine);

    /* use the standard time service */
    TimeEngine time_engine;

    mainLoop.setTimeService(&time_engine);

    mainLoop.run();

    if (mainLoop.errcount == 10)
        fatal_dump("Event loop exited with failure.");

    /* shutdown squid now */
    SquidShutdown();

    /* NOTREACHED */
    return 0;
}

static void
sendSignal(void)
{
    pid_t pid;
    debug_log = stderr;

    if (strcmp(Config.pidFilename, "none") == 0) {
        debugs(0, 1, "No pid_filename specified. Trusting you know what you are doing.");
    }

    pid = readPidFile();

    if (pid > 1) {
#if USE_WIN32_SERVICE

        if (opt_signal_service) {
            WIN32_sendSignal(opt_send_signal);
            exit(0);
        } else
#ifdef _SQUID_MSWIN_
        {
            fprintf(stderr, "%s: ERROR: Could not send ", appname);
            fprintf(stderr, "signal to Squid Service:\n");
            fprintf(stderr, "missing -n command line switch.\n");
            exit(1);
        }

        /* NOTREACHED */
#endif

#endif

        if (kill(pid, opt_send_signal) &&
                /* ignore permissions if just running check */
                !(opt_send_signal == 0 && errno == EPERM)) {
            fprintf(stderr, "%s: ERROR: Could not send ", appname);
            fprintf(stderr, "signal %d to process %d: %s\n",
                    opt_send_signal, (int) pid, xstrerror());
            exit(1);
        }
    } else {
        fprintf(stderr, "%s: ERROR: No running copy\n", appname);
        exit(1);
    }

    /* signal successfully sent */
    exit(0);
}

#ifndef _SQUID_MSWIN_
/*
 * This function is run when Squid is in daemon mode, just
 * before the parent forks and starts up the child process.
 * It can be used for admin-specific tasks, such as notifying
 * someone that Squid is (re)started.
 */
static void
mainStartScript(const char *prog)
{
    char script[SQUID_MAXPATHLEN];
    char *t;
    size_t sl = 0;
    pid_t cpid;
    pid_t rpid;
    xstrncpy(script, prog, MAXPATHLEN);

    if ((t = strrchr(script, '/'))) {
        *(++t) = '\0';
        sl = strlen(script);
    }

    xstrncpy(&script[sl], squid_start_script, MAXPATHLEN - sl);

    if ((cpid = fork()) == 0) {
        /* child */
        execl(script, squid_start_script, (char *)NULL);
        _exit(-1);
    } else {
        do {
#ifdef _SQUID_NEXT_
            union wait status;
            rpid = wait3(&status, 0, NULL);
#else

            int status;
            rpid = waitpid(-1, &status, 0);
#endif

        } while (rpid != cpid);
    }
}

#endif /* _SQUID_MSWIN_ */

static int
checkRunningPid(void)
{
    pid_t pid;

    if (!debug_log)
        debug_log = stderr;

    pid = readPidFile();

    if (pid < 2)
        return 0;

    if (kill(pid, 0) < 0)
        return 0;

    debugs(0, 0, "Squid is already running!  Process ID " <<  pid);

    return 1;
}

static void
watch_child(char *argv[])
{
#ifndef _SQUID_MSWIN_
    char *prog;
    int failcount = 0;
    time_t start;
    time_t stop;
#ifdef _SQUID_NEXT_

    union wait status;
#else

    int status;
#endif

    pid_t pid;
#ifdef TIOCNOTTY

    int i;
#endif

    int nullfd;

    if (*(argv[0]) == '(')
        return;

    openlog(appname, LOG_PID | LOG_NDELAY | LOG_CONS, LOG_LOCAL4);

    if ((pid = fork()) < 0)
        syslog(LOG_ALERT, "fork failed: %s", xstrerror());
    else if (pid > 0)
        exit(0);

    if (setsid() < 0)
        syslog(LOG_ALERT, "setsid failed: %s", xstrerror());

    closelog();

#ifdef TIOCNOTTY

    if ((i = open("/dev/tty", O_RDWR | O_TEXT)) >= 0) {
        ioctl(i, TIOCNOTTY, NULL);
        close(i);
    }

#endif

    /*
     * RBCOLLINS - if cygwin stackdumps when squid is run without
     * -N, check the cygwin1.dll version, it needs to be AT LEAST
     * 1.1.3.  execvp had a bit overflow error in a loop..
     */
    /* Connect stdio to /dev/null in daemon mode */
    nullfd = open(_PATH_DEVNULL, O_RDWR | O_TEXT);

    if (nullfd < 0)
        fatalf(_PATH_DEVNULL " %s\n", xstrerror());

    dup2(nullfd, 0);

    if (opt_debug_stderr < 0) {
        dup2(nullfd, 1);
        dup2(nullfd, 2);
    }

    for (;;) {
        mainStartScript(argv[0]);

        if ((pid = fork()) == 0) {
            /* child */
            openlog(appname, LOG_PID | LOG_NDELAY | LOG_CONS, LOG_LOCAL4);
            prog = xstrdup(argv[0]);
            argv[0] = xstrdup("(squid)");
            execvp(prog, argv);
            syslog(LOG_ALERT, "execvp failed: %s", xstrerror());
        }

        /* parent */
        openlog(appname, LOG_PID | LOG_NDELAY | LOG_CONS, LOG_LOCAL4);

        syslog(LOG_NOTICE, "Squid Parent: child process %d started", pid);

        time(&start);

        squid_signal(SIGINT, SIG_IGN, SA_RESTART);

#ifdef _SQUID_NEXT_

        pid = wait3(&status, 0, NULL);

#else

        pid = waitpid(-1, &status, 0);

#endif

        time(&stop);

        if (WIFEXITED(status)) {
            syslog(LOG_NOTICE,
                   "Squid Parent: child process %d exited with status %d",
                   pid, WEXITSTATUS(status));
        } else if (WIFSIGNALED(status)) {
            syslog(LOG_NOTICE,
                   "Squid Parent: child process %d exited due to signal %d with status %d",
                   pid, WTERMSIG(status), WEXITSTATUS(status));
        } else {
            syslog(LOG_NOTICE, "Squid Parent: child process %d exited", pid);
        }

        if (stop - start < 10)
            failcount++;
        else
            failcount = 0;

        if (failcount == 5) {
            syslog(LOG_ALERT, "Exiting due to repeated, frequent failures");
            exit(1);
        }

        if (WIFEXITED(status))
            if (WEXITSTATUS(status) == 0)
                exit(0);

        if (WIFSIGNALED(status)) {
            switch (WTERMSIG(status)) {

            case SIGKILL:
                exit(0);
                break;

            case SIGINT:
            case SIGTERM:
		syslog(LOG_ALERT, "Exiting due to unexpected forced shutdown");
                exit(1);
                break;

            default:
                break;
            }
        }

        squid_signal(SIGINT, SIG_DFL, SA_RESTART);
        sleep(3);
    }

    /* NOTREACHED */
#endif /* _SQUID_MSWIN_ */

}

static void
SquidShutdown()
{
#if USE_WIN32_SERVICE
    WIN32_svcstatusupdate(SERVICE_STOP_PENDING, 10000);
#endif

    debugs(1, 1, "Shutting down...");
#if USE_DNSSERVERS

    dnsShutdown();
#else

    idnsShutdown();
#endif

    redirectShutdown();
    externalAclShutdown();
    icpConnectionClose();
#if USE_HTCP

    htcpSocketClose();
#endif
#ifdef SQUID_SNMP

    snmpConnectionClose();
#endif
#if USE_WCCP

    wccpConnectionClose();
#endif
#if USE_WCCPv2

    wccp2ConnectionClose();
#endif

    releaseServerSockets();
    commCloseAllSockets();
#if DELAY_POOLS

    DelayPools::FreePools();
#endif

    authenticateShutdown();
#if USE_WIN32_SERVICE

    WIN32_svcstatusupdate(SERVICE_STOP_PENDING, 10000);
#endif

    Store::Root().sync(); /* Flush pending object writes/unlinks */
#if USE_UNLINKD

    unlinkdClose();	  /* after sync/flush */
#endif

    storeDirWriteCleanLogs(0);
    PrintRusage();
    dumpMallocStats();
    Store::Root().sync();		/* Flush log writes */
    storeLogClose();
    accessLogClose();
    useragentLogClose();
    refererCloseLog();
#if WIP_FWD_LOG

    fwdUninit();
#endif

    Store::Root().sync();		/* Flush log close */
    StoreFileSystem::FreeAllFs();
    DiskIOModule::FreeAllModules();
#if LEAK_CHECK_MODE && 0 /* doesn't work at the moment */

    configFreeMemory();
    storeFreeMemory();
    /*stmemFreeMemory(); */
    netdbFreeMemory();
    ipcacheFreeMemory();
    fqdncacheFreeMemory();
    asnFreeMemory();
    clientdbFreeMemory();
    httpHeaderCleanModule();
    statFreeMemory();
    eventFreeMemory();
    mimeFreeMemory();
    errorClean();
#endif
#if !XMALLOC_TRACE

    if (opt_no_daemon) {
        file_close(0);
        file_close(1);
        file_close(2);
    }

#endif
    fdDumpOpen();

    comm_exit();

    memClean();

#if XMALLOC_TRACE

    xmalloc_find_leaks();

    debugs(1, 0, "Memory used after shutdown: " << xmalloc_total);

#endif
#if MEM_GEN_TRACE

    log_trace_done();

#endif

    if (Config.pidFilename && strcmp(Config.pidFilename, "none") != 0) {
        enter_suid();
        safeunlink(Config.pidFilename, 0);
        leave_suid();
    }

    debugs(1, 1, "Squid Cache (Version " << version_string << "): Exiting normally.");

    /*
     * DPW 2006-10-23
     * We used to fclose(debug_log) here if it was set, but then
     * we forgot to set it to NULL.  That caused some coredumps
     * because exit() ends up calling a bunch of destructors and
     * such.   So rather than forcing the debug_log to close, we'll
     * leave it open so that those destructors can write some
     * debugging if necessary.  The file will be closed anyway when
     * the process truly exits.
     */

    exit(shutdown_status);
}
<|MERGE_RESOLUTION|>--- conflicted
+++ resolved
@@ -1154,7 +1154,6 @@
 main(int argc, char **argv)
 #endif
 {
-<<<<<<< HEAD
     SquidMainSafe(argc, argv);
 }
 
@@ -1177,9 +1176,6 @@
 static int
 SquidMain(int argc, char **argv)
 {
-    mode_t oldmask;
-=======
->>>>>>> 9d92af86
 #ifdef _SQUID_WIN32_
 
     int WIN32_init_err;
