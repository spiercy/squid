/*
 * Copyright (C) 1996-2016 The Squid Software Foundation and contributors
 *
 * Squid software is distributed under GPLv2+ license and includes
 * contributions from numerous individuals and organizations.
 * Please see the COPYING and CONTRIBUTORS files for details.
 */

/* DEBUG: section 01    Startup and Main Loop */

#include "squid.h"
#include "AccessLogEntry.h"
#include "acl/Acl.h"
#include "acl/Asn.h"
#include "AuthReg.h"
#include "base/RunnersRegistry.h"
#include "base/Subscription.h"
#include "base/TextException.h"
#include "cache_cf.h"
#include "carp.h"
#include "client_db.h"
#include "client_side.h"
#include "comm.h"
#include "ConfigParser.h"
#include "CpuAffinity.h"
#include "disk.h"
#include "DiskIO/DiskIOModule.h"
#include "errorpage.h"
#include "event.h"
#include "EventLoop.h"
#include "ExternalACL.h"
#include "fd.h"
#include "format/Token.h"
#include "fqdncache.h"
#include "fs/Module.h"
#include "FwdState.h"
#include "globals.h"
#include "htcp.h"
#include "HttpHeader.h"
#include "HttpReply.h"
#include "icmp/IcmpSquid.h"
#include "icmp/net_db.h"
#include "ICP.h"
#include "ident/Ident.h"
#include "ip/tools.h"
#include "ipc/Coordinator.h"
#include "ipc/Kids.h"
#include "ipc/Strand.h"
#include "ipcache.h"
#include "Mem.h"
#include "MemPool.h"
#include "mime.h"
#include "neighbors.h"
#include "parser/Tokenizer.h"
#include "pconn.h"
#include "peer_sourcehash.h"
#include "peer_userhash.h"
#include "PeerSelectState.h"
#include "profiler/Profiler.h"
#include "redirect.h"
#include "refresh.h"
#include "SBufStatsAction.h"
#include "send-announce.h"
#include "SquidConfig.h"
#include "SquidDns.h"
#include "SquidTime.h"
#include "stat.h"
#include "StatCounters.h"
#include "Store.h"
#include "store_log.h"
#include "StoreFileSystem.h"
#include "SwapDir.h"
#include "tools.h"
#include "unlinkd.h"
#include "URL.h"
#include "wccp.h"
#include "wccp2.h"
#include "WinSvc.h"

#if USE_ADAPTATION
#include "adaptation/Config.h"
#endif
#if USE_ECAP
#include "adaptation/ecap/Config.h"
#endif
#if ICAP_CLIENT
#include "adaptation/icap/Config.h"
#include "adaptation/icap/icap_log.h"
#endif
#if USE_AUTH
#include "auth/Gadgets.h"
#endif
#if USE_DELAY_POOLS
#include "ClientDelayConfig.h"
#endif
#if USE_DELAY_POOLS
#include "DelayPools.h"
#endif
#if USE_LOADABLE_MODULES
#include "LoadableModules.h"
#endif
#if USE_SSL_CRTD
#include "ssl/certificate_db.h"
#endif
#if USE_OPENSSL
#include "ssl/context_storage.h"
#include "ssl/helper.h"
#endif
#if ICAP_CLIENT
#include "adaptation/icap/Config.h"
#endif
#if USE_ECAP
#include "adaptation/ecap/Config.h"
#endif
#if USE_ADAPTATION
#include "adaptation/Config.h"
#endif
#if USE_SQUID_ESI
#include "esi/Module.h"
#endif
#if SQUID_SNMP
#include "snmp_core.h"
#endif

#include <cerrno>
#if HAVE_PATHS_H
#include <paths.h>
#endif
#if HAVE_SYS_WAIT_H
#include <sys/wait.h>
#endif

#if USE_WIN32_SERVICE
#include <process.h>

static int opt_install_service = FALSE;
static int opt_remove_service = FALSE;
static int opt_command_line = FALSE;
void WIN32_svcstatusupdate(DWORD, DWORD);
void WINAPI WIN32_svcHandler(DWORD);
#endif

static int opt_signal_service = FALSE;
static char *opt_syslog_facility = NULL;
static int icpPortNumOverride = 1;  /* Want to detect "-u 0" */
static int configured_once = 0;
#if MALLOC_DBG
static int malloc_debug_level = 0;
#endif
static volatile int do_reconfigure = 0;
static volatile int do_rotate = 0;
static volatile int do_shutdown = 0;
static volatile int shutdown_status = 0;

static int RotateSignal = -1;
static int ReconfigureSignal = -1;
static int ShutdownSignal = -1;

static void mainRotate(void);
static void mainReconfigureStart(void);
static void mainReconfigureFinish(void*);
static void mainInitialize(void);
static void usage(void);
static void mainParseOptions(int argc, char *argv[]);
static void sendSignal(void);
static void serverConnectionsOpen(void);
static void serverConnectionsClose(void);
static void watch_child(char **);
static void setEffectiveUser(void);
static void SquidShutdown(void);
static void mainSetCwd(void);
static int checkRunningPid(void);

#if !_SQUID_WINDOWS_
static const char *squid_start_script = "squid_start";
#endif

#if TEST_ACCESS
#include "test_access.c"
#endif

/** temporary thunk across to the unrefactored store interface */

class StoreRootEngine : public AsyncEngine
{

public:
    int checkEvents(int timeout) {
        Store::Root().callback();
        return EVENT_IDLE;
    };
};

class SignalEngine: public AsyncEngine
{

public:
    virtual int checkEvents(int timeout);

private:
    static void StopEventLoop(void *) {
        if (EventLoop::Running)
            EventLoop::Running->stop();
    }

    static void FinalShutdownRunners(void *) {
        RunRegisteredHere(RegisteredRunner::endingShutdown);

        // XXX: this should be a Runner.
#if USE_AUTH
        /* detach the auth components (only do this on full shutdown) */
        Auth::Scheme::FreeAll();
#endif

        eventAdd("SquidTerminate", &StopEventLoop, NULL, 0, 1, false);
    }

    void doShutdown(time_t wait);
};

int
SignalEngine::checkEvents(int timeout)
{
    PROF_start(SignalEngine_checkEvents);

<<<<<<< HEAD
    if (do_reconfigure)
        mainReconfigureStart();
    else if (do_rotate)
=======
    if (do_reconfigure) {
        if (!reconfiguring && configured_once) {
            mainReconfigureStart();
            do_reconfigure = 0;
        } // else wait until previous reconfigure is done
    } else if (do_rotate) {
>>>>>>> 05893326
        mainRotate();
    else if (do_shutdown)
        doShutdown(do_shutdown > 0 ? (int) Config.shutdownLifetime : 0);

    BroadcastSignalIfAny(DebugSignal);
    BroadcastSignalIfAny(RotateSignal);
    BroadcastSignalIfAny(ReconfigureSignal);
    BroadcastSignalIfAny(ShutdownSignal);

    PROF_stop(SignalEngine_checkEvents);
    return EVENT_IDLE;
}

/// Decides whether the signal-controlled action X should be delayed, canceled,
/// or executed immediately. Clears do_X (via signalVar) as needed.
static bool
AvoidSignalAction(const char *description, volatile int &signalVar)
{
    const char *avoiding = "delaying";
    const char *currentEvent = "none";
    if (shutting_down) {
        currentEvent = "shutdown";
        avoiding = "canceling";
        signalVar = 0;
    }
    else if (!configured_once)
        currentEvent = "startup";
    else if (reconfiguring)
        currentEvent = "reconfiguration";
    else {
        signalVar = 0;
        return false; // do not avoid (i.e., execute immediately)
        // the caller may produce a signal-specific debugging message
    }

    debugs(1, DBG_IMPORTANT, avoiding << ' ' << description <<
           " request during " << currentEvent);
    return true;
}

void
SignalEngine::doShutdown(time_t wait)
{
    if (AvoidSignalAction("shutdown", do_shutdown))
        return;

    debugs(1, DBG_IMPORTANT, "Preparing for shutdown after " << statCounter.client_http.requests << " requests");
    debugs(1, DBG_IMPORTANT, "Waiting " << wait << " seconds for active connections to finish");

    shutting_down = 1;

#if USE_WIN32_SERVICE
    WIN32_svcstatusupdate(SERVICE_STOP_PENDING, (wait + 1) * 1000);
#endif

    /* run the closure code which can be shared with reconfigure */
    serverConnectionsClose();
    RunRegisteredHere(RegisteredRunner::startShutdown);
    eventAdd("SquidShutdown", &FinalShutdownRunners, this, (double) (wait + 1), 1, false);
}

static void
usage(void)
{
    fprintf(stderr,
            "Usage: %s [-cdhvzCFNRVYX] [-n name] [-s | -l facility] [-f config-file] [-[au] port] [-k signal]"
#if USE_WIN32_SERVICE
            "[-ir] [-O CommandLine]"
#endif
            "\n"
            "       -a port   Specify HTTP port number (default: %d).\n"
            "       -d level  Write debugging to stderr also.\n"
            "       -f file   Use given config-file instead of\n"
            "                 %s\n"
            "       -h        Print help message.\n"
#if USE_WIN32_SERVICE
            "       -i        Installs as a Windows Service (see -n option).\n"
#endif
            "       -k reconfigure|rotate|shutdown|"
#ifdef SIGTTIN
            "restart|"
#endif
            "interrupt|kill|debug|check|parse\n"
            "                 Parse configuration file, then send signal to \n"
            "                 running copy (except -k parse) and exit.\n"
            "       -n name   Specify service name to use for service operations\n"
            "                 default is: " APP_SHORTNAME ".\n"
#if USE_WIN32_SERVICE
            "       -r        Removes a Windows Service (see -n option).\n"
#endif
            "       -s | -l facility\n"
            "                 Enable logging to syslog.\n"
            "       -u port   Specify ICP port number (default: %d), disable with 0.\n"
            "       -v        Print version.\n"
            "       -z        Create missing swap directories and then exit.\n"
            "       -C        Do not catch fatal signals.\n"
            "       -D        OBSOLETE. Scheduled for removal.\n"
            "       -F        Don't serve any requests until store is rebuilt.\n"
            "       -N        No daemon mode.\n"
#if USE_WIN32_SERVICE
            "       -O options\n"
            "                 Set Windows Service Command line options in Registry.\n"
#endif
            "       -R        Do not set REUSEADDR on port.\n"
            "       -S        Double-check swap during rebuild.\n"
            "       -X        Force full debugging.\n"
            "       -Y        Only return UDP_HIT or UDP_MISS_NOFETCH during fast reload.\n",
            APP_SHORTNAME, CACHE_HTTP_PORT, DefaultConfigFile, CACHE_ICP_PORT);
    exit(1);
}

/**
 * Parse the parameters received via command line interface.
 *
 \param argc   Number of options received on command line
 \param argv   List of parameters received on command line
 */
static void
mainParseOptions(int argc, char *argv[])
{
    extern char *optarg;
    int c;

#if USE_WIN32_SERVICE
    while ((c = getopt(argc, argv, "CDFNO:RSVYXa:d:f:hik:m::n:rsl:u:vz?")) != -1)
#else
    while ((c = getopt(argc, argv, "CDFNRSYXa:d:f:hk:m::n:sl:u:vz?")) != -1)
#endif
    {

        switch (c) {

        case 'C':
            /** \par C
             * Unset/disabel global option for catchign signals. opt_catch_signals */
            opt_catch_signals = 0;
            break;

        case 'D':
            /** \par D
             * OBSOLETE: WAS: override to prevent optional startup DNS tests. */
            debugs(1,DBG_CRITICAL, "WARNING: -D command-line option is obsolete.");
            break;

        case 'F':
            /** \par F
             * Set global option for foreground rebuild. opt_foreground_rebuild */
            opt_foreground_rebuild = 1;
            break;

        case 'N':
            /** \par N
             * Set global option for 'no_daemon' mode. opt_no_daemon */
            opt_no_daemon = 1;
            break;

#if USE_WIN32_SERVICE

        case 'O':
            /** \par O
             * Set global option. opt_command_lin and WIN32_Command_Line */
            opt_command_line = 1;
            WIN32_Command_Line = xstrdup(optarg);
            break;
#endif

        case 'R':
            /** \par R
             * Unset/disable global option opt_reuseaddr */
            opt_reuseaddr = 0;
            break;

        case 'S':
            /** \par S
             * Set global option opt_store_doublecheck */
            opt_store_doublecheck = 1;
            break;

        case 'X':
            /** \par X
             * Force full debugging */
            Debug::parseOptions("rotate=0 ALL,9");
            Debug::override_X = 1;
            sigusr2_handle(SIGUSR2);
            break;

        case 'Y':
            /** \par Y
             * Set global option opt_reload_hit_only */
            opt_reload_hit_only = 1;
            break;

#if USE_WIN32_SERVICE

        case 'i':
            /** \par i
             * Set global option opt_install_service (to TRUE) */
            opt_install_service = TRUE;
            break;
#endif

        case 'a':
            /** \par a
             * Add optional HTTP port as given following the option */
            add_http_port(optarg);
            break;

        case 'd':
            /** \par d
             * Set global option Debug::log_stderr to the number given follwoign the option */
            Debug::log_stderr = atoi(optarg);
            break;

        case 'f':
            /** \par f
             * Load the file given instead of the default squid.conf. */
            xfree(ConfigFile);
            ConfigFile = xstrdup(optarg);
            break;

        case 'k':
            /** \par k
             * Run the administrative action given following the option */

            /** \li When its an unknown option display the usage help. */
            if ((int) strlen(optarg) < 1)
                usage();

            if (!strncmp(optarg, "reconfigure", strlen(optarg)))
                /** \li On reconfigure send SIGHUP. */
                opt_send_signal = SIGHUP;
            else if (!strncmp(optarg, "rotate", strlen(optarg)))
                /** \li On rotate send SIGQUIT or SIGUSR1. */
#if defined(_SQUID_LINUX_THREADS_)
                opt_send_signal = SIGQUIT;
#else
                opt_send_signal = SIGUSR1;
#endif

            else if (!strncmp(optarg, "debug", strlen(optarg)))
                /** \li On debug send SIGTRAP or SIGUSR2. */
#if defined(_SQUID_LINUX_THREADS_)
                opt_send_signal = SIGTRAP;
#else
                opt_send_signal = SIGUSR2;
#endif

            else if (!strncmp(optarg, "shutdown", strlen(optarg)))
                /** \li On shutdown send SIGTERM. */
                opt_send_signal = SIGTERM;
            else if (!strncmp(optarg, "interrupt", strlen(optarg)))
                /** \li On interrupt send SIGINT. */
                opt_send_signal = SIGINT;
            else if (!strncmp(optarg, "kill", strlen(optarg)))
                /** \li On kill send SIGKILL. */
                opt_send_signal = SIGKILL;

#ifdef SIGTTIN

            else if (!strncmp(optarg, "restart", strlen(optarg)))
                /** \li On restart send SIGTTIN. (exit and restart by parent) */
                opt_send_signal = SIGTTIN;

#endif

            else if (!strncmp(optarg, "check", strlen(optarg)))
                /** \li On check send 0 / SIGNULL. */
                opt_send_signal = 0;    /* SIGNULL */
            else if (!strncmp(optarg, "parse", strlen(optarg)))
                /** \li On parse set global flag to re-parse the config file only. */
                opt_parse_cfg_only = 1;
            else
                usage();

            break;

        case 'm':
            /** \par m
             * Set global malloc_debug_level to the value given following the option.
             * if none is given it toggles the xmalloc_trace option on/off */
            if (optarg) {
#if MALLOC_DBG
                malloc_debug_level = atoi(optarg);
#else
                fatal("Need to add -DMALLOC_DBG when compiling to use -mX option");
#endif

            }
            break;

        case 'n':
            /** \par n
             * Set global option opt_signal_service (to true).
             * Stores the additional parameter given in global service_name */
            if (optarg && *optarg != '\0') {
                const SBuf t(optarg);
                ::Parser::Tokenizer tok(t);
                const CharacterSet chr = CharacterSet::ALPHA+CharacterSet::DIGIT;
                if (!tok.prefix(service_name, chr))
                    fatalf("Expected alphanumeric service name for the -n option but got: %s", optarg);
                if (!tok.atEnd())
                    fatalf("Garbage after alphanumeric service name in the -n option value: %s", optarg);
                if (service_name.length() > 32)
                    fatalf("Service name (-n option) must be limited to 32 characters but got %u", service_name.length());
                opt_signal_service = true;
            } else {
                fatal("A service name is required for the -n option");
            }
            break;

#if USE_WIN32_SERVICE

        case 'r':
            /** \par r
             * Set global option opt_remove_service (to TRUE) */
            opt_remove_service = TRUE;

            break;

#endif

        case 'l':
            /** \par l
             * Stores the syslog facility name in global opt_syslog_facility
             * then performs actions for -s option. */
            xfree(opt_syslog_facility); // ignore any previous options sent
            opt_syslog_facility = xstrdup(optarg);

        case 's':
            /** \par s
             * Initialize the syslog for output */
#if HAVE_SYSLOG

            _db_set_syslog(opt_syslog_facility);

            break;

#else

            fatal("Logging to syslog not available on this platform");

            /* NOTREACHED */
#endif

        case 'u':
            /** \par u
             * Store the ICP port number given in global option icpPortNumOverride
             * ensuring its a positive number. */
            icpPortNumOverride = atoi(optarg);

            if (icpPortNumOverride < 0)
                icpPortNumOverride = 0;

            break;

        case 'v':
            /** \par v
             * Display squid version and build information. Then exit. */
            printf("Squid Cache: Version %s\n" ,version_string);
            printf("Service Name: " SQUIDSBUFPH "\n", SQUIDSBUFPRINT(service_name));
            if (strlen(SQUID_BUILD_INFO))
                printf("%s\n",SQUID_BUILD_INFO);
            printf( "configure options: %s\n", SQUID_CONFIGURE_OPTIONS);

#if USE_WIN32_SERVICE

            printf("Compiled as Windows System Service.\n");

#endif

            exit(0);

        /* NOTREACHED */

        case 'z':
            /** \par z
             * Set global option Debug::log_stderr and opt_create_swap_dirs */
            Debug::log_stderr = 1;
            opt_create_swap_dirs = 1;
            break;

        case 'h':

        case '?':

        default:
            /** \par h,?, or unknown
             * \copydoc usage() */
            usage();

            break;
        }

    }
}

/* ARGSUSED */
void
rotate_logs(int sig)
{
    do_rotate = 1;
    RotateSignal = sig;
#if !_SQUID_WINDOWS_
#if !HAVE_SIGACTION

    signal(sig, rotate_logs);
#endif
#endif
}

/* ARGSUSED */
void
reconfigure(int sig)
{
    do_reconfigure = 1;
    ReconfigureSignal = sig;
#if !_SQUID_WINDOWS_
#if !HAVE_SIGACTION

    signal(sig, reconfigure);
#endif
#endif
}

void
shut_down(int sig)
{
    do_shutdown = sig == SIGINT ? -1 : 1;
    ShutdownSignal = sig;
#if defined(SIGTTIN)
    if (SIGTTIN == sig)
        shutdown_status = 1;
#endif

#if !_SQUID_WINDOWS_
    const pid_t ppid = getppid();

    if (!IamMasterProcess() && ppid > 1) {
        // notify master that we are shutting down
        if (kill(ppid, SIGUSR1) < 0)
            debugs(1, DBG_IMPORTANT, "Failed to send SIGUSR1 to master process,"
                   " pid " << ppid << ": " << xstrerror());
    }

#if KILL_PARENT_OPT
    if (!IamMasterProcess() && ppid > 1) {
        debugs(1, DBG_IMPORTANT, "Killing master process, pid " << ppid);

        if (kill(ppid, sig) < 0)
            debugs(1, DBG_IMPORTANT, "kill " << ppid << ": " << xstrerror());
    }
#endif /* KILL_PARENT_OPT */

#if SA_RESETHAND == 0
    signal(SIGTERM, SIG_DFL);

    signal(SIGINT, SIG_DFL);

#endif
#endif
}

static void
serverConnectionsOpen(void)
{
    if (IamPrimaryProcess()) {
#if USE_WCCP
        wccpConnectionOpen();
#endif

#if USE_WCCPv2

        wccp2ConnectionOpen();
#endif
    }
    // start various proxying services if we are responsible for them
    if (IamWorkerProcess()) {
        clientOpenListenSockets();
        icpOpenPorts();
#if USE_HTCP
        htcpOpenPorts();
#endif
#if SQUID_SNMP
        snmpOpenPorts();
#endif

        icmpEngine.Open();
        netdbInit();
        asnInit();
        ACL::Initialize();
        peerSelectInit();

        carpInit();
#if USE_AUTH
        peerUserHashInit();
#endif
        peerSourceHashInit();
    }
}

static void
serverConnectionsClose(void)
{
    assert(shutting_down || reconfiguring);

    if (IamPrimaryProcess()) {
#if USE_WCCP

        wccpConnectionClose();
#endif
#if USE_WCCPv2

        wccp2ConnectionClose();
#endif
    }
    if (IamWorkerProcess()) {
        clientConnectionsClose();
        icpConnectionShutdown();
#if USE_HTCP
        htcpSocketShutdown();
#endif

        icmpEngine.Close();
#if SQUID_SNMP
        snmpClosePorts();
#endif

        asnFreeMemory();
    }
}

static void
mainReconfigureStart(void)
{
    if (AvoidSignalAction("reconfiguration", do_reconfigure))
        return;

    debugs(1, DBG_IMPORTANT, "Reconfiguring Squid Cache (version " << version_string << ")...");
    reconfiguring = 1;

    // Initiate asynchronous closing sequence
    serverConnectionsClose();
    icpClosePorts();
#if USE_HTCP
    htcpClosePorts();
#endif
    dnsShutdown();
#if USE_SSL_CRTD
    Ssl::Helper::GetInstance()->Shutdown();
#endif
#if USE_OPENSSL
    if (Ssl::CertValidationHelper::GetInstance())
        Ssl::CertValidationHelper::GetInstance()->Shutdown();
    Ssl::TheGlobalContextStorage.reconfigureStart();
#endif
    redirectShutdown();
#if USE_AUTH
    authenticateReset();
#endif
    externalAclShutdown();
    storeDirCloseSwapLogs();
    storeLogClose();
    accessLogClose();
#if ICAP_CLIENT
    icapLogClose();
#endif

    eventAdd("mainReconfigureFinish", &mainReconfigureFinish, NULL, 0, 1,
             false);
}

static void
mainReconfigureFinish(void *)
{
    debugs(1, 3, "finishing reconfiguring");

    errorClean();
    enter_suid();       /* root to read config file */

    // we may have disabled the need for PURGE
    if (Config2.onoff.enable_purge)
        Config2.onoff.enable_purge = 2;

    // parse the config returns a count of errors encountered.
    const int oldWorkers = Config.workers;
    try {
        if (parseConfigFile(ConfigFile) != 0) {
            // for now any errors are a fatal condition...
            self_destruct();
        }
    } catch (...) {
        // for now any errors are a fatal condition...
        debugs(1, DBG_CRITICAL, "FATAL: Unhandled exception parsing config file. " <<
               " Run squid -k parse and check for errors.");
        self_destruct();
    }

    if (oldWorkers != Config.workers) {
        debugs(1, DBG_CRITICAL, "WARNING: Changing 'workers' (from " <<
               oldWorkers << " to " << Config.workers <<
               ") requires a full restart. It has been ignored by reconfigure.");
        Config.workers = oldWorkers;
    }

    RunRegisteredHere(RegisteredRunner::syncConfig);

    if (IamPrimaryProcess())
        CpuAffinityCheck();
    CpuAffinityReconfigure();

    setUmask(Config.umask);
    Mem::Report();
    setEffectiveUser();
    _db_init(Debug::cache_log, Debug::debugOptions);
    ipcache_restart();      /* clear stuck entries */
    fqdncache_restart();    /* sigh, fqdncache too */
    parseEtcHosts();
    errorInitialize();      /* reload error pages */
    accessLogInit();

#if USE_LOADABLE_MODULES
    LoadableModulesConfigure(Config.loadable_module_names);
#endif

#if USE_ADAPTATION
    bool enableAdaptation = false;
#if ICAP_CLIENT
    Adaptation::Icap::TheConfig.finalize();
    enableAdaptation = Adaptation::Icap::TheConfig.onoff || enableAdaptation;
#endif
#if USE_ECAP
    Adaptation::Ecap::TheConfig.finalize(); // must be after we load modules
    enableAdaptation = Adaptation::Ecap::TheConfig.onoff || enableAdaptation;
#endif
    Adaptation::Config::Finalize(enableAdaptation);
#endif

#if ICAP_CLIENT
    icapLogOpen();
#endif
    storeLogOpen();
    dnsInit();
#if USE_SSL_CRTD
    Ssl::Helper::GetInstance()->Init();
#endif
#if USE_OPENSSL
    if (Ssl::CertValidationHelper::GetInstance())
        Ssl::CertValidationHelper::GetInstance()->Init();
#endif

    redirectInit();
#if USE_AUTH
    authenticateInit(&Auth::TheConfig);
#endif
    externalAclInit();

    if (IamPrimaryProcess()) {
#if USE_WCCP

        wccpInit();
#endif
#if USE_WCCPv2

        wccp2Init();
#endif
    }

    serverConnectionsOpen();

    neighbors_init();

    storeDirOpenSwapLogs();

    mimeInit(Config.mimeTablePathname);

    if (unlinkdNeeded())
        unlinkdInit();

#if USE_DELAY_POOLS
    Config.ClientDelay.finalize();
#endif

    if (Config.onoff.announce) {
        if (!eventFind(start_announce, NULL))
            eventAdd("start_announce", start_announce, NULL, 3600.0, 1);
    } else {
        if (eventFind(start_announce, NULL))
            eventDelete(start_announce, NULL);
    }

    writePidFile();     /* write PID file */

    reconfiguring = 0;

    // ignore any pending re-reconfigure signals if shutdown received
    if (do_shutdown)
        do_reconfigure = 0;
}

static void
mainRotate(void)
{
    if (AvoidSignalAction("log rotation", do_rotate))
        return;

    icmpEngine.Close();
    redirectShutdown();
#if USE_AUTH
    authenticateRotate();
#endif
    externalAclShutdown();

    _db_rotate_log();       /* cache.log */
    storeDirWriteCleanLogs(1);
    storeLogRotate();       /* store.log */
    accessLogRotate();      /* access.log */
#if ICAP_CLIENT
    icapLogRotate();               /*icap.log*/
#endif
    icmpEngine.Open();
    redirectInit();
#if USE_AUTH
    authenticateInit(&Auth::TheConfig);
#endif
    externalAclInit();
}

static void
setEffectiveUser(void)
{
    keepCapabilities();
    leave_suid();       /* Run as non privilegied user */
#if _SQUID_OS2_

    return;
#endif

    if (geteuid() == 0) {
        debugs(0, DBG_CRITICAL, "Squid is not safe to run as root!  If you must");
        debugs(0, DBG_CRITICAL, "start Squid as root, then you must configure");
        debugs(0, DBG_CRITICAL, "it to run as a non-priveledged user with the");
        debugs(0, DBG_CRITICAL, "'cache_effective_user' option in the config file.");
        fatal("Don't run Squid as root, set 'cache_effective_user'!");
    }
}

/// changes working directory, providing error reporting
static bool
mainChangeDir(const char *dir)
{
    if (chdir(dir) == 0)
        return true;

    debugs(50, DBG_CRITICAL, "cannot change current directory to " << dir <<
           ": " << xstrerror());
    return false;
}

/// set the working directory.
static void
mainSetCwd(void)
{
    static bool chrooted = false;
    if (Config.chroot_dir && !chrooted) {
        chrooted = true;

        if (chroot(Config.chroot_dir) != 0)
            fatalf("chroot to %s failed: %s", Config.chroot_dir, xstrerror());

        if (!mainChangeDir("/"))
            fatalf("chdir to / after chroot to %s failed", Config.chroot_dir);
    }

    if (Config.coredump_dir && strcmp("none", Config.coredump_dir) != 0) {
        if (mainChangeDir(Config.coredump_dir)) {
            debugs(0, DBG_IMPORTANT, "Set Current Directory to " << Config.coredump_dir);
            return;
        }
    }

    /* If we don't have coredump_dir or couldn't cd there, report current dir */
    char pathbuf[MAXPATHLEN];
    if (getcwd(pathbuf, MAXPATHLEN)) {
        debugs(0, DBG_IMPORTANT, "Current Directory is " << pathbuf);
    } else {
        debugs(50, DBG_CRITICAL, "WARNING: Can't find current directory, getcwd: " << xstrerror());
    }
}

static void
mainInitialize(void)
{
    /* chroot if configured to run inside chroot */
    mainSetCwd();

    if (opt_catch_signals) {
        squid_signal(SIGSEGV, death, SA_NODEFER | SA_RESETHAND);
        squid_signal(SIGBUS, death, SA_NODEFER | SA_RESETHAND);
    }

    squid_signal(SIGPIPE, SIG_IGN, SA_RESTART);
    squid_signal(SIGCHLD, sig_child, SA_NODEFER | SA_RESTART);
    squid_signal(SIGHUP, reconfigure, SA_RESTART);

    setEffectiveUser();

    if (icpPortNumOverride != 1)
        Config.Port.icp = (unsigned short) icpPortNumOverride;

    _db_init(Debug::cache_log, Debug::debugOptions);

    fd_open(fileno(debug_log), FD_LOG, Debug::cache_log);

    debugs(1, DBG_CRITICAL, "Starting Squid Cache version " << version_string << " for " << CONFIG_HOST_TYPE << "...");
    debugs(1, DBG_CRITICAL, "Service Name: " << service_name);

#if _SQUID_WINDOWS_
    if (WIN32_run_mode == _WIN_SQUID_RUN_MODE_SERVICE) {
        debugs(1, DBG_CRITICAL, "Service command line is: " << WIN32_Service_Command_Line);
    } else
        debugs(1, DBG_CRITICAL, "Running on " << WIN32_OS_string);
#endif

    debugs(1, DBG_IMPORTANT, "Process ID " << getpid());

    debugs(1, DBG_IMPORTANT, "Process Roles:" << ProcessRoles());

    setSystemLimits();
    debugs(1, DBG_IMPORTANT, "With " << Squid_MaxFD << " file descriptors available");

#if _SQUID_WINDOWS_

    debugs(1, DBG_IMPORTANT, "With " << _getmaxstdio() << " CRT stdio descriptors available");

    if (WIN32_Socks_initialized)
        debugs(1, DBG_IMPORTANT, "Windows sockets initialized");

    if (WIN32_OS_version > _WIN_OS_WINNT) {
        WIN32_IpAddrChangeMonitorInit();
    }

#endif

    if (!configured_once)
        disk_init();        /* disk_init must go before ipcache_init() */

    ipcache_init();

    fqdncache_init();

    parseEtcHosts();

    dnsInit();

#if USE_SSL_CRTD
    Ssl::Helper::GetInstance()->Init();
#endif

#if USE_OPENSSL
    if (!configured_once)
        Ssl::initialize_session_cache();

    if (Ssl::CertValidationHelper::GetInstance())
        Ssl::CertValidationHelper::GetInstance()->Init();
#endif

    redirectInit();
#if USE_AUTH
    authenticateInit(&Auth::TheConfig);
#endif
    externalAclInit();

    httpHeaderInitModule(); /* must go before any header processing (e.g. the one in errorInitialize) */

    httpReplyInitModule();  /* must go before accepting replies */

    errorInitialize();

    accessLogInit();

#if ICAP_CLIENT
    icapLogOpen();
#endif

#if USE_IDENT
    Ident::Init();
#endif

#if SQUID_SNMP

    snmpInit();

#endif
#if MALLOC_DBG

    malloc_debug(0, malloc_debug_level);

#endif

    if (!configured_once) {
        if (unlinkdNeeded())
            unlinkdInit();

        urlInitialize();
        statInit();
        storeInit();
        mainSetCwd();
        mimeInit(Config.mimeTablePathname);
        refreshInit();
#if USE_DELAY_POOLS
        DelayPools::Init();
#endif

        FwdState::initModule();
        /* register the modules in the cache manager menus */

        cbdataRegisterWithCacheManager();
        SBufStatsAction::RegisterWithCacheManager();

        /* These use separate calls so that the comm loops can eventually
         * coexist.
         */

        eventInit();

        // TODO: pconn is a good candidate for new-style registration
        // PconnModule::GetInstance()->registerWithCacheManager();
        //   moved to PconnModule::PconnModule()
    }

    if (IamPrimaryProcess()) {
#if USE_WCCP
        wccpInit();

#endif
#if USE_WCCPv2

        wccp2Init();

#endif
    }

    serverConnectionsOpen();

    neighbors_init();

    // neighborsRegisterWithCacheManager(); //moved to neighbors_init()

    if (Config.chroot_dir)
        no_suid();

    if (!configured_once)
        writePidFile();     /* write PID file */

#if defined(_SQUID_LINUX_THREADS_)

    squid_signal(SIGQUIT, rotate_logs, SA_RESTART);

    squid_signal(SIGTRAP, sigusr2_handle, SA_RESTART);

#else

    squid_signal(SIGUSR1, rotate_logs, SA_RESTART);

    squid_signal(SIGUSR2, sigusr2_handle, SA_RESTART);

#endif

    squid_signal(SIGTERM, shut_down, SA_NODEFER | SA_RESETHAND | SA_RESTART);

    squid_signal(SIGINT, shut_down, SA_NODEFER | SA_RESETHAND | SA_RESTART);

#ifdef SIGTTIN

    squid_signal(SIGTTIN, shut_down, SA_NODEFER | SA_RESETHAND | SA_RESTART);

#endif

    memCheckInit();

#if USE_LOADABLE_MODULES
    LoadableModulesConfigure(Config.loadable_module_names);
#endif

#if USE_ADAPTATION
    bool enableAdaptation = false;

    // We can remove this dependency on specific adaptation mechanisms
    // if we create a generic Registry of such mechanisms. Should we?
#if ICAP_CLIENT
    Adaptation::Icap::TheConfig.finalize();
    enableAdaptation = Adaptation::Icap::TheConfig.onoff || enableAdaptation;
#endif
#if USE_ECAP
    Adaptation::Ecap::TheConfig.finalize(); // must be after we load modules
    enableAdaptation = Adaptation::Ecap::TheConfig.onoff || enableAdaptation;
#endif
    // must be the last adaptation-related finalize
    Adaptation::Config::Finalize(enableAdaptation);
#endif

#if USE_SQUID_ESI
    Esi::Init();
#endif

#if USE_DELAY_POOLS
    Config.ClientDelay.finalize();
#endif

    if (!configured_once) {
        eventAdd("storeMaintain", Store::Maintain, NULL, 1.0, 1);

        if (Config.onoff.announce)
            eventAdd("start_announce", start_announce, NULL, 3600.0, 1);

        eventAdd("ipcache_purgelru", ipcache_purgelru, NULL, 10.0, 1);

        eventAdd("fqdncache_purgelru", fqdncache_purgelru, NULL, 15.0, 1);

#if USE_XPROF_STATS

        eventAdd("cpuProfiling", xprof_event, NULL, 1.0, 1);

#endif

        eventAdd("memPoolCleanIdlePools", Mem::CleanIdlePools, NULL, 15.0, 1);
    }

    configured_once = 1;
}

/// unsafe main routine -- may throw
int SquidMain(int argc, char **argv);
/// unsafe main routine wrapper to catch exceptions
static int SquidMainSafe(int argc, char **argv);

#if USE_WIN32_SERVICE
/* Entry point for Windows services */
extern "C" void WINAPI
SquidWinSvcMain(int argc, char **argv)
{
    SquidMainSafe(argc, argv);
}
#endif

int
main(int argc, char **argv)
{
#if USE_WIN32_SERVICE
    SetErrorMode(SEM_NOGPFAULTERRORBOX);
    if ((argc == 2) && strstr(argv[1], _WIN_SQUID_SERVICE_OPTION))
        return WIN32_StartService(argc, argv);
    else {
        WIN32_run_mode = _WIN_SQUID_RUN_MODE_INTERACTIVE;
        opt_no_daemon = 1;
    }
#endif

    return SquidMainSafe(argc, argv);
}

static int
SquidMainSafe(int argc, char **argv)
{
    try {
        return SquidMain(argc, argv);
    } catch (const std::exception &e) {
        debugs(1, DBG_CRITICAL, "FATAL: dying from an unhandled exception: " <<
               e.what());
        throw;
    } catch (...) {
        debugs(1, DBG_CRITICAL, "FATAL: dying from an unhandled exception.");
        throw;
    }
    return -1; // not reached
}

/// computes name and ID for the current kid process
static void
ConfigureCurrentKid(const char *processName)
{
    // kids are marked with parenthesis around their process names
    if (processName && processName[0] == '(') {
        if (const char *idStart = strrchr(processName, '-')) {
            KidIdentifier = atoi(idStart + 1);
            const size_t nameLen = idStart - (processName + 1);
            assert(nameLen < sizeof(TheKidName));
            xstrncpy(TheKidName, processName + 1, nameLen + 1);
            if (!strcmp(TheKidName, "squid-coord"))
                TheProcessKind = pkCoordinator;
            else if (!strcmp(TheKidName, "squid"))
                TheProcessKind = pkWorker;
            else if (!strcmp(TheKidName, "squid-disk"))
                TheProcessKind = pkDisker;
            else
                TheProcessKind = pkOther; // including coordinator
        }
    } else {
        xstrncpy(TheKidName, APP_SHORTNAME, sizeof(TheKidName));
        KidIdentifier = 0;
    }
}

int
SquidMain(int argc, char **argv)
{
    ConfigureCurrentKid(argv[0]);

    Debug::parseOptions(NULL);
    debug_log = stderr;

#if defined(SQUID_MAXFD_LIMIT)

    if (SQUID_MAXFD_LIMIT < Squid_MaxFD)
        Squid_MaxFD = SQUID_MAXFD_LIMIT;

#endif

    /* NOP under non-windows */
    int WIN32_init_err=0;
    if ((WIN32_init_err = WIN32_Subsystem_Init(&argc, &argv)))
        return WIN32_init_err;

    /* call mallopt() before anything else */
#if HAVE_MALLOPT
#ifdef M_GRAIN
    /* Round up all sizes to a multiple of this */
    mallopt(M_GRAIN, 16);

#endif
#ifdef M_MXFAST
    /* biggest size that is considered a small block */
    mallopt(M_MXFAST, 256);

#endif
#ifdef M_NBLKS
    /* allocate this many small blocks at once */
    mallopt(M_NLBLKS, 32);

#endif
#endif /* HAVE_MALLOPT */

    squid_srandom(time(NULL));

    getCurrentTime();

    squid_start = current_time;

    failure_notify = fatal_dump;

#if USE_WIN32_SERVICE

    WIN32_svcstatusupdate(SERVICE_START_PENDING, 10000);

#endif

    mainParseOptions(argc, argv);

    if (opt_parse_cfg_only) {
        Debug::parseOptions("ALL,1");
    }

#if USE_WIN32_SERVICE

    if (opt_install_service) {
        WIN32_InstallService();
        return 0;
    }

    if (opt_remove_service) {
        WIN32_RemoveService();
        return 0;
    }

    if (opt_command_line) {
        WIN32_SetServiceCommandLine();
        return 0;
    }

#endif

    /* parse configuration file
     * note: in "normal" case this used to be called from mainInitialize() */
    {
        int parse_err;

        if (!ConfigFile)
            ConfigFile = xstrdup(DefaultConfigFile);

        assert(!configured_once);

        Mem::Init();

        storeFsInit();      /* required for config parsing */

        /* TODO: call the FS::Clean() in shutdown to do Fs cleanups */
        Fs::Init();

        /* May not be needed for parsing, have not audited for such */
        DiskIOModule::SetupAllModules();

        /* Shouldn't be needed for config parsing, but have not audited for such */
        StoreFileSystem::SetupAllFs();

        /* we may want the parsing process to set this up in the future */
        Store::Root(new StoreController);
        Auth::Init();      /* required for config parsing. NOP if !USE_AUTH */
        Ip::ProbeTransport(); // determine IPv4 or IPv6 capabilities before parsing.

        Format::Token::Init(); // XXX: temporary. Use a runners registry of pre-parse runners instead.

        try {
            do_reconfigure = 0; // ignore any early (boot/startup) reconfigure signals
            parse_err = parseConfigFile(ConfigFile);
        } catch (...) {
            // for now any errors are a fatal condition...
            debugs(1, DBG_CRITICAL, "FATAL: Unhandled exception parsing config file." <<
                   (opt_parse_cfg_only ? " Run squid -k parse and check for errors." : ""));
            parse_err = 1;
        }

        Mem::Report();

        if (opt_parse_cfg_only || parse_err > 0)
            return parse_err;
    }
    setUmask(Config.umask);
    if (-1 == opt_send_signal)
        if (checkRunningPid())
            exit(0);

#if TEST_ACCESS

    comm_init();

    mainInitialize();

    test_access();

    return 0;

#endif

    /* send signal to running copy and exit */
    if (opt_send_signal != -1) {
        /* chroot if configured to run inside chroot */
        mainSetCwd();
        if (Config.chroot_dir) {
            no_suid();
        } else {
            leave_suid();
        }

        sendSignal();
        /* NOTREACHED */
    }

    debugs(1,2, HERE << "Doing post-config initialization\n");
    leave_suid();
    RunRegisteredHere(RegisteredRunner::finalizeConfig);
    RunRegisteredHere(RegisteredRunner::claimMemoryNeeds);
    RunRegisteredHere(RegisteredRunner::useConfig);
    enter_suid();

    if (!opt_no_daemon && Config.workers > 0)
        watch_child(argv);

    if (opt_create_swap_dirs) {
        /* chroot if configured to run inside chroot */
        mainSetCwd();

        setEffectiveUser();
        debugs(0, DBG_CRITICAL, "Creating missing swap directories");
        Store::Root().create();

        return 0;
    }

    if (IamPrimaryProcess())
        CpuAffinityCheck();
    CpuAffinityInit();

    setMaxFD();

    /* init comm module */
    comm_init();

    if (opt_no_daemon) {
        /* we have to init fdstat here. */
        fd_open(0, FD_LOG, "stdin");
        fd_open(1, FD_LOG, "stdout");
        fd_open(2, FD_LOG, "stderr");
    }

#if USE_WIN32_SERVICE

    WIN32_svcstatusupdate(SERVICE_START_PENDING, 10000);

#endif

    mainInitialize();

#if USE_WIN32_SERVICE

    WIN32_svcstatusupdate(SERVICE_RUNNING, 0);

#endif

    /* main loop */
    EventLoop mainLoop;

    SignalEngine signalEngine;

    mainLoop.registerEngine(&signalEngine);

    /* TODO: stop requiring the singleton here */
    mainLoop.registerEngine(EventScheduler::GetInstance());

    StoreRootEngine store_engine;

    mainLoop.registerEngine(&store_engine);

    CommSelectEngine comm_engine;

    mainLoop.registerEngine(&comm_engine);

    mainLoop.setPrimaryEngine(&comm_engine);

    /* use the standard time service */
    TimeEngine time_engine;

    mainLoop.setTimeService(&time_engine);

    if (IamCoordinatorProcess())
        AsyncJob::Start(Ipc::Coordinator::Instance());
    else if (UsingSmp() && (IamWorkerProcess() || IamDiskProcess()))
        AsyncJob::Start(new Ipc::Strand);

    /* at this point we are finished the synchronous startup. */
    starting_up = 0;

    mainLoop.run();

    if (mainLoop.errcount == 10)
        fatal_dump("Event loop exited with failure.");

    /* shutdown squid now */
    SquidShutdown();

    /* NOTREACHED */
    return 0;
}

static void
sendSignal(void)
{
    pid_t pid;
    debug_log = stderr;

    if (strcmp(Config.pidFilename, "none") == 0) {
        debugs(0, DBG_IMPORTANT, "No pid_filename specified. Trusting you know what you are doing.");
    }

    pid = readPidFile();

    if (pid > 1) {
#if USE_WIN32_SERVICE
        if (opt_signal_service) {
            WIN32_sendSignal(opt_send_signal);
            exit(0);
        } else {
            fprintf(stderr, "%s: ERROR: Could not send ", APP_SHORTNAME);
            fprintf(stderr, "signal to Squid Service:\n");
            fprintf(stderr, "missing -n command line switch.\n");
            exit(1);
        }
        /* NOTREACHED */
#endif

        if (kill(pid, opt_send_signal) &&
                /* ignore permissions if just running check */
                !(opt_send_signal == 0 && errno == EPERM)) {
            fprintf(stderr, "%s: ERROR: Could not send ", APP_SHORTNAME);
            fprintf(stderr, "signal %d to process %d: %s\n",
                    opt_send_signal, (int) pid, xstrerror());
            exit(1);
        }
    } else {
        if (opt_send_signal != SIGTERM) {
            fprintf(stderr, "%s: ERROR: No running copy\n", APP_SHORTNAME);
            exit(1);
        } else {
            fprintf(stderr, "%s: No running copy\n", APP_SHORTNAME);
            exit(0);
        }
    }

    /* signal successfully sent */
    exit(0);
}

#if !_SQUID_WINDOWS_
/*
 * This function is run when Squid is in daemon mode, just
 * before the parent forks and starts up the child process.
 * It can be used for admin-specific tasks, such as notifying
 * someone that Squid is (re)started.
 */
static void
mainStartScript(const char *prog)
{
    char script[MAXPATHLEN];
    char *t;
    size_t sl = 0;
    pid_t cpid;
    pid_t rpid;
    xstrncpy(script, prog, MAXPATHLEN);

    if ((t = strrchr(script, '/'))) {
        *(++t) = '\0';
        sl = strlen(script);
    }

    xstrncpy(&script[sl], squid_start_script, MAXPATHLEN - sl);

    if ((cpid = fork()) == 0) {
        /* child */
        execl(script, squid_start_script, (char *)NULL);
        _exit(-1);
    } else {
        do {
#if _SQUID_NEXT_
            union wait status;
            rpid = wait4(cpid, &status, 0, NULL);
#else

            int status;
            rpid = waitpid(cpid, &status, 0);
#endif

        } while (rpid != cpid);
    }
}

#endif /* _SQUID_WINDOWS_ */

static int
checkRunningPid(void)
{
    // master process must start alone, but its kids processes may co-exist
    if (!IamMasterProcess())
        return 0;

    pid_t pid;

    if (!debug_log)
        debug_log = stderr;

    pid = readPidFile();

    if (pid < 2)
        return 0;

    if (kill(pid, 0) < 0)
        return 0;

    debugs(0, DBG_CRITICAL, "Squid is already running!  Process ID " <<  pid);

    return 1;
}

static void
watch_child(char *argv[])
{
#if !_SQUID_WINDOWS_
    char *prog;
#if _SQUID_NEXT_

    union wait status;
#else

    int status;
#endif

    pid_t pid;
#ifdef TIOCNOTTY

    int i;
#endif

    int nullfd;

    if (!IamMasterProcess())
        return;

    openlog(APP_SHORTNAME, LOG_PID | LOG_NDELAY | LOG_CONS, LOG_LOCAL4);

    if ((pid = fork()) < 0)
        syslog(LOG_ALERT, "fork failed: %s", xstrerror());
    else if (pid > 0)
        exit(0);

    if (setsid() < 0)
        syslog(LOG_ALERT, "setsid failed: %s", xstrerror());

    closelog();

#ifdef TIOCNOTTY

    if ((i = open("/dev/tty", O_RDWR | O_TEXT)) >= 0) {
        ioctl(i, TIOCNOTTY, NULL);
        close(i);
    }

#endif

    /*
     * RBCOLLINS - if cygwin stackdumps when squid is run without
     * -N, check the cygwin1.dll version, it needs to be AT LEAST
     * 1.1.3.  execvp had a bit overflow error in a loop..
     */
    /* Connect stdio to /dev/null in daemon mode */
    nullfd = open(_PATH_DEVNULL, O_RDWR | O_TEXT);

    if (nullfd < 0)
        fatalf(_PATH_DEVNULL " %s\n", xstrerror());

    dup2(nullfd, 0);

    if (Debug::log_stderr < 0) {
        dup2(nullfd, 1);
        dup2(nullfd, 2);
    }

    // handle shutdown notifications from kids
    squid_signal(SIGUSR1, sig_shutdown, SA_RESTART);

    if (Config.workers > 128) {
        syslog(LOG_ALERT, "Suspiciously high workers value: %d",
               Config.workers);
        // but we keep going in hope that user knows best
    }
    TheKids.init();

    syslog(LOG_NOTICE, "Squid Parent: will start %d kids", (int)TheKids.count());

    // keep [re]starting kids until it is time to quit
    for (;;) {
        mainStartScript(argv[0]);

        // start each kid that needs to be [re]started; once
        for (int i = TheKids.count() - 1; i >= 0; --i) {
            Kid& kid = TheKids.get(i);
            if (!kid.shouldRestart())
                continue;

            if ((pid = fork()) == 0) {
                /* child */
                openlog(APP_SHORTNAME, LOG_PID | LOG_NDELAY | LOG_CONS, LOG_LOCAL4);
                prog = argv[0];
                argv[0] = const_cast<char*>(kid.name().termedBuf());
                execvp(prog, argv);
                syslog(LOG_ALERT, "execvp failed: %s", xstrerror());
            }

            kid.start(pid);
            syslog(LOG_NOTICE, "Squid Parent: %s process %d started",
                   kid.name().termedBuf(), pid);
        }

        /* parent */
        openlog(APP_SHORTNAME, LOG_PID | LOG_NDELAY | LOG_CONS, LOG_LOCAL4);

        squid_signal(SIGINT, SIG_IGN, SA_RESTART);

#if _SQUID_NEXT_

        pid = wait3(&status, 0, NULL);

#else

        pid = waitpid(-1, &status, 0);

#endif
        // Loop to collect all stopped kids before we go to sleep below.
        do {
            Kid* kid = TheKids.find(pid);
            if (kid) {
                kid->stop(status);
                if (kid->calledExit()) {
                    syslog(LOG_NOTICE,
                           "Squid Parent: %s process %d exited with status %d",
                           kid->name().termedBuf(),
                           kid->getPid(), kid->exitStatus());
                } else if (kid->signaled()) {
                    syslog(LOG_NOTICE,
                           "Squid Parent: %s process %d exited due to signal %d with status %d",
                           kid->name().termedBuf(),
                           kid->getPid(), kid->termSignal(), kid->exitStatus());
                } else {
                    syslog(LOG_NOTICE, "Squid Parent: %s process %d exited",
                           kid->name().termedBuf(), kid->getPid());
                }
                if (kid->hopeless()) {
                    syslog(LOG_NOTICE, "Squid Parent: %s process %d will not"
                           " be restarted due to repeated, frequent failures",
                           kid->name().termedBuf(), kid->getPid());
                }
            } else {
                syslog(LOG_NOTICE, "Squid Parent: unknown child process %d exited", pid);
            }
#if _SQUID_NEXT_
        } while ((pid = wait3(&status, WNOHANG, NULL)) > 0);
#else
        }
        while ((pid = waitpid(-1, &status, WNOHANG)) > 0);
#endif

        if (!TheKids.someRunning() && !TheKids.shouldRestartSome()) {
            leave_suid();
            // XXX: Master process has no main loop and, hence, should not call
            // RegisteredRunner::startShutdown which promises a loop iteration.
            RunRegisteredHere(RegisteredRunner::finishShutdown);
            enter_suid();

            if (TheKids.someSignaled(SIGINT) || TheKids.someSignaled(SIGTERM)) {
                syslog(LOG_ALERT, "Exiting due to unexpected forced shutdown");
                exit(1);
            }

            if (TheKids.allHopeless()) {
                syslog(LOG_ALERT, "Exiting due to repeated, frequent failures");
                exit(1);
            }

            exit(0);
        }

        squid_signal(SIGINT, SIG_DFL, SA_RESTART);
        sleep(3);
    }

    /* NOTREACHED */
#endif /* _SQUID_WINDOWS_ */

}

static void
SquidShutdown()
{
    /* XXX: This function is called after the main loop has quit, which
     * means that no AsyncCalls would be called, including close handlers.
     * TODO: We need to close/shut/free everything that needs calls before
     * exiting the loop.
     */

#if USE_WIN32_SERVICE
    WIN32_svcstatusupdate(SERVICE_STOP_PENDING, 10000);
#endif

    debugs(1, DBG_IMPORTANT, "Shutting down...");
    dnsShutdown();
#if USE_SSL_CRTD
    Ssl::Helper::GetInstance()->Shutdown();
#endif
#if USE_OPENSSL
    if (Ssl::CertValidationHelper::GetInstance())
        Ssl::CertValidationHelper::GetInstance()->Shutdown();
#endif
    redirectShutdown();
    externalAclShutdown();
    icpClosePorts();
#if USE_HTCP
    htcpClosePorts();
#endif
#if SQUID_SNMP
    snmpClosePorts();
#endif
#if USE_WCCP

    wccpConnectionClose();
#endif
#if USE_WCCPv2

    wccp2ConnectionClose();
#endif

    releaseServerSockets();
    commCloseAllSockets();

#if USE_SQUID_ESI
    Esi::Clean();
#endif

#if USE_DELAY_POOLS
    DelayPools::FreePools();
#endif
#if USE_AUTH
    authenticateReset();
#endif
#if USE_WIN32_SERVICE

    WIN32_svcstatusupdate(SERVICE_STOP_PENDING, 10000);
#endif

    Store::Root().sync(); /* Flush pending object writes/unlinks */

    unlinkdClose();   /* after sync/flush. NOP if !USE_UNLINKD */

    storeDirWriteCleanLogs(0);
    PrintRusage();
    dumpMallocStats();
    Store::Root().sync();       /* Flush log writes */
    storeLogClose();
    accessLogClose();
    Store::Root().sync();       /* Flush log close */
    StoreFileSystem::FreeAllFs();
    DiskIOModule::FreeAllModules();
#if LEAK_CHECK_MODE && 0 /* doesn't work at the moment */

    configFreeMemory();
    storeFreeMemory();
    /*stmemFreeMemory(); */
    netdbFreeMemory();
    ipcacheFreeMemory();
    fqdncacheFreeMemory();
    asnFreeMemory();
    clientdbFreeMemory();
    httpHeaderCleanModule();
    statFreeMemory();
    eventFreeMemory();
    mimeFreeMemory();
    errorClean();
#endif
    // clear StoreController
    Store::Root(NULL);

    fdDumpOpen();

    comm_exit();

    RunRegisteredHere(RegisteredRunner::finishShutdown);

    memClean();

    if (IamPrimaryProcess()) {
        if (Config.pidFilename && strcmp(Config.pidFilename, "none") != 0) {
            enter_suid();
            safeunlink(Config.pidFilename, 0);
            leave_suid();
        }
    }

    debugs(1, DBG_IMPORTANT, "Squid Cache (Version " << version_string << "): Exiting normally.");

    /*
     * DPW 2006-10-23
     * We used to fclose(debug_log) here if it was set, but then
     * we forgot to set it to NULL.  That caused some coredumps
     * because exit() ends up calling a bunch of destructors and
     * such.   So rather than forcing the debug_log to close, we'll
     * leave it open so that those destructors can write some
     * debugging if necessary.  The file will be closed anyway when
     * the process truly exits.
     */

    exit(shutdown_status);
}
<|MERGE_RESOLUTION|>--- conflicted
+++ resolved
@@ -223,18 +223,9 @@
 {
     PROF_start(SignalEngine_checkEvents);
 
-<<<<<<< HEAD
     if (do_reconfigure)
         mainReconfigureStart();
     else if (do_rotate)
-=======
-    if (do_reconfigure) {
-        if (!reconfiguring && configured_once) {
-            mainReconfigureStart();
-            do_reconfigure = 0;
-        } // else wait until previous reconfigure is done
-    } else if (do_rotate) {
->>>>>>> 05893326
         mainRotate();
     else if (do_shutdown)
         doShutdown(do_shutdown > 0 ? (int) Config.shutdownLifetime : 0);
@@ -928,10 +919,6 @@
     writePidFile();     /* write PID file */
 
     reconfiguring = 0;
-
-    // ignore any pending re-reconfigure signals if shutdown received
-    if (do_shutdown)
-        do_reconfigure = 0;
 }
 
 static void
