--- conflicted
+++ resolved
@@ -92,16 +92,11 @@
 #include "hash.h"
 
 /** \ingroup PConnAPI
-<<<<<<< HEAD
- * A pool of persistent connections for a particular service type.
- * HTTP servers being one such pool type, ICAP services another etc.
-=======
  * Manages idle persistent connections to a caller-defined set of
  * servers (e.g., all HTTP servers). Uses a collection of IdleConnLists
  * internally to list the individual open connections to each server.
  * Controls lists existence and limits the total number of
  * idle connections across the collection.
->>>>>>> 4d15c643
  */
 class PconnPool
 {
