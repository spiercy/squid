--- conflicted
+++ resolved
@@ -69,24 +69,11 @@
 
     if (auth_user_request != NULL) {
         /* the filled_checklist lock */
-<<<<<<< HEAD
         auth_user_request = NULL;
         /* it might have been connection based */
-        if(conn()) {
-            conn()->auth_user_request = NULL;
-=======
-        AUTHUSERREQUESTUNLOCK(auth_user_request, "ACLFilledChecklist");
-
-        /* it might have been connection based */
-        /*
-         * DPW 2007-05-08
-         * yuck, this make me uncomfortable.  why do this here?
-         * ConnStateData will do its own unlocking.
-         */
         /* BUG 2827: the connection may also not exist. ie fast ACL tests vs client disconnection. */
         if (conn()) {
-            AUTHUSERREQUESTUNLOCK(conn()->auth_user_request, "conn via ACLFilledChecklist");
->>>>>>> 5e5f247c
+            conn()->auth_user_request = NULL;
             conn()->auth_type = AUTH_BROKEN;
         }
     }
