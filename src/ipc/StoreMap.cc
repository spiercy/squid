--- conflicted
+++ resolved
@@ -39,11 +39,7 @@
 
     // note: we do not lock, so comparison may be inacurate
 
-<<<<<<< HEAD
-    if (inode.state == Anchor::Empty)
-=======
     if (inode.empty())
->>>>>>> 24ca4cdd
         return +2;
 
     if (const time_t diff = newVersion - inode.basics.timestamp)
@@ -58,22 +54,14 @@
     assert(valid(fileno));
     Anchor &inode = shared->slots[fileno].anchor;
 
-<<<<<<< HEAD
-    assert(inode.state == Anchor::Writeable);
-=======
     assert(inode.writing());
->>>>>>> 24ca4cdd
 
     // we do not iterate slices because we were told to forget about
     // them; the caller is responsible for freeing them (most likely
     // our slice list is incomplete or has holes)
 
     inode.waitingToBeFreed = false;
-<<<<<<< HEAD
-    inode.state = Anchor::Empty;
-=======
     inode.rewind();
->>>>>>> 24ca4cdd
 
     inode.lock.unlockExclusive();
     --shared->count;
@@ -103,17 +91,10 @@
     ReadWriteLock &lock = s.lock;
 
     if (lock.lockExclusive()) {
-<<<<<<< HEAD
-        assert(s.state != Anchor::Writeable); // until we start breaking locks
-
-        // bail if we cannot empty this position
-        if (!s.waitingToBeFreed && s.state == Anchor::Readable && !overwriteExisting) {
-=======
         assert(s.writing() && !s.reading());
 
         // bail if we cannot empty this position
         if (!s.waitingToBeFreed && !s.empty() && !overwriteExisting) {
->>>>>>> 24ca4cdd
             lock.unlockExclusive();
             debugs(54, 5, "cannot open existing entry " << fileno <<
                    " for writing " << path);
@@ -121,21 +102,12 @@
         }
 
         // free if the entry was used, keeping the entry locked
-<<<<<<< HEAD
-        if (s.waitingToBeFreed || s.state == Anchor::Readable)
-            freeChain(fileno, s, true);
-
-        assert(s.state == Anchor::Empty);
-        ++shared->count;
-        s.state = Anchor::Writeable;
-=======
         if (s.waitingToBeFreed || !s.empty())
             freeChain(fileno, s, true);
 
         assert(s.empty());
         s.start = -1; // we have not allocated any slices yet
         ++shared->count;
->>>>>>> 24ca4cdd
 
         //s.setKey(key); // XXX: the caller should do that
         debugs(54, 5, "opened entry " << fileno << " for writing " << path);
@@ -162,68 +134,22 @@
 {
     assert(valid(fileno));
     Anchor &s = shared->slots[fileno].anchor;
-<<<<<<< HEAD
-    assert(s.state == Anchor::Writeable);
-    s.state = Anchor::Readable;
-=======
     assert(s.writing());
->>>>>>> 24ca4cdd
     if (lockForReading) {
         s.lock.switchExclusiveToShared();
         debugs(54, 5, "switched entry " << fileno <<
                " from writing to reading " << path);
-<<<<<<< HEAD
-    } else {
-        s.lock.unlockExclusive();
-        debugs(54, 5, "closed entry " << fileno << " for writing " << path);
-    }
-}
-
-Ipc::StoreMap::Slice &
-Ipc::StoreMap::writeableSlice(const AnchorId anchorId, const SliceId sliceId)
-{
-    assert(valid(anchorId));
-    assert(shared->slots[anchorId].anchor.state == Anchor::Writeable);
-    assert(valid(sliceId));
-    return shared->slots[sliceId].slice;
-}
-
-const Ipc::StoreMap::Slice &
-Ipc::StoreMap::readableSlice(const AnchorId anchorId, const SliceId sliceId) const
-{
-    assert(valid(anchorId));
-    assert(shared->slots[anchorId].anchor.state == Anchor::Readable);
-    assert(valid(sliceId));
-    return shared->slots[sliceId].slice;
-}
-
-Ipc::StoreMap::Anchor &
-Ipc::StoreMap::writeableEntry(const AnchorId anchorId)
-{
-    assert(valid(anchorId));
-    assert(shared->slots[anchorId].anchor.state == Anchor::Writeable);
-    return shared->slots[anchorId].anchor;
-=======
         assert(s.complete());
     } else {
         s.lock.unlockExclusive();
         debugs(54, 5, "closed entry " << fileno << " for writing " << path);
         // cannot assert completeness here because we have no lock
     }
->>>>>>> 24ca4cdd
 }
 
 Ipc::StoreMap::Slice &
 Ipc::StoreMap::writeableSlice(const AnchorId anchorId, const SliceId sliceId)
 {
-<<<<<<< HEAD
-    debugs(54, 5, "aborting entry " << fileno << " for writing " << path);
-    assert(valid(fileno));
-    Anchor &s = shared->slots[fileno].anchor;
-    assert(s.state == Anchor::Writeable);
-    freeChain(fileno, s, false);
-    debugs(54, 5, "closed entry " << fileno << " for writing " << path);
-=======
     assert(valid(anchorId));
     assert(shared->slots[anchorId].anchor.writing());
     assert(valid(sliceId));
@@ -253,24 +179,11 @@
     assert(valid(anchorId));
     assert(shared->slots[anchorId].anchor.reading());
     return shared->slots[anchorId].anchor;
->>>>>>> 24ca4cdd
 }
 
 void
 Ipc::StoreMap::abortWriting(const sfileno fileno)
 {
-<<<<<<< HEAD
-    debugs(54, 5, "aborting entry " << fileno << " for I/O in " << path);
-    assert(valid(fileno));
-    Anchor &s = shared->slots[fileno].anchor;
-
-    // The caller is a lock holder. Thus, if we are Writeable, then the
-    // caller must be the writer; otherwise the caller must be the reader.
-    if (s.state == Anchor::Writeable)
-        abortWriting(fileno);
-    else
-        closeForReading(fileno);
-=======
     debugs(54, 5, "aborting entry " << fileno << " for writing " << path);
     assert(valid(fileno));
     Anchor &s = shared->slots[fileno].anchor;
@@ -284,7 +197,6 @@
         s.lock.unlockExclusive();
         debugs(54, 5, "closed dirty entry " << fileno << " for writing " << path);
 	}
->>>>>>> 24ca4cdd
 }
 
 const Ipc::StoreMap::Anchor *
@@ -292,23 +204,11 @@
 {
     assert(valid(fileno));
     const Anchor &s = shared->slots[fileno].anchor;
-<<<<<<< HEAD
-    switch (s.state) {
-    case Anchor::Readable:
-        return &s; // immediate access by lock holder so no locking
-    case Anchor::Writeable:
-        return NULL; // cannot read the slot when it is being written
-    case Anchor::Empty:
-        assert(false); // must be locked for reading or writing
-    }
-    assert(false); // not reachable
-=======
     if (s.reading())
         return &s; // immediate access by lock holder so no locking
     if (s.writing())
         return NULL; // the caller is not a read lock holder
     assert(false); // must be locked for reading or writing
->>>>>>> 24ca4cdd
     return NULL;
 }
 
@@ -333,8 +233,6 @@
         s.waitingToBeFreed = true; // mark to free it later
 }
 
-<<<<<<< HEAD
-=======
 void
 Ipc::StoreMap::freeEntryByKey(const cache_key *const key)
 {
@@ -359,29 +257,19 @@
     }
 }
 
->>>>>>> 24ca4cdd
 /// unconditionally frees an already locked chain of slots, unlocking if needed
 void
 Ipc::StoreMap::freeChain(const sfileno fileno, Anchor &inode, const bool keepLocked)
 {
-<<<<<<< HEAD
-    debugs(54, 7, "freeing " << inode.state << " entry " << fileno <<
-           " in " << path);
-    if (inode.state != Anchor::Empty) {
-=======
     debugs(54, 7, "freeing entry " << fileno <<
            " in " << path);
     if (!inode.empty()) {
->>>>>>> 24ca4cdd
         sfileno sliceId = inode.start;
         debugs(54, 8, "first slice " << sliceId);
         while (sliceId >= 0) {
             Slice &slice = shared->slots[sliceId].slice;
             const sfileno nextId = slice.next;
-<<<<<<< HEAD
-=======
             slice.size = 0;
->>>>>>> 24ca4cdd
             slice.next = -1;
             if (cleaner)
                 cleaner->noteFreeMapSlice(sliceId); // might change slice state
@@ -390,11 +278,7 @@
     }
 
     inode.waitingToBeFreed = false;
-<<<<<<< HEAD
-    inode.state = Anchor::Empty;
-=======
     inode.rewind();
->>>>>>> 24ca4cdd
 
     if (!keepLocked)
         inode.lock.unlockExclusive();
@@ -432,11 +316,7 @@
         return NULL;
     }
 
-<<<<<<< HEAD
-    if (s.state == Anchor::Empty) {
-=======
     if (s.empty()) {
->>>>>>> 24ca4cdd
         s.lock.unlockShared();
         debugs(54, 7, "cannot open empty entry " << fileno <<
                " for reading " << path);
@@ -450,11 +330,6 @@
         return NULL;
     }
 
-<<<<<<< HEAD
-    // cannot be Writing here if we got shared lock and checked Empty above
-    assert(s.state == Anchor::Readable);
-=======
->>>>>>> 24ca4cdd
     debugs(54, 5, "opened entry " << fileno << " for reading " << path);
     return &s;
 }
@@ -464,11 +339,7 @@
 {
     assert(valid(fileno));
     Anchor &s = shared->slots[fileno].anchor;
-<<<<<<< HEAD
-    assert(s.state == Anchor::Readable);
-=======
     assert(s.reading());
->>>>>>> 24ca4cdd
     s.lock.unlockShared();
     debugs(54, 5, "closed entry " << fileno << " for reading " << path);
 }
@@ -481,20 +352,12 @@
     const int searchLimit = min(10000, entryLimit());
     int tries = 0;
     for (; tries < searchLimit; ++tries) {
-<<<<<<< HEAD
-        const sfileno fileno = shared->victim++ % shared->limit;
-        assert(valid(fileno));
-        Anchor &s = shared->slots[fileno].anchor;
-        if (s.lock.lockExclusive()) {
-            if (s.state == Anchor::Readable) { // skip empties
-=======
         const sfileno fileno = static_cast<sfileno>(++shared->victim % shared->limit);
         assert(valid(fileno));
         Anchor &s = shared->slots[fileno].anchor;
         if (s.lock.lockExclusive()) {
             // the caller wants a free slice; empty anchor is not enough
             if (!s.empty() && s.start >= 0) {
->>>>>>> 24ca4cdd
                 // this entry may be marked for deletion, and that is OK
                 freeChain(fileno, s, false);
                 debugs(54, 5, "purged entry " << fileno << " from " << path);
@@ -560,11 +423,7 @@
 
 /* Ipc::StoreMapAnchor */
 
-<<<<<<< HEAD
-Ipc::StoreMapAnchor::StoreMapAnchor(): start(0), state(Empty)
-=======
 Ipc::StoreMapAnchor::StoreMapAnchor(): start(0)
->>>>>>> 24ca4cdd
 {
     memset(&key, 0, sizeof(key));
     memset(&basics, 0, sizeof(basics));
@@ -587,11 +446,7 @@
 void
 Ipc::StoreMapAnchor::set(const StoreEntry &from)
 {
-<<<<<<< HEAD
-    assert(state == Writeable);
-=======
     assert(writing() && !reading());
->>>>>>> 24ca4cdd
     memcpy(key, from.key, sizeof(key));
     basics.timestamp = from.timestamp;
     basics.lastref = from.lastref;
@@ -605,11 +460,7 @@
 void
 Ipc::StoreMapAnchor::rewind()
 {
-<<<<<<< HEAD
-    assert(state == Writeable);
-=======
     assert(writing());
->>>>>>> 24ca4cdd
     start = 0;
     memset(&key, 0, sizeof(key));
     memset(&basics, 0, sizeof(basics));
