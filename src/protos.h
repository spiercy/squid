--- conflicted
+++ resolved
@@ -718,20 +718,6 @@
 SQUIDCEXTERN void WIN32_RemoveService(void);
 SQUIDCEXTERN int SquidMain(int, char **);
 #endif /* _SQUID_WINDOWS_ */
-<<<<<<< HEAD
-=======
-#if _SQUID_MSWIN_
-
-SQUIDCEXTERN int WIN32_pipe(int[2]);
-
-SQUIDCEXTERN int WIN32_getrusage(int, struct rusage *);
-SQUIDCEXTERN void WIN32_ExceptionHandlerInit(void);
-
-SQUIDCEXTERN int Win32__WSAFDIsSet(int fd, fd_set* set);
-SQUIDCEXTERN DWORD WIN32_IpAddrChangeMonitorInit();
-
-#endif
->>>>>>> 3ff024ec
 
 /* external_acl.c */
 class external_acl;
