
/*
 * DEBUG: section 82    External ACL
 * AUTHOR: Henrik Nordstrom, MARA Systems AB
 *
 * SQUID Web Proxy Cache          http://www.squid-cache.org/
 * ----------------------------------------------------------
 *
 *  The contents of this file is Copyright (C) 2002 by MARA Systems AB,
 *  Sweden, unless otherwise is indicated in the specific function. The
 *  author gives his full permission to include this file into the Squid
 *  software product under the terms of the GNU General Public License as
 *  published by the Free Software Foundation; either version 2 of the
 *  License, or (at your option) any later version.
 *
 *  Squid is the result of efforts by numerous individuals from
 *  the Internet community; see the CONTRIBUTORS file for full
 *  details.   Many organizations have provided support for Squid's
 *  development; see the SPONSORS file for full details.  Squid is
 *  Copyrighted (C) 2001 by the Regents of the University of
 *  California; see the COPYRIGHT file for full details.  Squid
 *  incorporates software developed and/or copyrighted by other
 *  sources; see the CREDITS file for full details.
 *
 *  This program is free software; you can redistribute it and/or modify
 *  it under the terms of the GNU General Public License as published by
 *  the Free Software Foundation; either version 2 of the License, or
 *  (at your option) any later version.
 *
 *  This program is distributed in the hope that it will be useful,
 *  but WITHOUT ANY WARRANTY; without even the implied warranty of
 *  MERCHANTABILITY or FITNESS FOR A PARTICULAR PURPOSE.  See the
 *  GNU General Public License for more details.
 *
 *  You should have received a copy of the GNU General Public License
 *  along with this program; if not, write to the Free Software
 *  Foundation, Inc., 59 Temple Place, Suite 330, Boston, MA 02111, USA.
 *
 */

#include "squid.h"
#include "acl/Acl.h"
#include "acl/FilledChecklist.h"
#include "cache_cf.h"
#include "client_side.h"
#include "comm/Connection.h"
#include "ConfigParser.h"
#include "ExternalACL.h"
#include "ExternalACLEntry.h"
#include "fde.h"
#include "format/ByteCode.h"
#include "helper.h"
#include "HttpHeaderTools.h"
#include "HttpReply.h"
#include "HttpRequest.h"
#include "ip/tools.h"
#include "MemBuf.h"
#include "mgr/Registration.h"
#include "rfc1738.h"
#include "SquidConfig.h"
#include "SquidString.h"
#include "SquidTime.h"
#include "Store.h"
#include "tools.h"
#include "URL.h"
#include "wordlist.h"
#if USE_OPENSSL
#include "ssl/ServerBump.h"
#include "ssl/support.h"
#endif
#if USE_AUTH
#include "auth/Acl.h"
#include "auth/Gadgets.h"
#include "auth/UserRequest.h"
#endif
#if USE_IDENT
#include "ident/AclIdent.h"
#endif

#ifndef DEFAULT_EXTERNAL_ACL_TTL
#define DEFAULT_EXTERNAL_ACL_TTL 1 * 60 * 60
#endif
#ifndef DEFAULT_EXTERNAL_ACL_CHILDREN
#define DEFAULT_EXTERNAL_ACL_CHILDREN 5
#endif

typedef struct _external_acl_format external_acl_format;

static char *makeExternalAclKey(ACLFilledChecklist * ch, external_acl_data * acl_data);
static void external_acl_cache_delete(external_acl * def, external_acl_entry * entry);
static int external_acl_entry_expired(external_acl * def, external_acl_entry * entry);
static int external_acl_grace_expired(external_acl * def, external_acl_entry * entry);
static void external_acl_cache_touch(external_acl * def, external_acl_entry * entry);
static external_acl_entry *external_acl_cache_add(external_acl * def, const char *key, ExternalACLEntryData const &data);

/******************************************************************
 * external_acl directive
 */

class external_acl
{

public:
    external_acl *next;

    void add(ExternalACLEntry *);

    void trimCache();

    int ttl;

    int negative_ttl;

    int grace;

    char *name;

    external_acl_format *format;

    wordlist *cmdline;

    HelperChildConfig children;

    helper *theHelper;

    hash_table *cache;

    dlink_list lru_list;

    int cache_size;

    int cache_entries;

    dlink_list queue;

#if USE_AUTH
    /**
     * Configuration flag. May only be altered by the configuration parser.
     *
     * Indicates that all uses of this external_acl_type helper require authentication
     * details to be processed. If none are available its a fail match.
     */
    bool require_auth;
#endif

    enum {
        QUOTE_METHOD_SHELL = 1,
        QUOTE_METHOD_URL
    } quote;

    Ip::Address local_addr;
};

struct _external_acl_format {
    Format::ByteCode_t type;
    external_acl_format *next;
    char *header;
    char *member;
    char separator;
    http_hdr_type header_id;
};

/* FIXME: These are not really cbdata, but it is an easy way
 * to get them pooled, refcounted, accounted and freed properly...
 */
CBDATA_TYPE(external_acl);
CBDATA_TYPE(external_acl_format);

static void
free_external_acl_format(void *data)
{
    external_acl_format *p = static_cast<external_acl_format *>(data);
    safe_free(p->header);
}

static void
free_external_acl(void *data)
{
    external_acl *p = static_cast<external_acl *>(data);
    safe_free(p->name);

    while (p->format) {
        external_acl_format *f = p->format;
        p->format = f->next;
        cbdataFree(f);
    }

    wordlistDestroy(&p->cmdline);

    if (p->theHelper) {
        helperShutdown(p->theHelper);
        delete p->theHelper;
        p->theHelper = NULL;
    }

    while (p->lru_list.tail)
        external_acl_cache_delete(p, static_cast<external_acl_entry *>(p->lru_list.tail->data));
    if (p->cache)
        hashFreeMemory(p->cache);
}

/**
 * Parse the External ACL format %<{.*} and %>{.*} token(s) to pass a specific
 * request or reply header to external helper.
 *
 \param header   - the token being parsed (without the identifying prefix)
 \param type     - format enum identifier for this element, pulled from identifying prefix
 \param format   - structure to contain all the info about this format element.
 */
void
parse_header_token(external_acl_format *format, char *header, const Format::ByteCode_t type)
{
    /* header format */
    char *member, *end;

    /** Cut away the closing brace */
    end = strchr(header, '}');
    if (end && strlen(end) == 1)
        *end = '\0';
    else
        self_destruct();

    member = strchr(header, ':');

    if (member) {
        /* Split in header and member */
        *member = '\0';
        ++member;

        if (!xisalnum(*member)) {
            format->separator = *member;
            ++member;
        } else {
            format->separator = ',';
        }

        format->member = xstrdup(member);

        if (type == Format::LFT_ADAPTED_REQUEST_HEADER)
            format->type = Format::LFT_ADAPTED_REQUEST_HEADER_ELEM;
        else
            format->type = Format::LFT_REPLY_HEADER_ELEM;

    } else {
        format->type = type;
    }

    format->header = xstrdup(header);
    format->header_id = httpHeaderIdByNameDef(header, strlen(header));
}

void
parse_externalAclHelper(external_acl ** list)
{
    external_acl *a;
    char *token;
    external_acl_format **p;

    CBDATA_INIT_TYPE_FREECB(external_acl, free_external_acl);
    CBDATA_INIT_TYPE_FREECB(external_acl_format, free_external_acl_format);

    a = cbdataAlloc(external_acl);

    /* set defaults */
    a->ttl = DEFAULT_EXTERNAL_ACL_TTL;
    a->negative_ttl = -1;
    a->cache_size = 256*1024;
    a->children.n_max = DEFAULT_EXTERNAL_ACL_CHILDREN;
    a->children.n_startup = a->children.n_max;
    a->children.n_idle = 1;
    a->local_addr.setLocalhost();
    a->quote = external_acl::QUOTE_METHOD_URL;

    token = ConfigParser::NextToken();

    if (!token)
        self_destruct();

    a->name = xstrdup(token);

    // Allow supported %macros inside quoted tokens
    ConfigParser::EnableMacros();
    token = ConfigParser::NextToken();

    /* Parse options */
    while (token) {
        if (strncmp(token, "ttl=", 4) == 0) {
            a->ttl = atoi(token + 4);
        } else if (strncmp(token, "negative_ttl=", 13) == 0) {
            a->negative_ttl = atoi(token + 13);
        } else if (strncmp(token, "children=", 9) == 0) {
            a->children.n_max = atoi(token + 9);
            debugs(0, DBG_CRITICAL, "WARNING: external_acl_type option children=N has been deprecated in favor of children-max=N and children-startup=N");
        } else if (strncmp(token, "children-max=", 13) == 0) {
            a->children.n_max = atoi(token + 13);
        } else if (strncmp(token, "children-startup=", 17) == 0) {
            a->children.n_startup = atoi(token + 17);
        } else if (strncmp(token, "children-idle=", 14) == 0) {
            a->children.n_idle = atoi(token + 14);
        } else if (strncmp(token, "concurrency=", 12) == 0) {
            a->children.concurrency = atoi(token + 12);
        } else if (strncmp(token, "cache=", 6) == 0) {
            a->cache_size = atoi(token + 6);
        } else if (strncmp(token, "grace=", 6) == 0) {
            a->grace = atoi(token + 6);
        } else if (strcmp(token, "protocol=2.5") == 0) {
            a->quote = external_acl::QUOTE_METHOD_SHELL;
        } else if (strcmp(token, "protocol=3.0") == 0) {
            debugs(3, DBG_PARSE_NOTE(2), "WARNING: external_acl_type option protocol=3.0 is deprecated. Remove this from your config.");
            a->quote = external_acl::QUOTE_METHOD_URL;
        } else if (strcmp(token, "quote=url") == 0) {
            debugs(3, DBG_PARSE_NOTE(2), "WARNING: external_acl_type option quote=url is deprecated. Remove this from your config.");
            a->quote = external_acl::QUOTE_METHOD_URL;
        } else if (strcmp(token, "quote=shell") == 0) {
            debugs(3, DBG_PARSE_NOTE(2), "WARNING: external_acl_type option quote=shell is deprecated. Use protocol=2.5 if still needed.");
            a->quote = external_acl::QUOTE_METHOD_SHELL;

            /* INET6: allow admin to configure some helpers explicitly to
                      bind to IPv4/v6 localhost port. */
        } else if (strcmp(token, "ipv4") == 0) {
            if ( !a->local_addr.setIPv4() ) {
                debugs(3, DBG_CRITICAL, "WARNING: Error converting " << a->local_addr << " to IPv4 in " << a->name );
            }
        } else if (strcmp(token, "ipv6") == 0) {
            if (!Ip::EnableIpv6)
                debugs(3, DBG_CRITICAL, "WARNING: --enable-ipv6 required for external ACL helpers to use IPv6: " << a->name );
            // else nothing to do.
        } else {
            break;
        }

        token = ConfigParser::NextToken();
    }
    ConfigParser::DisableMacros();

    /* check that child startup value is sane. */
    if (a->children.n_startup > a->children.n_max)
        a->children.n_startup = a->children.n_max;

    /* check that child idle value is sane. */
    if (a->children.n_idle > a->children.n_max)
        a->children.n_idle = a->children.n_max;
    if (a->children.n_idle < 1)
        a->children.n_idle = 1;

    if (a->negative_ttl == -1)
        a->negative_ttl = a->ttl;

    /* Parse format */
    p = &a->format;

    while (token) {
        external_acl_format *format;

        /* stop on first non-format token found */

        if (*token != '%')
            break;

        format = cbdataAlloc(external_acl_format);

        if (strncmp(token, "%{", 2) == 0) {
            // deprecated. but assume the old configs all referred to request headers.
            debugs(82, DBG_PARSE_NOTE(DBG_IMPORTANT), "WARNING: external_acl_type format %{...} is being replaced by %>ha{...} for : " << token);
            parse_header_token(format, (token+2), Format::LFT_ADAPTED_REQUEST_HEADER);
        } else if (strncmp(token, "%>{", 3) == 0) {
            debugs(82, DBG_PARSE_NOTE(DBG_IMPORTANT), "WARNING: external_acl_type format %>{...} is being replaced by %>ha{...} for : " << token);
            parse_header_token(format, (token+3), Format::LFT_ADAPTED_REQUEST_HEADER);
        } else if (strncmp(token, "%>ha{", 5) == 0) {
            parse_header_token(format, (token+3), Format::LFT_ADAPTED_REQUEST_HEADER);
        } else if (strncmp(token, "%<{", 3) == 0) {
            debugs(82, DBG_PARSE_NOTE(DBG_IMPORTANT), "WARNING: external_acl_type format %<{...} is being replaced by %<h{...} for : " << token);
            parse_header_token(format, (token+3), Format::LFT_REPLY_HEADER);
        } else if (strncmp(token, "%<h{", 4) == 0) {
            parse_header_token(format, (token+3), Format::LFT_REPLY_HEADER);
#if USE_AUTH
        } else if (strcmp(token, "%LOGIN") == 0 || strcmp(token, "%ul") == 0) {
            format->type = Format::LFT_USER_LOGIN;
            a->require_auth = true;
#endif
        }
#if USE_IDENT
        else if (strcmp(token, "%IDENT") == 0 || strcmp(token, "%ui") == 0)
            format->type = Format::LFT_USER_IDENT;
#endif
        else if (strcmp(token, "%SRC") == 0 || strcmp(token, "%>a") == 0)
            format->type = Format::LFT_CLIENT_IP_ADDRESS;
        else if (strcmp(token, "%SRCPORT") == 0 || strcmp(token, "%>p") == 0)
            format->type = Format::LFT_CLIENT_PORT;
#if USE_SQUID_EUI
        else if (strcmp(token, "%SRCEUI48") == 0)
            format->type = Format::LFT_EXT_ACL_CLIENT_EUI48;
        else if (strcmp(token, "%SRCEUI64") == 0)
            format->type = Format::LFT_EXT_ACL_CLIENT_EUI64;
#endif
        else if (strcmp(token, "%MYADDR") == 0 || strcmp(token, "%la") == 0)
            format->type = Format::LFT_LOCAL_LISTENING_IP;
        else if (strcmp(token, "%MYPORT") == 0 || strcmp(token, "%lp") == 0)
            format->type = Format::LFT_LOCAL_LISTENING_PORT;
        else if (strcmp(token, "%URI") == 0 || strcmp(token, "%>ru") == 0)
            format->type = Format::LFT_CLIENT_REQ_URI;
        else if (strcmp(token, "%DST") == 0 || strcmp(token, "%>rd") == 0)
            format->type = Format::LFT_CLIENT_REQ_URLDOMAIN;
        else if (strcmp(token, "%PROTO") == 0 || strcmp(token, "%>rs") == 0)
            format->type = Format::LFT_CLIENT_REQ_URLSCHEME;
        else if (strcmp(token, "%PORT") == 0) // XXX: add a logformat token
            format->type = Format::LFT_CLIENT_REQ_URLPORT;
        else if (strcmp(token, "%PATH") == 0 || strcmp(token, "%>rp") == 0)
            format->type = Format::LFT_CLIENT_REQ_URLPATH;
        else if (strcmp(token, "%METHOD") == 0 || strcmp(token, "%>rm") == 0)
            format->type = Format::LFT_CLIENT_REQ_METHOD;
#if USE_OPENSSL
        else if (strcmp(token, "%USER_CERT") == 0)
            format->type = Format::LFT_EXT_ACL_USER_CERT_RAW;
        else if (strcmp(token, "%USER_CERTCHAIN") == 0)
            format->type = Format::LFT_EXT_ACL_USER_CERTCHAIN_RAW;
        else if (strncmp(token, "%USER_CERT_", 11) == 0) {
            format->type = Format::LFT_EXT_ACL_USER_CERT;
            format->header = xstrdup(token + 11);
        } else if (strncmp(token, "%USER_CA_CERT_", 14) == 0) {
            format->type = Format::LFT_EXT_ACL_USER_CA_CERT;
            format->header = xstrdup(token + 14);
        } else if (strncmp(token, "%CA_CERT_", 9) == 0) {
            debugs(82, DBG_PARSE_NOTE(DBG_IMPORTANT), "WARNING: external_acl_type %CA_CERT_* code is obsolete. Use %USER_CA_CERT_* instead");
            format->type = Format::LFT_EXT_ACL_USER_CA_CERT;
<<<<<<< HEAD
            format->header = xstrdup(token + 11);
        } else if (strcmp(token, "%ssl::>sni") == 0)
            format->type = Format::LFT_SSL_CLIENT_SNI;
        else if (strcmp(token, "%ssl::<cert_subject") == 0)
            format->type = Format::LFT_SSL_SERVER_CERT_SUBJECT;
        else if (strcmp(token, "%ssl::<cert_issuer") == 0)
            format->type = Format::LFT_SSL_SERVER_CERT_ISSUER;
=======
            format->header = xstrdup(token + 9);
        }
>>>>>>> 6884ec40
#endif
#if USE_AUTH
        else if (strcmp(token, "%EXT_USER") == 0 || strcmp(token, "%ue") == 0)
            format->type = Format::LFT_USER_EXTERNAL;
#endif
        else if (strcmp(token, "%EXT_LOG") == 0 || strcmp(token, "%ea") == 0)
            format->type = Format::LFT_EXT_LOG;
        else if (strcmp(token, "%TAG") == 0  || strcmp(token, "%et") == 0)
            format->type = Format::LFT_TAG;
        else if (strcmp(token, "%ACL") == 0)
            format->type = Format::LFT_EXT_ACL_NAME;
        else if (strcmp(token, "%DATA") == 0)
            format->type = Format::LFT_EXT_ACL_DATA;
        else if (strcmp(token, "%%") == 0)
            format->type = Format::LFT_PERCENT;
        else {
            debugs(0, DBG_CRITICAL, "ERROR: Unknown Format token " << token);
            self_destruct();
        }

        *p = format;
        p = &format->next;
        token = ConfigParser::NextToken();
    }

    /* There must be at least one format token */
    if (!a->format)
        self_destruct();

    /* helper */
    if (!token)
        self_destruct();

    wordlistAdd(&a->cmdline, token);

    /* arguments */
    parse_wordlist(&a->cmdline);

    while (*list)
        list = &(*list)->next;

    *list = a;
}

void
dump_externalAclHelper(StoreEntry * sentry, const char *name, const external_acl * list)
{
    const external_acl *node;
    const external_acl_format *format;
    const wordlist *word;

    for (node = list; node; node = node->next) {
        storeAppendPrintf(sentry, "%s %s", name, node->name);

        if (!node->local_addr.isIPv6())
            storeAppendPrintf(sentry, " ipv4");
        else
            storeAppendPrintf(sentry, " ipv6");

        if (node->ttl != DEFAULT_EXTERNAL_ACL_TTL)
            storeAppendPrintf(sentry, " ttl=%d", node->ttl);

        if (node->negative_ttl != node->ttl)
            storeAppendPrintf(sentry, " negative_ttl=%d", node->negative_ttl);

        if (node->grace)
            storeAppendPrintf(sentry, " grace=%d", node->grace);

        if (node->children.n_max != DEFAULT_EXTERNAL_ACL_CHILDREN)
            storeAppendPrintf(sentry, " children-max=%d", node->children.n_max);

        if (node->children.n_startup != 1)
            storeAppendPrintf(sentry, " children-startup=%d", node->children.n_startup);

        if (node->children.n_idle != (node->children.n_max + node->children.n_startup) )
            storeAppendPrintf(sentry, " children-idle=%d", node->children.n_idle);

        if (node->children.concurrency)
            storeAppendPrintf(sentry, " concurrency=%d", node->children.concurrency);

        if (node->cache)
            storeAppendPrintf(sentry, " cache=%d", node->cache_size);

        if (node->quote == external_acl::QUOTE_METHOD_SHELL)
            storeAppendPrintf(sentry, " protocol=2.5");

        for (format = node->format; format; format = format->next) {
            switch (format->type) {

            case Format::LFT_ADAPTED_REQUEST_HEADER:
                storeAppendPrintf(sentry, " %%>ha{%s}", format->header);
                break;

            case Format::LFT_ADAPTED_REQUEST_HEADER_ELEM:
                storeAppendPrintf(sentry, " %%>ha{%s:%s}", format->header, format->member);
                break;

            case Format::LFT_REPLY_HEADER:
                storeAppendPrintf(sentry, " %%<h{%s}", format->header);
                break;

            case Format::LFT_REPLY_HEADER_ELEM:
                storeAppendPrintf(sentry, " %%<h{%s:%s}", format->header, format->member);
                break;

#define DUMP_EXT_ACL_TYPE_FMT(a, fmt, ...) \
            case Format::LFT_##a: \
                storeAppendPrintf(sentry, fmt, ##__VA_ARGS__); \
                break
#if USE_AUTH
                DUMP_EXT_ACL_TYPE_FMT(USER_LOGIN," %%ul");
#endif
#if USE_IDENT

                DUMP_EXT_ACL_TYPE_FMT(USER_IDENT," %%ui");
#endif
                DUMP_EXT_ACL_TYPE_FMT(CLIENT_IP_ADDRESS," %%>a");
                DUMP_EXT_ACL_TYPE_FMT(CLIENT_PORT," %%>p");
#if USE_SQUID_EUI
                DUMP_EXT_ACL_TYPE_FMT(EXT_ACL_CLIENT_EUI48," %%SRCEUI48");
                DUMP_EXT_ACL_TYPE_FMT(EXT_ACL_CLIENT_EUI64," %%SRCEUI64");
#endif
                DUMP_EXT_ACL_TYPE_FMT(LOCAL_LISTENING_IP," %%>la");
                DUMP_EXT_ACL_TYPE_FMT(LOCAL_LISTENING_PORT," %%>lp");
                DUMP_EXT_ACL_TYPE_FMT(CLIENT_REQ_URI," %%>ru");
                DUMP_EXT_ACL_TYPE_FMT(CLIENT_REQ_URLDOMAIN," %%>rd");
                DUMP_EXT_ACL_TYPE_FMT(CLIENT_REQ_URLSCHEME," %%>rs");
                DUMP_EXT_ACL_TYPE_FMT(CLIENT_REQ_URLPORT," %%>rP");
                DUMP_EXT_ACL_TYPE_FMT(CLIENT_REQ_URLPATH," %%>rp");
                DUMP_EXT_ACL_TYPE_FMT(CLIENT_REQ_METHOD," %%>rm");
#if USE_OPENSSL
                DUMP_EXT_ACL_TYPE_FMT(EXT_ACL_USER_CERT_RAW, " %%USER_CERT_RAW");
                DUMP_EXT_ACL_TYPE_FMT(EXT_ACL_USER_CERTCHAIN_RAW, " %%USER_CERTCHAIN_RAW");
                DUMP_EXT_ACL_TYPE_FMT(EXT_ACL_USER_CERT, " %%USER_CERT_%s", format->header);
                DUMP_EXT_ACL_TYPE_FMT(EXT_ACL_USER_CA_CERT, " %%USER_CA_CERT_%s", format->header);
                DUMP_EXT_ACL_TYPE_FMT(SSL_CLIENT_SNI, "ssl::>sni");
                DUMP_EXT_ACL_TYPE_FMT(SSL_SERVER_CERT_SUBJECT, "%%ssl::<cert_subject");
                DUMP_EXT_ACL_TYPE_FMT(SSL_SERVER_CERT_ISSUER, "%%ssl::<cert_issuer");
#endif
#if USE_AUTH
                DUMP_EXT_ACL_TYPE_FMT(USER_EXTERNAL," %%ue");
#endif
                DUMP_EXT_ACL_TYPE_FMT(EXT_LOG," %%ea");
                DUMP_EXT_ACL_TYPE_FMT(TAG," %%et");
                DUMP_EXT_ACL_TYPE_FMT(EXT_ACL_NAME," %%ACL");
                DUMP_EXT_ACL_TYPE_FMT(EXT_ACL_DATA," %%DATA");
                DUMP_EXT_ACL_TYPE_FMT(PERCENT, " %%%%");
            default:
                fatal("unknown external_acl format error");
                break;
            }
        }

        for (word = node->cmdline; word; word = word->next)
            storeAppendPrintf(sentry, " %s", word->key);

        storeAppendPrintf(sentry, "\n");
    }
}

void
free_externalAclHelper(external_acl ** list)
{
    while (*list) {
        external_acl *node = *list;
        *list = node->next;
        node->next = NULL;
        cbdataFree(node);
    }
}

static external_acl *
find_externalAclHelper(const char *name)
{
    external_acl *node;

    for (node = Config.externalAclHelperList; node; node = node->next) {
        if (strcmp(node->name, name) == 0)
            return node;
    }

    return NULL;
}

void
external_acl::add(ExternalACLEntry *anEntry)
{
    trimCache();
    assert (anEntry->def == NULL);
    anEntry->def = this;
    hash_join(cache, anEntry);
    dlinkAdd(anEntry, &anEntry->lru, &lru_list);
    ++cache_entries;
}

void
external_acl::trimCache()
{
    if (cache_size && cache_entries >= cache_size)
        external_acl_cache_delete(this, static_cast<external_acl_entry *>(lru_list.tail->data));
}

/******************************************************************
 * external acl type
 */

struct _external_acl_data {
    external_acl *def;
    const char *name;
    wordlist *arguments;
};

CBDATA_TYPE(external_acl_data);
static void
free_external_acl_data(void *data)
{
    external_acl_data *p = static_cast<external_acl_data *>(data);
    safe_free(p->name);
    wordlistDestroy(&p->arguments);
    cbdataReferenceDone(p->def);
}

void
ACLExternal::parse()
{
    char *token;

    if (data)
        self_destruct();

    CBDATA_INIT_TYPE_FREECB(external_acl_data, free_external_acl_data);

    data = cbdataAlloc(external_acl_data);

    token = strtokFile();

    if (!token)
        self_destruct();

    data->def = cbdataReference(find_externalAclHelper(token));

    if (!data->def)
        self_destruct();

    // def->name is the name of the external_acl_type.
    // this is the name of the 'acl' directive being tested
    data->name = xstrdup(AclMatchedName);

    while ((token = strtokFile())) {
        wordlistAdd(&data->arguments, token);
    }
}

bool
ACLExternal::valid () const
{
#if USE_AUTH
    if (data->def->require_auth) {
        if (authenticateSchemeCount() == 0) {
            debugs(28, DBG_CRITICAL, "Can't use proxy auth because no authentication schemes were compiled.");
            return false;
        }

        if (authenticateActiveSchemeCount() == 0) {
            debugs(28, DBG_CRITICAL, "Can't use proxy auth because no authentication schemes are fully configured.");
            return false;
        }
    }
#endif

    return true;
}

bool
ACLExternal::empty () const
{
    return false;
}

ACLExternal::~ACLExternal()
{
    cbdataFree(data);
    safe_free (class_);
}

static void
copyResultsFromEntry(HttpRequest *req, external_acl_entry *entry)
{
    if (req) {
#if USE_AUTH
        if (entry->user.size())
            req->extacl_user = entry->user;

        if (entry->password.size())
            req->extacl_passwd = entry->password;
#endif
        if (!req->tag.size())
            req->tag = entry->tag;

        if (entry->log.size())
            req->extacl_log = entry->log;

        if (entry->message.size())
            req->extacl_message = entry->message;
    }
}

static allow_t
aclMatchExternal(external_acl_data *acl, ACLFilledChecklist *ch)
{
    debugs(82, 9, HERE << "acl=\"" << acl->def->name << "\"");
    external_acl_entry *entry = ch->extacl_entry;

    external_acl_message = "MISSING REQUIRED INFORMATION";

    if (entry) {
        if (cbdataReferenceValid(entry) && entry->def == acl->def) {
            /* Ours, use it.. if the key matches */
            const char *key = makeExternalAclKey(ch, acl);
            if (!key)
                return ACCESS_DUNNO; // insufficent data to continue
            if (strcmp(key, (char*)entry->key) != 0) {
                debugs(82, 9, HERE << "entry key='" << (char *)entry->key << "', our key='" << key << "' dont match. Discarded.");
                // too bad. need a new lookup.
                cbdataReferenceDone(ch->extacl_entry);
                entry = NULL;
            }
        } else {
            /* Not valid, or not ours.. get rid of it */
            debugs(82, 9, HERE << "entry " << entry << " not valid or not ours. Discarded.");
            if (entry) {
                debugs(82, 9, HERE << "entry def=" << entry->def << ", our def=" << acl->def);
                const char *key = makeExternalAclKey(ch, acl); // may be nil
                debugs(82, 9, HERE << "entry key='" << (char *)entry->key << "', our key='" << key << "'");
            }
            cbdataReferenceDone(ch->extacl_entry);
            entry = NULL;
        }
    }

    if (!entry) {
        debugs(82, 9, HERE << "No helper entry available");
#if USE_AUTH
        if (acl->def->require_auth) {
            /* Make sure the user is authenticated */
            debugs(82, 3, HERE << acl->def->name << " check user authenticated.");
            const allow_t ti = AuthenticateAcl(ch);
            if (ti != ACCESS_ALLOWED) {
                debugs(82, 2, HERE << acl->def->name << " user not authenticated (" << ti << ")");
                return ti;
            }
            debugs(82, 3, HERE << acl->def->name << " user is authenticated.");
        }
#endif
        const char *key = makeExternalAclKey(ch, acl);

        if (!key) {
            /* Not sufficient data to process */
            return ACCESS_DUNNO;
        }

        entry = static_cast<external_acl_entry *>(hash_lookup(acl->def->cache, key));

        external_acl_entry *staleEntry = entry;
        if (entry && external_acl_entry_expired(acl->def, entry))
            entry = NULL;

        if (entry && external_acl_grace_expired(acl->def, entry)) {
            // refresh in the background
            ExternalACLLookup::Start(ch, acl, true);
            debugs(82, 4, HERE << "no need to wait for the refresh of '" <<
                   key << "' in '" << acl->def->name << "' (ch=" << ch << ").");
        }

        if (!entry) {
            debugs(82, 2, HERE << acl->def->name << "(\"" << key << "\") = lookup needed");
            debugs(82, 2, HERE << "\"" << key << "\": entry=@" <<
                   entry << ", age=" << (entry ? (long int) squid_curtime - entry->date : 0));

            if (acl->def->theHelper->stats.queue_size < (int)acl->def->theHelper->childs.n_active) {
                debugs(82, 2, HERE << "\"" << key << "\": queueing a call.");
                if (!ch->goAsync(ExternalACLLookup::Instance()))
                    debugs(82, 2, "\"" << key << "\": no async support!");
                debugs(82, 2, HERE << "\"" << key << "\": return -1.");
                return ACCESS_DUNNO; // expired cached or simply absent entry
            } else {
                if (!staleEntry) {
                    debugs(82, DBG_IMPORTANT, "WARNING: external ACL '" << acl->def->name <<
                           "' queue overload. Request rejected '" << key << "'.");
                    external_acl_message = "SYSTEM TOO BUSY, TRY AGAIN LATER";
                    return ACCESS_DUNNO;
                } else {
                    debugs(82, DBG_IMPORTANT, "WARNING: external ACL '" << acl->def->name <<
                           "' queue overload. Using stale result. '" << key << "'.");
                    entry = staleEntry;
                    /* Fall thru to processing below */
                }
            }
        }
    }

    debugs(82, 4, HERE << "entry = { date=" <<
           (long unsigned int) entry->date <<
           ", result=" << entry->result <<
           " tag=" << entry->tag <<
           " log=" << entry->log << " }");
#if USE_AUTH
    debugs(82, 4, HERE << "entry user=" << entry->user);
#endif

    external_acl_cache_touch(acl->def, entry);
    external_acl_message = entry->message.termedBuf();

    debugs(82, 2, HERE << acl->def->name << " = " << entry->result);
    copyResultsFromEntry(ch->request, entry);
    return entry->result;
}

int
ACLExternal::match(ACLChecklist *checklist)
{
    allow_t answer = aclMatchExternal(data, Filled(checklist));

    // convert to tri-state ACL match 1,0,-1
    switch (answer) {
    case ACCESS_ALLOWED:
        return 1; // match

    case ACCESS_DENIED:
        return 0; // non-match

    case ACCESS_DUNNO:
    case ACCESS_AUTH_REQUIRED:
    default:
        // If the answer is not allowed or denied (matches/not matches) and
        // async authentication is not in progress, then we are done.
        if (checklist->keepMatching())
            checklist->markFinished(answer, "aclMatchExternal exception");
        return -1; // other
    }
}

SBufList
ACLExternal::dump() const
{
    external_acl_data const *acl = data;
    SBufList rv;
    rv.push_back(SBuf(acl->def->name));

    for (wordlist *arg = acl->arguments; arg; arg = arg->next) {
        SBuf s;
        s.Printf(" %s", arg->key);
        rv.push_back(s);
    }

    return rv;
}

/******************************************************************
 * external_acl cache
 */

static void
external_acl_cache_touch(external_acl * def, external_acl_entry * entry)
{
    // this must not be done when nothing is being cached.
    if (def->cache_size <= 0 || (def->ttl <= 0 && entry->result == 1) || (def->negative_ttl <= 0 && entry->result != 1))
        return;

    dlinkDelete(&entry->lru, &def->lru_list);
    dlinkAdd(entry, &entry->lru, &def->lru_list);
}

static char *
makeExternalAclKey(ACLFilledChecklist * ch, external_acl_data * acl_data)
{
    static MemBuf mb;
    char buf[256];
    int first = 1;
    wordlist *arg;
    external_acl_format *format;
    HttpRequest *request = ch->request;
    HttpReply *reply = ch->reply;
    mb.reset();
    bool data_used = false;

    for (format = acl_data->def->format; format; format = format->next) {
        const char *str = NULL;
        String sb;

        switch (format->type) {
#if USE_AUTH
        case Format::LFT_USER_LOGIN:
            // if this ACL line was the cause of credentials fetch
            // they may not already be in the checklist
            if (ch->auth_user_request == NULL && ch->request)
                ch->auth_user_request = ch->request->auth_user_request;

            if (ch->auth_user_request != NULL)
                str = ch->auth_user_request->username();
            break;
#endif
#if USE_IDENT
        case Format::LFT_USER_IDENT:
            str = ch->rfc931;

            if (!str || !*str) {
                // if we fail to go async, we still return NULL and the caller
                // will detect the failure in ACLExternal::match().
                (void)ch->goAsync(IdentLookup::Instance());
                return NULL;
            }

            break;
#endif

        case Format::LFT_CLIENT_IP_ADDRESS:
            str = ch->src_addr.toStr(buf,sizeof(buf));
            break;

        case Format::LFT_CLIENT_PORT:
            snprintf(buf, sizeof(buf), "%d", request->client_addr.port());
            str = buf;
            break;

#if USE_SQUID_EUI
        case Format::LFT_EXT_ACL_CLIENT_EUI48:
            if (request->clientConnectionManager.valid() && request->clientConnectionManager->clientConnection != NULL &&
                    request->clientConnectionManager->clientConnection->remoteEui48.encode(buf, sizeof(buf)))
                str = buf;
            break;

        case Format::LFT_EXT_ACL_CLIENT_EUI64:
            if (request->clientConnectionManager.valid() && request->clientConnectionManager->clientConnection != NULL &&
                    request->clientConnectionManager->clientConnection->remoteEui64.encode(buf, sizeof(buf)))
                str = buf;
            break;
#endif

        case Format::LFT_LOCAL_LISTENING_IP:
            str = request->my_addr.toStr(buf, sizeof(buf));
            break;

        case Format::LFT_LOCAL_LISTENING_PORT:
            snprintf(buf, sizeof(buf), "%d", request->my_addr.port());
            str = buf;
            break;

        case Format::LFT_CLIENT_REQ_URI:
            str = urlCanonical(request);
            break;

        case Format::LFT_CLIENT_REQ_URLDOMAIN:
            str = request->GetHost();
            break;

        case Format::LFT_CLIENT_REQ_URLSCHEME:
            str = request->url.getScheme().c_str();
            break;

        case Format::LFT_CLIENT_REQ_URLPORT:
            snprintf(buf, sizeof(buf), "%d", request->port);
            str = buf;
            break;

        case Format::LFT_CLIENT_REQ_URLPATH:
            str = request->urlpath.termedBuf();
            break;

        case Format::LFT_CLIENT_REQ_METHOD: {
            const SBuf &s = request->method.image();
            sb.append(s.rawContent(), s.length());
        }
        str = sb.termedBuf();
        break;

        case Format::LFT_ADAPTED_REQUEST_HEADER:
            if (format->header_id == -1)
                sb = request->header.getByName(format->header);
            else
                sb = request->header.getStrOrList(format->header_id);
            str = sb.termedBuf();
            break;

        case Format::LFT_ADAPTED_REQUEST_HEADER_ELEM:
            if (format->header_id == -1)
                sb = request->header.getByNameListMember(format->header, format->member, format->separator);
            else
                sb = request->header.getListMember(format->header_id, format->member, format->separator);
            str = sb.termedBuf();
            break;

        case Format::LFT_REPLY_HEADER:
            if (reply) {
                if (format->header_id == -1)
                    sb = reply->header.getByName(format->header);
                else
                    sb = reply->header.getStrOrList(format->header_id);
                str = sb.termedBuf();
            }
            break;

        case Format::LFT_REPLY_HEADER_ELEM:
            if (reply) {
                if (format->header_id == -1)
                    sb = reply->header.getByNameListMember(format->header, format->member, format->separator);
                else
                    sb = reply->header.getListMember(format->header_id, format->member, format->separator);
                str = sb.termedBuf();
            }
            break;

#if USE_OPENSSL

        case Format::LFT_EXT_ACL_USER_CERT_RAW:

            if (ch->conn() != NULL && Comm::IsConnOpen(ch->conn()->clientConnection)) {
                SSL *ssl = fd_table[ch->conn()->clientConnection->fd].ssl;

                if (ssl)
                    str = sslGetUserCertificatePEM(ssl);
            }

            break;

        case Format::LFT_EXT_ACL_USER_CERTCHAIN_RAW:

            if (ch->conn() != NULL && Comm::IsConnOpen(ch->conn()->clientConnection)) {
                SSL *ssl = fd_table[ch->conn()->clientConnection->fd].ssl;

                if (ssl)
                    str = sslGetUserCertificateChainPEM(ssl);
            }

            break;

        case Format::LFT_EXT_ACL_USER_CERT:

            if (ch->conn() != NULL && Comm::IsConnOpen(ch->conn()->clientConnection)) {
                SSL *ssl = fd_table[ch->conn()->clientConnection->fd].ssl;

                if (ssl)
                    str = sslGetUserAttribute(ssl, format->header);
            }

            break;

        case Format::LFT_EXT_ACL_USER_CA_CERT:

            if (ch->conn() != NULL && Comm::IsConnOpen(ch->conn()->clientConnection)) {
                SSL *ssl = fd_table[ch->conn()->clientConnection->fd].ssl;

                if (ssl)
                    str = sslGetCAAttribute(ssl, format->header);
            }

            break;

        case Format::LFT_SSL_CLIENT_SNI:
            if (ch->conn() != NULL) {
                if (Ssl::ServerBump * srvBump = ch->conn()->serverBump()) {
                    if (!srvBump->clientSni.isEmpty())
                        str = srvBump->clientSni.c_str();
                }
            }
            break;

        case Format::LFT_SSL_SERVER_CERT_SUBJECT:
        case Format::LFT_SSL_SERVER_CERT_ISSUER: {
            X509 *serverCert = NULL;
            if (ch->serverCert.get())
                serverCert = ch->serverCert.get();
            else if (ch->conn()->serverBump())
                serverCert = ch->conn()->serverBump()->serverCert.get();

            if (serverCert) {
                if (format->type == Format::LFT_SSL_SERVER_CERT_SUBJECT)
                    str = Ssl::GetX509UserAttribute(serverCert, "DN");
                else
                    str = Ssl::GetX509CAAttribute(serverCert, "DN");
            }
            break;
        }

#endif
#if USE_AUTH
        case Format::LFT_USER_EXTERNAL:
            str = request->extacl_user.termedBuf();
            break;
#endif
        case Format::LFT_EXT_LOG:
            str = request->extacl_log.termedBuf();
            break;
        case Format::LFT_TAG:
            str = request->tag.termedBuf();
            break;
        case Format::LFT_EXT_ACL_NAME:
            str = acl_data->name;
            break;
        case Format::LFT_EXT_ACL_DATA:
            data_used = true;
            for (arg = acl_data->arguments; arg; arg = arg->next) {
                if (!first)
                    sb.append(" ", 1);

                if (acl_data->def->quote == external_acl::QUOTE_METHOD_URL) {
                    const char *quoted = rfc1738_escape(arg->key);
                    sb.append(quoted, strlen(quoted));
                } else {
                    static MemBuf mb2;
                    mb2.init();
                    strwordquote(&mb2, arg->key);
                    sb.append(mb2.buf, mb2.size);
                    mb2.clean();
                }

                first = 0;
            }
            break;
        case Format::LFT_PERCENT:
            str = "%";
            break;

        default:
            // TODO: replace this function with Format::assemble()
            // For now die on unsupported logformat codes.
            fatalf("ERROR: unknown external_acl_type format %u", (uint8_t)format->type);
            break;
        }

        if (str)
            if (!*str)
                str = NULL;

        if (!str)
            str = "-";

        if (!first)
            mb.append(" ", 1);

        if (acl_data->def->quote == external_acl::QUOTE_METHOD_URL) {
            const char *quoted = rfc1738_escape(str);
            mb.append(quoted, strlen(quoted));
        } else {
            strwordquote(&mb, str);
        }

        sb.clean();

        first = 0;
    }

    if (!data_used) {
        for (arg = acl_data->arguments; arg; arg = arg->next) {
            if (!first)
                mb.append(" ", 1);

            if (acl_data->def->quote == external_acl::QUOTE_METHOD_URL) {
                const char *quoted = rfc1738_escape(arg->key);
                mb.append(quoted, strlen(quoted));
            } else {
                strwordquote(&mb, arg->key);
            }

            first = 0;
        }
    }

    return mb.buf;
}

static int
external_acl_entry_expired(external_acl * def, external_acl_entry * entry)
{
    if (def->cache_size <= 0)
        return 1;

    if (entry->date + (entry->result == 1 ? def->ttl : def->negative_ttl) < squid_curtime)
        return 1;
    else
        return 0;
}

static int
external_acl_grace_expired(external_acl * def, external_acl_entry * entry)
{
    if (def->cache_size <= 0)
        return 1;

    int ttl;
    ttl = entry->result == 1 ? def->ttl : def->negative_ttl;
    ttl = (ttl * (100 - def->grace)) / 100;

    if (entry->date + ttl <= squid_curtime)
        return 1;
    else
        return 0;
}

static external_acl_entry *
external_acl_cache_add(external_acl * def, const char *key, ExternalACLEntryData const & data)
{
    ExternalACLEntry *entry;

    // do not bother caching this result if TTL is going to expire it immediately
    if (def->cache_size <= 0 || (def->ttl <= 0 && data.result == 1) || (def->negative_ttl <= 0 && data.result != 1)) {
        debugs(82,6, HERE);
        entry = new ExternalACLEntry;
        entry->key = xstrdup(key);
        entry->update(data);
        entry->def = def;
        return entry;
    }

    entry = static_cast<ExternalACLEntry *>(hash_lookup(def->cache, key));
    debugs(82, 2, "external_acl_cache_add: Adding '" << key << "' = " << data.result);

    if (entry) {
        debugs(82, 3, "ExternalACLEntry::update: updating existing entry");
        entry->update(data);
        external_acl_cache_touch(def, entry);

        return entry;
    }

    entry = new ExternalACLEntry;
    entry->key = xstrdup(key);
    entry->update(data);

    def->add(entry);

    return entry;
}

static void
external_acl_cache_delete(external_acl * def, external_acl_entry * entry)
{
    assert(def->cache_size > 0 && entry->def == def);
    hash_remove_link(def->cache, entry);
    dlinkDelete(&entry->lru, &def->lru_list);
    def->cache_entries -= 1;
    delete entry;
}

/******************************************************************
 * external_acl helpers
 */

typedef struct _externalAclState externalAclState;

struct _externalAclState {
    EAH *callback;
    void *callback_data;
    char *key;
    external_acl *def;
    dlink_node list;
    externalAclState *queue;
};

CBDATA_TYPE(externalAclState);
static void
free_externalAclState(void *data)
{
    externalAclState *state = static_cast<externalAclState *>(data);
    safe_free(state->key);
    cbdataReferenceDone(state->callback_data);
    cbdataReferenceDone(state->def);
}

/*
 * The helper program receives queries on stdin, one
 * per line, and must return the result on on stdout
 *
 * General result syntax:
 *
 *   OK/ERR keyword=value ...
 *
 * Keywords:
 *
 *   user=      The users name (login)
 *   message=   Message describing the reason
 *   tag= 	A string tag to be applied to the request that triggered the acl match.
 *   		applies to both OK and ERR responses.
 *   		Won't override existing request tags.
 *   log=	A string to be used in access logging
 *
 * Other keywords may be added to the protocol later
 *
 * value needs to be URL-encoded or enclosed in double quotes (")
 * with \-escaping on any whitespace, quotes, or slashes (\).
 */
static void
externalAclHandleReply(void *data, const HelperReply &reply)
{
    externalAclState *state = static_cast<externalAclState *>(data);
    externalAclState *next;
    ExternalACLEntryData entryData;
    entryData.result = ACCESS_DENIED;
    external_acl_entry *entry = NULL;

    debugs(82, 2, HERE << "reply=" << reply);

    if (reply.result == HelperReply::Okay)
        entryData.result = ACCESS_ALLOWED;
    // XXX: handle other non-DENIED results better

    // XXX: make entryData store a proper HelperReply object instead of copying.

    entryData.notes.append(&reply.notes);

    const char *label = reply.notes.findFirst("tag");
    if (label != NULL && *label != '\0')
        entryData.tag = label;

    label = reply.notes.findFirst("message");
    if (label != NULL && *label != '\0')
        entryData.message = label;

    label = reply.notes.findFirst("log");
    if (label != NULL && *label != '\0')
        entryData.log = label;

#if USE_AUTH
    label = reply.notes.findFirst("user");
    if (label != NULL && *label != '\0')
        entryData.user = label;

    label = reply.notes.findFirst("password");
    if (label != NULL && *label != '\0')
        entryData.password = label;
#endif

    dlinkDelete(&state->list, &state->def->queue);

    if (cbdataReferenceValid(state->def)) {
        // only cache OK and ERR results.
        if (reply.result == HelperReply::Okay || reply.result == HelperReply::Error)
            entry = external_acl_cache_add(state->def, state->key, entryData);
        else {
            external_acl_entry *oldentry = (external_acl_entry *)hash_lookup(state->def->cache, state->key);

            if (oldentry)
                external_acl_cache_delete(state->def, oldentry);
        }
    }

    do {
        void *cbdata;
        cbdataReferenceDone(state->def);

        if (state->callback && cbdataReferenceValidDone(state->callback_data, &cbdata))
            state->callback(cbdata, entry);

        next = state->queue;

        cbdataFree(state);

        state = next;
    } while (state);
}

void
ACLExternal::ExternalAclLookup(ACLChecklist *checklist, ACLExternal * me)
{
    ExternalACLLookup::Start(checklist, me->data, false);
}

void
ExternalACLLookup::Start(ACLChecklist *checklist, external_acl_data *acl, bool inBackground)
{
    external_acl *def = acl->def;

    ACLFilledChecklist *ch = Filled(checklist);
    const char *key = makeExternalAclKey(ch, acl);
    assert(key); // XXX: will fail if EXT_ACL_IDENT case needs an async lookup

    debugs(82, 2, HERE << (inBackground ? "bg" : "fg") << " lookup in '" <<
           def->name << "' for '" << key << "'");

    /* Check for a pending lookup to hook into */
    // only possible if we are caching results.
    externalAclState *oldstate = NULL;
    if (def->cache_size > 0) {
        for (dlink_node *node = def->queue.head; node; node = node->next) {
            externalAclState *oldstatetmp = static_cast<externalAclState *>(node->data);

            if (strcmp(key, oldstatetmp->key) == 0) {
                oldstate = oldstatetmp;
                break;
            }
        }
    }

    // A background refresh has no need to piggiback on a pending request:
    // When the pending request completes, the cache will be refreshed anyway.
    if (oldstate && inBackground) {
        debugs(82, 7, HERE << "'" << def->name << "' queue is already being refreshed (ch=" << ch << ")");
        return;
    }

    externalAclState *state = cbdataAlloc(externalAclState);
    state->def = cbdataReference(def);

    state->key = xstrdup(key);

    if (!inBackground) {
        state->callback = &ExternalACLLookup::LookupDone;
        state->callback_data = cbdataReference(checklist);
    }

    if (oldstate) {
        /* Hook into pending lookup */
        state->queue = oldstate->queue;
        oldstate->queue = state;
    } else {
        /* No pending lookup found. Sumbit to helper */

        /* Check for queue overload */

        if (def->theHelper->stats.queue_size >= (int)def->theHelper->childs.n_running) {
            debugs(82, 7, HERE << "'" << def->name << "' queue is too long");
            assert(inBackground); // or the caller should have checked
            cbdataFree(state);
            return;
        }

        /* Send it off to the helper */
        MemBuf buf;
        buf.init();

        buf.Printf("%s\n", key);

        debugs(82, 4, "externalAclLookup: looking up for '" << key << "' in '" << def->name << "'.");

        helperSubmit(def->theHelper, buf.buf, externalAclHandleReply, state);

        dlinkAdd(state, &state->list, &def->queue);

        buf.clean();
    }

    debugs(82, 4, "externalAclLookup: will wait for the result of '" << key <<
           "' in '" << def->name << "' (ch=" << ch << ").");
}

static void
externalAclStats(StoreEntry * sentry)
{
    external_acl *p;

    for (p = Config.externalAclHelperList; p; p = p->next) {
        storeAppendPrintf(sentry, "External ACL Statistics: %s\n", p->name);
        storeAppendPrintf(sentry, "Cache size: %d\n", p->cache->count);
        helperStats(sentry, p->theHelper);
        storeAppendPrintf(sentry, "\n");
    }
}

static void
externalAclRegisterWithCacheManager(void)
{
    Mgr::RegisterAction("external_acl",
                        "External ACL stats",
                        externalAclStats, 0, 1);
}

void
externalAclInit(void)
{
    static int firstTimeInit = 1;
    external_acl *p;

    for (p = Config.externalAclHelperList; p; p = p->next) {
        if (!p->cache)
            p->cache = hash_create((HASHCMP *) strcmp, hashPrime(1024), hash4);

        if (!p->theHelper)
            p->theHelper = new helper(p->name);

        p->theHelper->cmdline = p->cmdline;

        p->theHelper->childs.updateLimits(p->children);

        p->theHelper->ipc_type = IPC_TCP_SOCKET;

        p->theHelper->addr = p->local_addr;

        helperOpenServers(p->theHelper);
    }

    if (firstTimeInit) {
        firstTimeInit = 0;
        CBDATA_INIT_TYPE_FREECB(externalAclState, free_externalAclState);
    }

    externalAclRegisterWithCacheManager();
}

void
externalAclShutdown(void)
{
    external_acl *p;

    for (p = Config.externalAclHelperList; p; p = p->next) {
        helperShutdown(p->theHelper);
    }
}

ExternalACLLookup ExternalACLLookup::instance_;
ExternalACLLookup *
ExternalACLLookup::Instance()
{
    return &instance_;
}

void
ExternalACLLookup::checkForAsync(ACLChecklist *checklist)const
{
    /* TODO: optimise this - we probably have a pointer to this
     * around somewhere */
    ACL *acl = ACL::FindByName(AclMatchedName);
    assert(acl);
    ACLExternal *me = dynamic_cast<ACLExternal *> (acl);
    assert (me);
    ACLExternal::ExternalAclLookup(checklist, me);
}

/// Called when an async lookup returns
void
ExternalACLLookup::LookupDone(void *data, void *result)
{
    ACLFilledChecklist *checklist = Filled(static_cast<ACLChecklist*>(data));
    checklist->extacl_entry = cbdataReference((external_acl_entry *)result);

    // attach the helper kv-pair to the transaction
    if (checklist->extacl_entry) {
        if (HttpRequest * req = checklist->request) {
            // XXX: we have no access to the transaction / AccessLogEntry so cant SyncNotes().
            // workaround by using anything already set in HttpRequest
            // OR use new and rely on a later Sync copying these to AccessLogEntry

            UpdateRequestNotes(checklist->conn(), *req, checklist->extacl_entry->notes);
        }
    }

    checklist->resumeNonBlockingCheck(ExternalACLLookup::Instance());
}

/* This registers "external" in the registry. To do dynamic definitions
 * of external ACL's, rather than a static prototype, have a Prototype instance
 * prototype in the class that defines each external acl 'class'.
 * Then, then the external acl instance is created, it self registers under
 * it's name.
 * Be sure that clone is fully functional for that acl class though!
 */
ACL::Prototype ACLExternal::RegistryProtoype(&ACLExternal::RegistryEntry_, "external");

ACLExternal ACLExternal::RegistryEntry_("external");

ACL *
ACLExternal::clone() const
{
    return new ACLExternal(*this);
}

ACLExternal::ACLExternal(char const *theClass) : data(NULL), class_(xstrdup(theClass))
{}

ACLExternal::ACLExternal(ACLExternal const & old) : data(NULL), class_(old.class_ ? xstrdup(old.class_) : NULL)
{
    /* we don't have copy constructors for the data yet */
    assert(!old.data);
}

char const *
ACLExternal::typeString() const
{
    return class_;
}

bool
ACLExternal::isProxyAuth() const
{
#if USE_AUTH
    return data->def->require_auth;
#else
    return false;
#endif
}<|MERGE_RESOLUTION|>--- conflicted
+++ resolved
@@ -423,18 +423,13 @@
         } else if (strncmp(token, "%CA_CERT_", 9) == 0) {
             debugs(82, DBG_PARSE_NOTE(DBG_IMPORTANT), "WARNING: external_acl_type %CA_CERT_* code is obsolete. Use %USER_CA_CERT_* instead");
             format->type = Format::LFT_EXT_ACL_USER_CA_CERT;
-<<<<<<< HEAD
-            format->header = xstrdup(token + 11);
+            format->header = xstrdup(token + 9);
         } else if (strcmp(token, "%ssl::>sni") == 0)
             format->type = Format::LFT_SSL_CLIENT_SNI;
         else if (strcmp(token, "%ssl::<cert_subject") == 0)
             format->type = Format::LFT_SSL_SERVER_CERT_SUBJECT;
         else if (strcmp(token, "%ssl::<cert_issuer") == 0)
             format->type = Format::LFT_SSL_SERVER_CERT_ISSUER;
-=======
-            format->header = xstrdup(token + 9);
-        }
->>>>>>> 6884ec40
 #endif
 #if USE_AUTH
         else if (strcmp(token, "%EXT_USER") == 0 || strcmp(token, "%ue") == 0)
