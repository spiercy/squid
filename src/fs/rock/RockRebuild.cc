--- conflicted
+++ resolved
@@ -47,13 +47,8 @@
  *  hodgepodge entry during rebuild, until "extra" slots are loaded/noticed.
  \par
  *  iNode: The very first db slot in an entry slot chain. This slot contains
-<<<<<<< HEAD
- *  Store Entry metadata and the [beginning of] HTTP headers. It may also
- *  contain the [beginning of] HTTP body.
-=======
  *  at least the beginning of Store Entry metadata, but most 32KB inodes contain
  *  the entire metadata, HTTP headers, and HTTP body.
->>>>>>> aad871e3
  \par
  *  Db slot: A db record containing a piece of a single store entry and linked
  *  to other slots with the same key and version fields, forming a chain.
@@ -79,11 +74,7 @@
 namespace Rock
 {
 
-<<<<<<< HEAD
-/// low-level storage class for LoadingEntry and LoadingSlot flags
-=======
 /// low-level anti-padding storage class for LoadingEntry and LoadingSlot flags
->>>>>>> aad871e3
 class LoadingFlags
 {
 public:
