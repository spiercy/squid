/*
 * DEBUG: section 79    Disk IO Routines
 */

#include "squid.h"
#include "disk.h"
#include "fs/rock/RockRebuild.h"
#include "fs/rock/RockSwapDir.h"
#include "fs/rock/RockDbCell.h"
#include "ipc/StoreMap.h"
#include "globals.h"
#include "md5.h"
#include "tools.h"
#include "typedefs.h"
#include "SquidTime.h"
#include "store_rebuild.h"

#if HAVE_ERRNO_H
#include <errno.h>
#endif

CBDATA_NAMESPACED_CLASS_INIT(Rock, Rebuild);

namespace Rock {

/// maintains information about the store entry being loaded from disk
/// used for identifying partially stored/loaded entries
class LoadingEntry {
public:
    LoadingEntry(): size(0), version(0), state(leEmpty), anchored(0),
        mapped(0), freed(0), more(-1) {}

    /* store entry-level information indexed by sfileno */
    uint64_t size; ///< payload seen so far
    uint32_t version; ///< DbCellHeader::version to distinguish same-URL chains
    uint32_t state:3;  ///< current entry state (one of the State values)
    uint32_t anchored:1;  ///< whether we loaded the inode slot for this entry

    /* db slot-level information indexed by slotId, starting with firstSlot */
    uint32_t mapped:1;  ///< whether this slot was added to a mapped entry
    uint32_t freed:1;  ///< whether this slot was marked as free
    sfileno more:25; ///< another slot in some entry chain (unordered)
    bool used() const { return freed || mapped || more != -1; }

    /// possible entry states
    typedef enum { leEmpty = 0, leLoading, leLoaded, leCorrupted, leIgnored } State;
};

} /* namespace Rock */

/** 
    Several layers of information are manipualted during the rebuild:

    Store Entry: Response message plus all the metainformation associated with
    it. Identified by store key. At any given time, from Squid point
    of view, there is only one entry with a given key, but several
    different entries with the same key can be observed in any historical
    archive (such as an access log or a store database).

    Slot chain: A sequence of db slots representing a Store Entry state at
    some point in time. Identified by key+version combination. Due to
    transaction aborts, crashes, and idle periods, some chains may contain
    incomplete or stale information. We assume that no two different chains
    have the same key and version. If that assumption fails, we may serve a
    hodgepodge entry during rebuild, until "extra" slots are loaded/noticed.

    Db slot: A db record containing a piece of a single store entry and linked
    to other slots with the same key and version fields, forming a chain.
    Slots are identified by their absolute position in the database file,
    which is naturally unique.


    Except for the "mapped", "freed", and "more" fields, LoadingEntry info is
    entry-level and is stored at fileno position. In other words, the array of
    LoadingEntries should be interpreted as two arrays, one that maps slot ID
    to the LoadingEntry::mapped/free/more members, and the second one that maps
    fileno to all other LoadingEntry members. StoreMap maps slot key to fileno.


    When information from the newly loaded db slot contradicts the entry-level
    information collected so far (e.g., the versions do not match or the total
    chain size after the slot contribution exceeds the expected number), the
    whole entry (and not just the chain or the slot!) is declared corrupted.

    Why invalidate the whole entry? Rock Store is written for high-load
    environments with large caches, where there is usually very few idle slots
    in the database. A space occupied by a purged entry is usually immediately
    reclaimed. A Squid crash or a transaction abort is rather unlikely to
    leave a relatively large number of stale slots in the database. Thus, the
    number of potentially corrupted entries is relatively small. On the other
    hand, the damage from serving a single hadgepodge entry may be significant
    to the user. In such an environment, invalidating the whole entry has
    negligible performance impact but saves us from high-damage bugs.
*/


Rock::Rebuild::Rebuild(SwapDir *dir): AsyncJob("Rock::Rebuild"),
        sd(dir),
        entries(NULL),
        dbSize(0),
        dbEntrySize(0),
        dbEntryLimit(0),
        fd(-1),
        dbOffset(0),
        loadingPos(0),
        validationPos(0)
{
    assert(sd);
    memset(&counts, 0, sizeof(counts));
    dbSize = sd->diskOffsetLimit(); // we do not care about the trailer waste
    dbEntrySize = sd->slotSize;
    dbEntryLimit = sd->entryLimit();
}

Rock::Rebuild::~Rebuild()
{
    if (fd >= 0)
        file_close(fd);
    delete[] entries;
}

/// prepares and initiates entry loading sequence
void
Rock::Rebuild::start()
{
    // in SMP mode, only the disker is responsible for populating the map
    if (UsingSmp() && !IamDiskProcess()) {
        debugs(47, 2, "Non-disker skips rebuilding of cache_dir #" <<
               sd->index << " from " << sd->filePath);
        mustStop("non-disker");
        return;
    }

    debugs(47, DBG_IMPORTANT, "Loading cache_dir #" << sd->index <<
           " from " << sd->filePath);

    fd = file_open(sd->filePath, O_RDONLY | O_BINARY);
    if (fd < 0)
        failure("cannot open db", errno);

    char hdrBuf[SwapDir::HeaderSize];
    if (read(fd, hdrBuf, sizeof(hdrBuf)) != SwapDir::HeaderSize)
        failure("cannot read db header", errno);

    // slot prefix of SM_PAGE_SIZE should fit both core entry header and ours
    assert(sizeof(DbCellHeader) < SM_PAGE_SIZE);
    buf.init(SM_PAGE_SIZE, SM_PAGE_SIZE);

    dbOffset = SwapDir::HeaderSize;
    loadingPos = 0;

    entries = new LoadingEntry[dbEntryLimit];

    checkpoint();
}

/// continues after a pause if not done
void
Rock::Rebuild::checkpoint()
{
    if (!done())
        eventAdd("Rock::Rebuild", Rock::Rebuild::Steps, this, 0.01, 1, true);
}

bool
Rock::Rebuild::doneAll() const
{
    return dbOffset >= dbSize && validationPos >= dbEntryLimit &&
        AsyncJob::doneAll();
}

void
Rock::Rebuild::Steps(void *data)
{
    // use async call to enable job call protection that time events lack
    CallJobHere(47, 5, static_cast<Rebuild*>(data), Rock::Rebuild, steps);
}

void
Rock::Rebuild::steps()
{
    if (dbOffset < dbSize)
        loadingSteps();
    else
        validationSteps();

    checkpoint();
}

void
Rock::Rebuild::loadingSteps()
{
    debugs(47,5, HERE << sd->index << " slot " << loadingPos << " at " <<
           dbOffset << " <= " << dbSize);

    // Balance our desire to maximize the number of entries processed at once
    // (and, hence, minimize overheads and total rebuild time) with a
    // requirement to also process Coordinator events, disk I/Os, etc.
    const int maxSpentMsec = 50; // keep small: most RAM I/Os are under 1ms
    const timeval loopStart = current_time;

    int loaded = 0;
    while (loaded < dbEntryLimit && dbOffset < dbSize) {
        loadOneSlot();
        dbOffset += dbEntrySize;
        ++loadingPos;
        ++loaded;

        if (counts.scancount % 1000 == 0)
            storeRebuildProgress(sd->index, dbEntryLimit, counts.scancount);

        if (opt_foreground_rebuild)
            continue; // skip "few entries at a time" check below

        getCurrentTime();
        const double elapsedMsec = tvSubMsec(loopStart, current_time);
        if (elapsedMsec > maxSpentMsec || elapsedMsec < 0) {
            debugs(47, 5, HERE << "pausing after " << loaded << " entries in " <<
                   elapsedMsec << "ms; " << (elapsedMsec/loaded) << "ms per entry");
            break;
        }
    }
}

void
Rock::Rebuild::loadOneSlot()
{
    debugs(47,5, HERE << sd->index << " slot " << loadingPos << " at " <<
           dbOffset << " <= " << dbSize);

    ++counts.scancount;

    if (lseek(fd, dbOffset, SEEK_SET) < 0)
        failure("cannot seek to db entry", errno);

    buf.reset();

    if (!storeRebuildLoadEntry(fd, sd->index, buf, counts))
        return;

    const SlotId slotId = loadingPos;

    // get our header
    DbCellHeader header;
    if (buf.contentSize() < static_cast<mb_size_t>(sizeof(header))) {
        debugs(47, DBG_IMPORTANT, "WARNING: cache_dir[" << sd->index << "]: " <<
<<<<<<< HEAD
               "Ignoring truncated cache entry meta data at " << dbOffset);
=======
               "Ignoring truncated " << buf.contentSize() << "-byte " <<
               "cache entry meta data at " << dbOffset);
>>>>>>> 24ca4cdd
        freeSlotIfIdle(slotId, true);
        return;
    }

    memcpy(&header, buf.content(), sizeof(header));
    if (header.empty()) {
        freeSlotIfIdle(slotId, false);
        return;
    }
<<<<<<< HEAD
    if (!header.sane()) {
=======
    if (!header.sane(dbEntrySize, dbEntryLimit)) {
>>>>>>> 24ca4cdd
        debugs(47, DBG_IMPORTANT, "WARNING: cache_dir[" << sd->index << "]: " <<
               "Ignoring malformed cache entry meta data at " << dbOffset);
        freeSlotIfIdle(slotId, true);
        return;
    }
    buf.consume(sizeof(header)); // optimize to avoid memmove()

    useNewSlot(slotId, header);
}

/// parse StoreEntry basics and add them to the map, returning true on success
bool
Rock::Rebuild::importEntry(Ipc::StoreMapAnchor &anchor, const sfileno fileno, const DbCellHeader &header)
{
    cache_key key[SQUID_MD5_DIGEST_LENGTH];
    StoreEntry loadedE;
<<<<<<< HEAD
    if (!storeRebuildParseEntry(buf, loadedE, key, counts, 0))
        return false;

    const uint64_t knownSize = header.entrySize > 0 ?
        header.entrySize : anchor.basics.swap_file_sz;
    if (!loadedE.swap_file_sz && knownSize)
        loadedE.swap_file_sz = knownSize;
    // the entry size may still be unknown at this time

    debugs(47, 8, "importing entry basics for " << fileno);
=======
    const uint64_t knownSize = header.entrySize > 0 ?
        header.entrySize : anchor.basics.swap_file_sz.get();
    if (!storeRebuildParseEntry(buf, loadedE, key, counts, knownSize))
        return false;

    // the entry size may still be unknown at this time

    debugs(47, 8, "importing basics for entry " << fileno <<
           " swap_file_sz: " << loadedE.swap_file_sz);
>>>>>>> 24ca4cdd
    anchor.set(loadedE);

    // we have not validated whether all db cells for this entry were loaded
    EBIT_CLR(anchor.basics.flags, ENTRY_VALIDATED);

    // loadedE->dump(5);

    return true;
}

void
Rock::Rebuild::validationSteps()
{
    debugs(47, 5, sd->index << " validating from " << validationPos);

    // see loadingSteps() for the rationale; TODO: avoid duplication
    const int maxSpentMsec = 50; // keep small: validation does not do I/O
    const timeval loopStart = current_time;

    int validated = 0;
    while (validationPos < dbEntryLimit) {
        validateOneEntry();
        ++validationPos;
        ++validated;

        if (validationPos % 1000 == 0)
            debugs(20, 2, "validated: " << validationPos);

        if (opt_foreground_rebuild)
            continue; // skip "few entries at a time" check below

        getCurrentTime();
        const double elapsedMsec = tvSubMsec(loopStart, current_time);
        if (elapsedMsec > maxSpentMsec || elapsedMsec < 0) {
            debugs(47, 5, "pausing after " << validated << " entries in " <<
                   elapsedMsec << "ms; " << (elapsedMsec/validated) << "ms per entry");
            break;
        }
    }
}

void
Rock::Rebuild::validateOneEntry()
{
    LoadingEntry &e = entries[validationPos];
    switch (e.state) {

    case LoadingEntry::leEmpty:
        break; // no entry hashed to this position

    case LoadingEntry::leLoading:
        freeBadEntry(validationPos, "partially stored");
        break;

    case LoadingEntry::leLoaded:
        break; // we have already unlocked this entry

    case LoadingEntry::leCorrupted:
        break; // we have already removed this entry
    }
}

/// Marks remaining bad entry slots as free and unlocks the entry. The map
/// cannot do this because Loading entries may have holes in the slots chain.
void
Rock::Rebuild::freeBadEntry(const sfileno fileno, const char *eDescription)
{
    debugs(47, 2, "cache_dir #" << sd->index << ' ' << eDescription <<
           " entry " << fileno << " is ignored during rebuild");

    Ipc::StoreMapAnchor &anchor = sd->map->writeableEntry(fileno);

    bool freedSome = false;
    // free all loaded non-anchor slots
    SlotId slotId = entries[anchor.start].more;
    while (slotId >= 0) {
        const SlotId next = entries[slotId].more;
        freeSlot(slotId, false);
        slotId = next;
        freedSome = true;
    }
    // free anchor slot if it was loaded
    if (entries[fileno].anchored) {
        freeSlot(anchor.start, false);
        freedSome = true;
    }
    assert(freedSome);

    sd->map->forgetWritingEntry(fileno);
    ++counts.invalid;
}

void
Rock::Rebuild::swanSong()
{
    debugs(47,3, HERE << "cache_dir #" << sd->index << " rebuild level: " <<
           StoreController::store_dirs_rebuilding);
    --StoreController::store_dirs_rebuilding;
    storeRebuildComplete(&counts);
}

void
Rock::Rebuild::failure(const char *msg, int errNo)
{
    debugs(47,5, HERE << sd->index << " slot " << loadingPos << " at " <<
           dbOffset << " <= " << dbSize);

    if (errNo)
        debugs(47, DBG_CRITICAL, "ERROR: Rock cache_dir rebuild failure: " << xstrerr(errNo));
    debugs(47, DBG_CRITICAL, "Do you need to run 'squid -z' to initialize storage?");

    assert(sd);
    fatalf("Rock cache_dir[%d] rebuild of %s failed: %s.",
           sd->index, sd->filePath, msg);
}

/// adds slot to the free slot index
void
Rock::Rebuild::freeSlot(const SlotId slotId, const bool invalid)
{
    debugs(47,5, sd->index << " frees slot " << slotId);
    LoadingEntry &le = entries[slotId];
    assert(!le.freed);
    le.freed = 1;

    if (invalid) {
        ++counts.invalid;
        //sd->unlink(fileno); leave garbage on disk, it should not hurt
    }

    Ipc::Mem::PageId pageId;
    pageId.pool = sd->index+1;
    pageId.number = slotId+1;
    sd->freeSlots->push(pageId);
}

/// adds slot to the free slot index but only if the slot is unused
void
Rock::Rebuild::freeSlotIfIdle(const SlotId slotId, const bool invalid)
{
    const LoadingEntry &le = entries[slotId];

    // mapped slots must be freed via freeBadEntry() to keep the map in sync
    assert(!le.mapped);

    if (!le.used())
        freeSlot(slotId, invalid);
}

/// adds slot to the entry chain in the map
void
Rock::Rebuild::mapSlot(const SlotId slotId, const DbCellHeader &header)
{
    LoadingEntry &le = entries[slotId];
    assert(!le.mapped);
    assert(!le.freed);
    le.mapped = 1;

    Ipc::StoreMapSlice slice;
    slice.next = header.nextSlot;
    slice.size = header.payloadSize;
    sd->map->importSlice(slotId, slice);
}

/// adds slot to an existing entry chain; caller must check that the slot
/// belongs to the chain it is being added to
void
Rock::Rebuild::addSlotToEntry(const sfileno fileno, const SlotId slotId, const DbCellHeader &header)
{
    LoadingEntry &le = entries[fileno];
    Ipc::StoreMapAnchor &anchor = sd->map->writeableEntry(fileno);

    assert(le.version == header.version);

    // mark anchor as loaded or add the secondary slot to the chain
    LoadingEntry &inode = entries[header.firstSlot];
    if (header.firstSlot == slotId) {
        debugs(47,5, "adding inode");
        assert(!inode.freed);
        le.anchored = 1;
    } else {
        debugs(47,9, "linking " << slotId << " to " << inode.more);
        // we do not need to preserve the order
        LoadingEntry &slice = entries[slotId];
        assert(!slice.freed);
        assert(slice.more < 0);
        slice.more = inode.more;
        inode.more = slotId;
    }

    if (header.firstSlot == slotId && !importEntry(anchor, fileno, header)) {
        le.state = LoadingEntry::leCorrupted;
        freeBadEntry(fileno, "corrupted metainfo");
        return;
    }

    // set total entry size and/or check it for consistency
<<<<<<< HEAD
=======
    debugs(47, 8, "header.entrySize: " << header.entrySize << " swap_file_sz: " << anchor.basics.swap_file_sz);
>>>>>>> 24ca4cdd
    uint64_t totalSize = header.entrySize;
    assert(totalSize != static_cast<uint64_t>(-1));
    if (!totalSize && anchor.basics.swap_file_sz) {
        assert(anchor.basics.swap_file_sz != static_cast<uint64_t>(-1));
        // perhaps we loaded a later slot (with entrySize) earlier
        totalSize = anchor.basics.swap_file_sz;
    } else
    if (totalSize && !anchor.basics.swap_file_sz) {
        anchor.basics.swap_file_sz = totalSize;
        assert(anchor.basics.swap_file_sz != static_cast<uint64_t>(-1));
    } else
    if (totalSize != anchor.basics.swap_file_sz) {
        le.state = LoadingEntry::leCorrupted;
        freeBadEntry(fileno, "size mismatch");
        return;
    }

    le.size += header.payloadSize;

    if (totalSize > 0 && le.size > totalSize) { // overflow
<<<<<<< HEAD
=======
        debugs(47, 8, "overflow: " << le.size << " > " << totalSize);
>>>>>>> 24ca4cdd
        le.state = LoadingEntry::leCorrupted;
        freeBadEntry(fileno, "overflowing");
        return;
    }

    mapSlot(slotId, header);
    if (totalSize > 0 && le.size == totalSize) {
        // entry fully loaded, unlock it
        // we have validated that all db cells for this entry were loaded
        EBIT_SET(anchor.basics.flags, ENTRY_VALIDATED);
        le.state = LoadingEntry::leLoaded;
        sd->map->closeForWriting(fileno, false);
        ++counts.objcount;
    }
}

/// initialize housekeeping information for a newly accepted entry
void
Rock::Rebuild::primeNewEntry(Ipc::StoreMap::Anchor &anchor, const sfileno fileno, const DbCellHeader &header)
{
    anchor.setKey(reinterpret_cast<const cache_key*>(header.key));
    assert(header.firstSlot >= 0);
    anchor.start = header.firstSlot;

    assert(anchor.basics.swap_file_sz != static_cast<uint64_t>(-1));

    LoadingEntry &le = entries[fileno];
    le.state = LoadingEntry::leLoading;
    le.version = header.version;
    le.size = 0;
}

/// handle a slot from an entry that we have not seen before
void
Rock::Rebuild::startNewEntry(const sfileno fileno, const SlotId slotId, const DbCellHeader &header)
{
    // If some other from-disk entry is/was using this slot as its inode OR
    // if some other from-disk entry is/was using our inode slot, then the 
    // entries are conflicting. We cannot identify other entries, so we just
    // remove ours and hope that the others were/will be handled correctly.
    const LoadingEntry &slice = entries[slotId];
    const LoadingEntry &inode = entries[header.firstSlot];
    if (slice.used() || inode.used()) {
        debugs(47,8, "slice/inode used: " << slice.used() << inode.used());
        LoadingEntry &le = entries[fileno];
        le.state = LoadingEntry::leCorrupted;
        freeSlotIfIdle(slotId, slotId == header.firstSlot);
        // if not idle, the other entry will handle its slice
        ++counts.clashcount;
        return;
    }

    // A miss may have been stored at our fileno while we were loading other
    // slots from disk. We ought to preserve that entry because it is fresher.
    const bool overwriteExisting = false;
    if (Ipc::StoreMap::Anchor *anchor = sd->map->openForWritingAt(fileno, overwriteExisting)) {
        primeNewEntry(*anchor, fileno, header);
        addSlotToEntry(fileno, slotId, header); // may fail
        assert(anchor->basics.swap_file_sz != static_cast<uint64_t>(-1));
    } else {
        // A new from-network entry is occupying our map slot; let it be, but
        // save us from the trouble of going through the above motions again.
        LoadingEntry &le = entries[fileno];
        le.state = LoadingEntry::leIgnored;
        freeSlotIfIdle(slotId, false);
    }
}

/// does the header belong to the fileno entry being loaded?
bool
Rock::Rebuild::sameEntry(const sfileno fileno, const DbCellHeader &header) const
{
    const Ipc::StoreMap::Anchor &anchor = sd->map->writeableEntry(fileno);
    const LoadingEntry &le = entries[fileno];
    // any order will work, but do fast comparisons first:
    return le.version == header.version &&
        anchor.start == static_cast<Ipc::StoreMapSliceId>(header.firstSlot) &&
        anchor.sameKey(reinterpret_cast<const cache_key*>(header.key));
}

/// is the new header consistent with information already loaded?
bool
Rock::Rebuild::canAdd(const sfileno fileno, const SlotId slotId, const DbCellHeader &header) const
{
    if (!sameEntry(fileno, header)) {
        debugs(79, 7, "cannot add; wrong entry");
        return false;
    }

    const LoadingEntry &le = entries[slotId];
    // We cannot add a slot that was already declared free or mapped.
    if (le.freed || le.mapped) {
        debugs(79, 7, "cannot add; freed/mapped: " << le.freed << le.mapped);
        return false;
    }

    if (slotId == header.firstSlot) {
        // If we are the inode, the anchored flag cannot be set yet.
        if (entries[fileno].anchored) {
            debugs(79, 7, "cannot add; extra anchor");
            return false;
        }

        // And there should have been some other slot for this entry to exist.
        if (le.more < 0) {
            debugs(79, 7, "cannot add; missing slots");
            return false;
        }

        return true;
    }

    // We are the continuation slice so the more field is reserved for us.
    if (le.more >= 0) {
        debugs(79, 7, "cannot add; foreign slot");
        return false;
    }

    return true;
}

/// handle freshly loaded (and validated) db slot header
void
Rock::Rebuild::useNewSlot(const SlotId slotId, const DbCellHeader &header)
{
    LoadingEntry &slice = entries[slotId];
    assert(!slice.freed); // we cannot free what was not loaded

    const cache_key *const key =
        reinterpret_cast<const cache_key*>(header.key);
    const sfileno fileno = sd->map->anchorIndexByKey(key);
    assert(0 <= fileno && fileno < dbEntryLimit);

    LoadingEntry &le = entries[fileno];
    debugs(47,9, "entry " << fileno << " state: " << le.state << ", inode: " <<
            header.firstSlot << ", size: " << header.payloadSize);

    switch (le.state) {

    case LoadingEntry::leEmpty: {
        startNewEntry(fileno, slotId, header);
        break;
    }

    case LoadingEntry::leLoading: {
        if (canAdd(fileno, slotId, header)) {
            addSlotToEntry(fileno, slotId, header);
        } else {
            // either the loading chain or this slot is stale;
            // be conservative and ignore both (and any future ones)
            le.state = LoadingEntry::leCorrupted;
            freeBadEntry(fileno, "duplicated");
            freeSlotIfIdle(slotId, slotId == header.firstSlot);
            ++counts.dupcount;
        }
        break;
    }

    case LoadingEntry::leLoaded: {
        // either the previously loaded chain or this slot is stale;
        // be conservative and ignore both (and any future ones)
        le.state = LoadingEntry::leCorrupted;
        sd->map->freeEntry(fileno); // may not be immediately successful
        freeSlotIfIdle(slotId, slotId == header.firstSlot);
        ++counts.dupcount;
        break;
    }

    case LoadingEntry::leCorrupted: {
        // previously seen slots messed things up so we must ignore this one
        freeSlotIfIdle(slotId, false);
        break;
    }

    case LoadingEntry::leIgnored: {
        // already replaced by a fresher or colliding from-network entry
        freeSlotIfIdle(slotId, false);
        break;
    }
    }
}<|MERGE_RESOLUTION|>--- conflicted
+++ resolved
@@ -244,12 +244,8 @@
     DbCellHeader header;
     if (buf.contentSize() < static_cast<mb_size_t>(sizeof(header))) {
         debugs(47, DBG_IMPORTANT, "WARNING: cache_dir[" << sd->index << "]: " <<
-<<<<<<< HEAD
-               "Ignoring truncated cache entry meta data at " << dbOffset);
-=======
                "Ignoring truncated " << buf.contentSize() << "-byte " <<
                "cache entry meta data at " << dbOffset);
->>>>>>> 24ca4cdd
         freeSlotIfIdle(slotId, true);
         return;
     }
@@ -259,11 +255,7 @@
         freeSlotIfIdle(slotId, false);
         return;
     }
-<<<<<<< HEAD
-    if (!header.sane()) {
-=======
     if (!header.sane(dbEntrySize, dbEntryLimit)) {
->>>>>>> 24ca4cdd
         debugs(47, DBG_IMPORTANT, "WARNING: cache_dir[" << sd->index << "]: " <<
                "Ignoring malformed cache entry meta data at " << dbOffset);
         freeSlotIfIdle(slotId, true);
@@ -280,18 +272,6 @@
 {
     cache_key key[SQUID_MD5_DIGEST_LENGTH];
     StoreEntry loadedE;
-<<<<<<< HEAD
-    if (!storeRebuildParseEntry(buf, loadedE, key, counts, 0))
-        return false;
-
-    const uint64_t knownSize = header.entrySize > 0 ?
-        header.entrySize : anchor.basics.swap_file_sz;
-    if (!loadedE.swap_file_sz && knownSize)
-        loadedE.swap_file_sz = knownSize;
-    // the entry size may still be unknown at this time
-
-    debugs(47, 8, "importing entry basics for " << fileno);
-=======
     const uint64_t knownSize = header.entrySize > 0 ?
         header.entrySize : anchor.basics.swap_file_sz.get();
     if (!storeRebuildParseEntry(buf, loadedE, key, counts, knownSize))
@@ -301,7 +281,6 @@
 
     debugs(47, 8, "importing basics for entry " << fileno <<
            " swap_file_sz: " << loadedE.swap_file_sz);
->>>>>>> 24ca4cdd
     anchor.set(loadedE);
 
     // we have not validated whether all db cells for this entry were loaded
@@ -499,10 +478,7 @@
     }
 
     // set total entry size and/or check it for consistency
-<<<<<<< HEAD
-=======
     debugs(47, 8, "header.entrySize: " << header.entrySize << " swap_file_sz: " << anchor.basics.swap_file_sz);
->>>>>>> 24ca4cdd
     uint64_t totalSize = header.entrySize;
     assert(totalSize != static_cast<uint64_t>(-1));
     if (!totalSize && anchor.basics.swap_file_sz) {
@@ -523,10 +499,7 @@
     le.size += header.payloadSize;
 
     if (totalSize > 0 && le.size > totalSize) { // overflow
-<<<<<<< HEAD
-=======
         debugs(47, 8, "overflow: " << le.size << " > " << totalSize);
->>>>>>> 24ca4cdd
         le.state = LoadingEntry::leCorrupted;
         freeBadEntry(fileno, "overflowing");
         return;
