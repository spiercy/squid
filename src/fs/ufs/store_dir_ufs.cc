--- conflicted
+++ resolved
@@ -312,13 +312,8 @@
     int x;
     storeAppendPrintf(&sentry, "First level subdirectories: %d\n", l1);
     storeAppendPrintf(&sentry, "Second level subdirectories: %d\n", l2);
-<<<<<<< HEAD
-    storeAppendPrintf(&sentry, "Maximum Size: %"PRIuSIZE" KB\n", max_size);
-    storeAppendPrintf(&sentry, "Current Size: %"PRIuSIZE" KB\n", cur_size);
-=======
     storeAppendPrintf(&sentry, "Maximum Size: %"PRIu64" KB\n", max_size);
     storeAppendPrintf(&sentry, "Current Size: %"PRIu64" KB\n", cur_size);
->>>>>>> 56153bff
     storeAppendPrintf(&sentry, "Percent Used: %0.2f%%\n",
                       (double)(100.0 * cur_size) / (double)max_size);
     storeAppendPrintf(&sentry, "Filemap bits in use: %d of %d (%d%%)\n",
@@ -1328,11 +1323,7 @@
 void
 UFSSwapDir::dump(StoreEntry & entry) const
 {
-<<<<<<< HEAD
-    storeAppendPrintf(&entry, " %"PRIuSIZE" %d %d", (max_size >> 10), l1, l2);
-=======
     storeAppendPrintf(&entry, " %"PRIu64" %d %d", (max_size >> 10), l1, l2);
->>>>>>> 56153bff
     dumpOptions(&entry);
 }
 
