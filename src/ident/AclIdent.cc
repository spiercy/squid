/*
 * $Id$
 *
 * DEBUG: section 28    Access Control
 * AUTHOR: Duane Wessels
 *
 * SQUID Web Proxy Cache          http://www.squid-cache.org/
 * ----------------------------------------------------------
 *
 *  Squid is the result of efforts by numerous individuals from
 *  the Internet community; see the CONTRIBUTORS file for full
 *  details.   Many organizations have provided support for Squid's
 *  development; see the SPONSORS file for full details.  Squid is
 *  Copyrighted (C) 2001 by the Regents of the University of
 *  California; see the COPYRIGHT file for full details.  Squid
 *  incorporates software developed and/or copyrighted by other
 *  sources; see the CREDITS file for full details.
 *
 *  This program is free software; you can redistribute it and/or modify
 *  it under the terms of the GNU General Public License as published by
 *  the Free Software Foundation; either version 2 of the License, or
 *  (at your option) any later version.
 *
 *  This program is distributed in the hope that it will be useful,
 *  but WITHOUT ANY WARRANTY; without even the implied warranty of
 *  MERCHANTABILITY or FITNESS FOR A PARTICULAR PURPOSE.  See the
 *  GNU General Public License for more details.
 *
 *  You should have received a copy of the GNU General Public License
 *  along with this program; if not, write to the Free Software
 *  Foundation, Inc., 59 Temple Place, Suite 330, Boston, MA 02111, USA.
 *
 *
 * Copyright (c) 2003, Robert Collins <robertc@squid-cache.org>
 */

#include "squid-old.h"

#if USE_IDENT

#include "acl/FilledChecklist.h"
#include "acl/RegexData.h"
#include "acl/UserData.h"
#include "client_side.h"
#include "comm/Connection.h"
#include "ident/AclIdent.h"
#include "ident/Ident.h"

ACLIdent::~ACLIdent()
{
    delete data;
}

ACLIdent::ACLIdent(ACLData<char const *> *newData, char const *newType) : data (newData), type_ (newType) {}

ACLIdent::ACLIdent (ACLIdent const &old) : data (old.data->clone()), type_ (old.type_)
{}

ACLIdent &
ACLIdent::operator= (ACLIdent const &rhs)
{
    data = rhs.data->clone();
    type_ = rhs.type_;
    return *this;
}

char const *
ACLIdent::typeString() const
{
    return type_;
}

void
ACLIdent::parse()
{
    if (!data) {
        debugs(28, 3, HERE << "current is null. Creating");
        data = new ACLUserData;
    }

    data->parse();
}

int
ACLIdent::match(ACLChecklist *cl)
{
    ACLFilledChecklist *checklist = Filled(cl);
    if (checklist->rfc931[0]) {
        return data->match(checklist->rfc931);
    } else if (checklist->conn() != NULL && checklist->conn()->clientConnection != NULL && checklist->conn()->clientConnection->rfc931[0]) {
        return data->match(checklist->conn()->clientConnection->rfc931);
    } else if (checklist->conn() != NULL && Comm::IsConnOpen(checklist->conn()->clientConnection)) {
        debugs(28, 3, HERE << "switching to ident lookup state");
        checklist->changeState(IdentLookup::Instance());
        return 0;
    } else {
        debugs(28, DBG_IMPORTANT, HERE << "Can't start ident lookup. No client connection" );
        checklist->markFinished(ACCESS_DUNNO, "cannot start ident lookup");
        return -1;
    }
}

wordlist *
ACLIdent::dump() const
{
    return data->dump();
}

bool
ACLIdent::empty () const
{
    return data->empty();
}

ACL *
ACLIdent::clone() const
{
    return new ACLIdent(*this);
}


IdentLookup IdentLookup::instance_;

IdentLookup *
IdentLookup::Instance()
{
    return &instance_;
}

void
IdentLookup::checkForAsync(ACLChecklist *cl)const
{
    ACLFilledChecklist *checklist = Filled(cl);
    const ConnStateData *conn = checklist->conn();
    // check that ACLIdent::match() tested this lookup precondition
    assert(conn && Comm::IsConnOpen(conn->clientConnection));
<<<<<<< HEAD
        debugs(28, 3, HERE << "Doing ident lookup" );
        checklist->asyncInProgress(true);
        Ident::Start(checklist->conn()->clientConnection, LookupDone, checklist);
=======
    debugs(28, 3, HERE << "Doing ident lookup" );
    checklist->asyncInProgress(true);
    Ident::Start(checklist->conn()->clientConnection, LookupDone, checklist);
>>>>>>> 3196afc2
}

void
IdentLookup::LookupDone(const char *ident, void *data)
{
    ACLFilledChecklist *checklist = Filled(static_cast<ACLChecklist*>(data));
    assert(checklist->asyncState() == IdentLookup::Instance());

    if (ident) {
        xstrncpy(checklist->rfc931, ident, USER_IDENT_SZ);
    } else {
        xstrncpy(checklist->rfc931, dash_str, USER_IDENT_SZ);
    }

    /*
     * Cache the ident result in the connection, to avoid redoing ident lookup
     * over and over on persistent connections
     */
    if (checklist->conn() != NULL && checklist->conn()->clientConnection != NULL && !checklist->conn()->clientConnection->rfc931[0])
        xstrncpy(checklist->conn()->clientConnection->rfc931, checklist->rfc931, USER_IDENT_SZ);

    checklist->asyncInProgress(false);
    checklist->changeState(ACLChecklist::NullState::Instance());
    checklist->matchNonBlocking();
}

#endif /* USE_IDENT */<|MERGE_RESOLUTION|>--- conflicted
+++ resolved
@@ -134,15 +134,9 @@
     const ConnStateData *conn = checklist->conn();
     // check that ACLIdent::match() tested this lookup precondition
     assert(conn && Comm::IsConnOpen(conn->clientConnection));
-<<<<<<< HEAD
-        debugs(28, 3, HERE << "Doing ident lookup" );
-        checklist->asyncInProgress(true);
-        Ident::Start(checklist->conn()->clientConnection, LookupDone, checklist);
-=======
     debugs(28, 3, HERE << "Doing ident lookup" );
     checklist->asyncInProgress(true);
     Ident::Start(checklist->conn()->clientConnection, LookupDone, checklist);
->>>>>>> 3196afc2
 }
 
 void
