## Copyright (C) 1996-2016 The Squid Software Foundation and contributors
##
## Squid software is distributed under GPLv2+ license and includes
## contributions from numerous individuals and organizations.
## Please see the COPYING and CONTRIBUTORS files for details.
##

COMMENT_START
	WELCOME TO @SQUID@
	----------------------------
	
	This is the documentation for the Squid configuration file.
	This documentation can also be found online at:
		http://www.squid-cache.org/Doc/config/
	
	You may wish to look at the Squid home page and wiki for the
	FAQ and other documentation:
		http://www.squid-cache.org/
		http://wiki.squid-cache.org/SquidFaq
		http://wiki.squid-cache.org/ConfigExamples
	
	This documentation shows what the defaults for various directives
	happen to be.  If you don't need to change the default, you should
	leave the line out of your squid.conf in most cases.
	
	In some cases "none" refers to no default setting at all,
	while in other cases it refers to the value of the option
	- the comments for that keyword indicate if this is the case.

COMMENT_END

COMMENT_START
  Configuration options can be included using the "include" directive.
  Include takes a list of files to include. Quoting and wildcards are
  supported.

  For example,

  include /path/to/included/file/squid.acl.config

  Includes can be nested up to a hard-coded depth of 16 levels.
  This arbitrary restriction is to prevent recursive include references
  from causing Squid entering an infinite loop whilst trying to load
  configuration files.

  Values with byte units

	Squid accepts size units on some size related directives. All
	such directives are documented with a default value displaying
	a unit.

	Units accepted by Squid are:
		bytes - byte
		KB - Kilobyte (1024 bytes)
		MB - Megabyte
		GB - Gigabyte

  Values with spaces, quotes, and other special characters

	Squid supports directive parameters with spaces, quotes, and other
	special characters. Surround such parameters with "double quotes". Use
	the configuration_includes_quoted_values directive to enable or
	disable that support.

	Squid supports reading configuration option parameters from external
	files using the syntax:
		parameters("/path/filename")
	For example:
		acl whitelist dstdomain parameters("/etc/squid/whitelist.txt")

  Conditional configuration

	If-statements can be used to make configuration directives
	depend on conditions:

	    if <CONDITION>
	        ... regular configuration directives ...
	    [else
	        ... regular configuration directives ...]
	    endif

	The else part is optional. The keywords "if", "else", and "endif"
	must be typed on their own lines, as if they were regular
	configuration directives.

	NOTE: An else-if condition is not supported.

	These individual conditions types are supported:

	    true
		Always evaluates to true.
	    false
		Always evaluates to false.
	    <integer> = <integer>
	        Equality comparison of two integer numbers.


  SMP-Related Macros

	The following SMP-related preprocessor macros can be used.

	${process_name} expands to the current Squid process "name"
	(e.g., squid1, squid2, or cache1).

	${process_number} expands to the current Squid process
	identifier, which is an integer number (e.g., 1, 2, 3) unique
	across all Squid processes of the current service instance.

	${service_name} expands into the current Squid service instance
	name identifier which is provided by -n on the command line.

  Logformat Macros

	Logformat macros can be used in many places outside of the logformat
	directive. In theory, all of the logformat codes can be used as %macros,
	where they are supported. In practice, a %macro expands as a dash (-) when
	the transaction does not yet have enough information and a value is needed.

	There is no definitive list of what tokens are available at the various
	stages of the transaction.

	And some information may already be available to Squid but not yet
	committed where the macro expansion code can access it (report
	such instances!). The macro will be expanded into a single dash
	('-') in such cases. Not all macros have been tested.

COMMENT_END

# options still not yet ported from 2.7 to 3.x
NAME: broken_vary_encoding
TYPE: obsolete
DOC_START
	This option is not yet supported by Squid-3.
DOC_END

NAME: cache_vary
TYPE: obsolete
DOC_START
	This option is not yet supported by Squid-3.
DOC_END

NAME: error_map
TYPE: obsolete
DOC_START
	This option is not yet supported by Squid-3.
DOC_END

NAME: external_refresh_check
TYPE: obsolete
DOC_START
	This option is not yet supported by Squid-3.
DOC_END

NAME: location_rewrite_program location_rewrite_access location_rewrite_children location_rewrite_concurrency
TYPE: obsolete
DOC_START
	This option is not yet supported by Squid-3.
DOC_END

NAME: refresh_stale_hit
TYPE: obsolete
DOC_START
	This option is not yet supported by Squid-3.
DOC_END

# Options removed in 3.6
NAME: cache_peer_domain cache_host_domain
TYPE: obsolete
DOC_START
	Replace with dstdomain ACLs and cache_peer_access.
DOC_END

NAME: sslproxy_cafile
TYPE: obsolete
DOC_START
	Remove this line. Use tls_outgoing_options cafile= instead.
DOC_END

NAME: sslproxy_capath
TYPE: obsolete
DOC_START
	Remove this line. Use tls_outgoing_options capath= instead.
DOC_END

NAME: sslproxy_cipher
TYPE: obsolete
DOC_START
	Remove this line. Use tls_outgoing_options cipher= instead.
DOC_END

NAME: sslproxy_client_certificate
TYPE: obsolete
DOC_START
	Remove this line. Use tls_outgoing_options cert= instead.
DOC_END

NAME: sslproxy_client_key
TYPE: obsolete
DOC_START
	Remove this line. Use tls_outgoing_options key= instead.
DOC_END

NAME: sslproxy_flags
TYPE: obsolete
DOC_START
	Remove this line. Use tls_outgoing_options flags= instead.
DOC_END

NAME: sslproxy_options
TYPE: obsolete
DOC_START
	Remove this line. Use tls_outgoing_options options= instead.
DOC_END

NAME: sslproxy_version
TYPE: obsolete
DOC_START
	Remove this line. Use tls_outgoing_options options= instead.
DOC_END

# Options removed in 3.5
NAME: hierarchy_stoplist
TYPE: obsolete
DOC_START
	Remove this line. Use always_direct or cache_peer_access ACLs instead if you need to prevent cache_peer use.
DOC_END

# Options removed in 3.4
NAME: log_access
TYPE: obsolete
DOC_START
	Remove this line. Use acls with access_log directives to control access logging
DOC_END

NAME: log_icap
TYPE: obsolete
DOC_START
	Remove this line. Use acls with icap_log directives to control icap logging
DOC_END

# Options Removed in 3.3
NAME: ignore_ims_on_miss
TYPE: obsolete
DOC_START
	Remove this line. The HTTP/1.1 feature is now configured by 'cache_miss_revalidate'.
DOC_END

# Options Removed in 3.2
NAME: chunked_request_body_max_size
TYPE: obsolete
DOC_START
	Remove this line. Squid is now HTTP/1.1 compliant.
DOC_END

NAME: dns_v4_fallback
TYPE: obsolete
DOC_START
	Remove this line. Squid performs a 'Happy Eyeballs' algorithm, the 'fallback' algorithm is no longer relevant.
DOC_END

NAME: emulate_httpd_log
TYPE: obsolete
DOC_START
	Replace this with an access_log directive using the format 'common' or 'combined'.
DOC_END

NAME: forward_log
TYPE: obsolete
DOC_START
	Use a regular access.log with ACL limiting it to MISS events.
DOC_END

NAME: ftp_list_width
TYPE: obsolete
DOC_START
	Remove this line. Configure FTP page display using the CSS controls in errorpages.css instead.
DOC_END

NAME: ignore_expect_100
TYPE: obsolete
DOC_START
	Remove this line. The HTTP/1.1 feature is now fully supported by default.
DOC_END

NAME: log_fqdn
TYPE: obsolete
DOC_START
	Remove this option from your config. To log FQDN use %>A in the log format.
DOC_END

NAME: log_ip_on_direct
TYPE: obsolete
DOC_START
	Remove this option from your config. To log server or peer names use %<A in the log format.
DOC_END

NAME: maximum_single_addr_tries
TYPE: obsolete
DOC_START
	Replaced by connect_retries. The behaviour has changed, please read the documentation before altering.
DOC_END

NAME: referer_log referrer_log
TYPE: obsolete
DOC_START
	Replace this with an access_log directive using the format 'referrer'.
DOC_END

NAME: update_headers
TYPE: obsolete
DOC_START
	Remove this line. The feature is supported by default in storage types where update is implemented.
DOC_END

NAME: url_rewrite_concurrency
TYPE: obsolete
DOC_START
	Remove this line. Set the 'concurrency=' option of url_rewrite_children instead.
DOC_END

NAME: useragent_log
TYPE: obsolete
DOC_START
	Replace this with an access_log directive using the format 'useragent'.
DOC_END

# Options Removed in 3.1
NAME: dns_testnames
TYPE: obsolete
DOC_START
	Remove this line. DNS is no longer tested on startup.
DOC_END

NAME: extension_methods
TYPE: obsolete
DOC_START
	Remove this line. All valid methods for HTTP are accepted by default.
DOC_END

# 2.7 Options Removed/Replaced in 3.2
NAME: zero_buffers
TYPE: obsolete
DOC_NONE

# 2.7 Options Removed/Replaced in 3.1
NAME: incoming_rate
TYPE: obsolete
DOC_NONE

NAME: server_http11
TYPE: obsolete
DOC_START
	Remove this line. HTTP/1.1 is supported by default.
DOC_END

NAME: upgrade_http0.9
TYPE: obsolete
DOC_START
	Remove this line. ICY/1.0 streaming protocol is supported by default.
DOC_END

NAME: zph_local zph_mode zph_option zph_parent zph_sibling
TYPE: obsolete
DOC_START
	Alter these entries. Use the qos_flows directive instead.
DOC_END

# Options Removed in 3.0
NAME: header_access
TYPE: obsolete
DOC_START
	Since squid-3.0 replace with request_header_access or reply_header_access
	depending on whether you wish to match client requests or server replies.
DOC_END

NAME: httpd_accel_no_pmtu_disc
TYPE: obsolete
DOC_START
	Since squid-3.0 use the 'disable-pmtu-discovery' flag on http_port instead.
DOC_END

NAME: wais_relay_host
TYPE: obsolete
DOC_START
	Replace this line with 'cache_peer' configuration.
DOC_END

NAME: wais_relay_port
TYPE: obsolete
DOC_START
	Replace this line with 'cache_peer' configuration.
DOC_END

COMMENT_START
 OPTIONS FOR SMP
 -----------------------------------------------------------------------------
COMMENT_END

NAME: workers
TYPE: int
LOC: Config.workers
DEFAULT: 1
DEFAULT_DOC: SMP support disabled.
DOC_START
	Number of main Squid processes or "workers" to fork and maintain.
	0: "no daemon" mode, like running "squid -N ..."
	1: "no SMP" mode, start one main Squid process daemon (default)
	N: start N main Squid process daemons (i.e., SMP mode)

	In SMP mode, each worker does nearly all what a single Squid daemon
	does (e.g., listen on http_port and forward HTTP requests).
DOC_END

NAME: cpu_affinity_map
TYPE: CpuAffinityMap
LOC: Config.cpuAffinityMap
DEFAULT: none
DEFAULT_DOC: Let operating system decide.
DOC_START
	Usage: cpu_affinity_map process_numbers=P1,P2,... cores=C1,C2,...

	Sets 1:1 mapping between Squid processes and CPU cores. For example,

	    cpu_affinity_map process_numbers=1,2,3,4 cores=1,3,5,7

	affects processes 1 through 4 only and places them on the first
	four even cores, starting with core #1.

	CPU cores are numbered starting from 1. Requires support for
	sched_getaffinity(2) and sched_setaffinity(2) system calls.

	Multiple cpu_affinity_map options are merged.

	See also: workers
DOC_END

NAME: shared_memory_locking
TYPE: YesNoNone
COMMENT: on|off
LOC: Config.shmLocking
<<<<<<< HEAD
DEFAULT: on
=======
DEFAULT: off
>>>>>>> aad871e3
DOC_START
	Whether to ensure that all required shared memory is available by
	"locking" that shared memory into RAM when Squid starts. The
	alternative is faster startup time followed by slightly slower
	performance and, if not enough RAM is actually available during
	runtime, mysterious crashes.

	SMP Squid uses many shared memory segments. These segments are
	brought into Squid memory space using an mmap(2) system call. During
	Squid startup, the mmap() call often succeeds regardless of whether
	the system has enough RAM. In general, Squid cannot tell whether the
	kernel applies this "optimistic" memory allocation policy (but
	popular modern kernels usually use it).

	Later, if Squid attempts to actually access the mapped memory
	regions beyond what the kernel is willing to allocate, the
	"optimistic" kernel simply kills Squid kid with a SIGBUS signal.
	Some of the memory limits enforced by the kernel are currently
	poorly understood: We do not know how to detect and check them. This
	option ensures that the mapped memory will be available. 

	This option may have a positive performance side-effect: Locking
	memory at start avoids runtime paging I/O. Paging slows Squid down.

	Locking memory may require a large enough RLIMIT_MEMLOCK OS limit,
	CAP_IPC_LOCK capability, or equivalent.
DOC_END

COMMENT_START
 OPTIONS FOR AUTHENTICATION
 -----------------------------------------------------------------------------
COMMENT_END

NAME: auth_param
TYPE: authparam
IFDEF: USE_AUTH
LOC: Auth::TheConfig
DEFAULT: none
DOC_START
	This is used to define parameters for the various authentication
	schemes supported by Squid.

		format: auth_param scheme parameter [setting]

	The order in which authentication schemes are presented to the client is
	dependent on the order the scheme first appears in config file. IE
	has a bug (it's not RFC 2617 compliant) in that it will use the basic
	scheme if basic is the first entry presented, even if more secure
	schemes are presented. For now use the order in the recommended
	settings section below. If other browsers have difficulties (don't
	recognize the schemes offered even if you are using basic) either
	put basic first, or disable the other schemes (by commenting out their
	program entry).

	Once an authentication scheme is fully configured, it can only be
	shutdown by shutting squid down and restarting. Changes can be made on
	the fly and activated with a reconfigure. I.E. You can change to a
	different helper, but not unconfigure the helper completely.

	Please note that while this directive defines how Squid processes
	authentication it does not automatically activate authentication.
	To use authentication you must in addition make use of ACLs based
	on login name in http_access (proxy_auth, proxy_auth_regex or
	external with %LOGIN used in the format tag). The browser will be
	challenged for authentication on the first such acl encountered
	in http_access processing and will also be re-challenged for new
	login credentials if the request is being denied by a proxy_auth
	type acl.

	WARNING: authentication can't be used in a transparently intercepting
	proxy as the client then thinks it is talking to an origin server and
	not the proxy. This is a limitation of bending the TCP/IP protocol to
	transparently intercepting port 80, not a limitation in Squid.
	Ports flagged 'transparent', 'intercept', or 'tproxy' have
	authentication disabled.

	=== Parameters common to all schemes. ===

	"program" cmdline
		Specifies the command for the external authenticator.

		By default, each authentication scheme is not used unless a
		program is specified.

		See http://wiki.squid-cache.org/Features/AddonHelpers for
		more details on helper operations and creating your own.

	"key_extras" format
		Specifies a string to be append to request line format for
		the authentication helper. "Quoted" format values may contain
		spaces and logformat %macros. In theory, any logformat %macro
		can be used. In practice, a %macro expands as a dash (-) if
		the helper request is sent before the required macro
		information is available to Squid.

		By default, Squid uses request formats provided in
		scheme-specific examples below (search for %credentials).

		The expanded key_extras value is added to the Squid credentials
		cache and, hence, will affect authentication. It can be used to
		autenticate different users with identical user names (e.g.,
		when user authentication depends on http_port).

		Avoid adding frequently changing information to key_extras. For
		example, if you add user source IP, and it changes frequently
		in your environment, then max_user_ip ACL is going to treat
		every user+IP combination as a unique "user", breaking the ACL
		and wasting a lot of memory on those user records. It will also
		force users to authenticate from scratch whenever their IP
		changes.

	"realm" string
		Specifies the protection scope (aka realm name) which is to be
		reported to the client for the authentication scheme. It is
		commonly part of the text the user will see when prompted for
		their username and password.

		For Basic the default is "Squid proxy-caching web server".
		For Digest there is no default, this parameter is mandatory.
		For NTLM and Negotiate this parameter is ignored.

	"children" numberofchildren [startup=N] [idle=N] [concurrency=N] [queue-size=N]

		The maximum number of authenticator processes to spawn. If
		you start too few Squid will have to wait for them to process
		a backlog of credential verifications, slowing it down. When
		password verifications are done via a (slow) network you are
		likely to need lots of authenticator processes.

		The startup= and idle= options permit some skew in the exact
		amount run. A minimum of startup=N will begin during startup
		and reconfigure. Squid will start more in groups of up to
		idle=N in an attempt to meet traffic needs and to keep idle=N
		free above those traffic needs up to the maximum.

		The concurrency= option sets the number of concurrent requests
		the helper can process.  The default of 0 is used for helpers
		who only supports one request at a time. Setting this to a
		number greater than 0 changes the protocol used to include a
		channel ID field first on the request/response line, allowing
		multiple requests to be sent to the same helper in parallel
		without waiting for the response.

		Concurrency must not be set unless it's known the helper
		supports the input format with channel-ID fields.

		The queue-size= option sets the maximum number of queued
		requests. If the queued requests exceed queue size for more
		than 3 minutes then squid aborts its operation.
		The default value is set to 2*numberofchildren/

		NOTE: NTLM and Negotiate schemes do not support concurrency
			in the Squid code module even though some helpers can.


IF HAVE_AUTH_MODULE_BASIC
	=== Basic authentication parameters ===

	"utf8" on|off
		HTTP uses iso-latin-1 as character set, while some
		authentication backends such as LDAP expects UTF-8. If this is
		set to on Squid will translate the HTTP iso-latin-1 charset to
		UTF-8 before sending the username and password to the helper.

	"credentialsttl" timetolive
		Specifies how long squid assumes an externally validated
		username:password pair is valid for - in other words how
		often the helper program is called for that user. Set this
		low to force revalidation with short lived passwords.

		NOTE: setting this high does not impact your susceptibility
		to replay attacks unless you are using an one-time password
		system (such as SecureID). If you are using such a system,
		you will be vulnerable to replay attacks unless you also
		use the max_user_ip ACL in an http_access rule.

	"casesensitive" on|off
		Specifies if usernames are case sensitive. Most user databases
		are case insensitive allowing the same username to be spelled
		using both lower and upper case letters, but some are case
		sensitive. This makes a big difference for user_max_ip ACL
		processing and similar.

ENDIF
IF HAVE_AUTH_MODULE_DIGEST
	=== Digest authentication parameters ===

	"utf8" on|off
		HTTP uses iso-latin-1 as character set, while some
		authentication backends such as LDAP expects UTF-8. If this is
		set to on Squid will translate the HTTP iso-latin-1 charset to
		UTF-8 before sending the username and password to the helper.

	"nonce_garbage_interval" timeinterval
		Specifies the interval that nonces that have been issued
		to client_agent's are checked for validity.

	"nonce_max_duration" timeinterval
		Specifies the maximum length of time a given nonce will be
		valid for.

	"nonce_max_count" number
		Specifies the maximum number of times a given nonce can be
		used.

	"nonce_strictness" on|off
		Determines if squid requires strict increment-by-1 behavior
		for nonce counts, or just incrementing (off - for use when
		user agents generate nonce counts that occasionally miss 1
		(ie, 1,2,4,6)). Default off.

	"check_nonce_count" on|off
		This directive if set to off can disable the nonce count check
		completely to work around buggy digest qop implementations in
		certain mainstream browser versions. Default on to check the
		nonce count to protect from authentication replay attacks.

	"post_workaround" on|off
		This is a workaround to certain buggy browsers who send an
		incorrect request digest in POST requests when reusing the
		same nonce as acquired earlier on a GET request.

ENDIF
IF HAVE_AUTH_MODULE_NEGOTIATE
	=== Negotiate authentication parameters ===

	"keep_alive" on|off
		If you experience problems with PUT/POST requests when using
		the this authentication scheme then you can try setting this
		to off. This will cause Squid to forcibly close the connection
		on the initial request where the browser asks which schemes
		are supported by the proxy.

ENDIF
IF HAVE_AUTH_MODULE_NTLM
	=== NTLM authentication parameters ===

	"keep_alive" on|off
		If you experience problems with PUT/POST requests when using
		the this authentication scheme then you can try setting this
		to off. This will cause Squid to forcibly close the connection
		on the initial request where the browser asks which schemes
		are supported by the proxy.
ENDIF

	=== Example Configuration ===

	This configuration displays the recommended authentication scheme
	order from most to least secure with recommended minimum configuration
	settings for each scheme:

#auth_param negotiate program <uncomment and complete this line to activate>
#auth_param negotiate children 20 startup=0 idle=1
#auth_param negotiate keep_alive on
#
#auth_param digest program <uncomment and complete this line to activate>
#auth_param digest children 20 startup=0 idle=1
#auth_param digest realm Squid proxy-caching web server
#auth_param digest nonce_garbage_interval 5 minutes
#auth_param digest nonce_max_duration 30 minutes
#auth_param digest nonce_max_count 50
#
#auth_param ntlm program <uncomment and complete this line to activate>
#auth_param ntlm children 20 startup=0 idle=1
#auth_param ntlm keep_alive on
#
#auth_param basic program <uncomment and complete this line>
#auth_param basic children 5 startup=5 idle=1
#auth_param basic realm Squid proxy-caching web server
#auth_param basic credentialsttl 2 hours
DOC_END

NAME: authenticate_cache_garbage_interval
TYPE: time_t
DEFAULT: 1 hour
LOC: Config.authenticateGCInterval
DOC_START
	The time period between garbage collection across the username cache.
	This is a trade-off between memory utilization (long intervals - say
	2 days) and CPU (short intervals - say 1 minute). Only change if you
	have good reason to.
DOC_END

NAME: authenticate_ttl
TYPE: time_t
DEFAULT: 1 hour
LOC: Config.authenticateTTL
DOC_START
	The time a user & their credentials stay in the logged in
	user cache since their last request. When the garbage
	interval passes, all user credentials that have passed their
	TTL are removed from memory.
DOC_END

NAME: authenticate_ip_ttl
TYPE: time_t
LOC: Config.authenticateIpTTL
DEFAULT: 1 second
DOC_START
	If you use proxy authentication and the 'max_user_ip' ACL,
	this directive controls how long Squid remembers the IP
	addresses associated with each user.  Use a small value
	(e.g., 60 seconds) if your users might change addresses
	quickly, as is the case with dialup.   You might be safe
	using a larger value (e.g., 2 hours) in a corporate LAN
	environment with relatively static address assignments.
DOC_END

COMMENT_START
 ACCESS CONTROLS
 -----------------------------------------------------------------------------
COMMENT_END

NAME: external_acl_type
TYPE: externalAclHelper
LOC: Config.externalAclHelperList
DEFAULT: none
DOC_START
	This option defines external acl classes using a helper program
	to look up the status

	  external_acl_type name [options] FORMAT /path/to/helper [helper arguments]

	Options:

	  ttl=n		TTL in seconds for cached results (defaults to 3600
			for 1 hour)

	  negative_ttl=n
			TTL for cached negative lookups (default same
			as ttl)

	  grace=n	Percentage remaining of TTL where a refresh of a
			cached entry should be initiated without needing to
			wait for a new reply. (default is for no grace period)

	  cache=n	The maximum number of entries in the result cache. The
			default limit is 262144 entries.  Each cache entry usually
			consumes at least 256 bytes. Squid currently does not remove
			expired cache entries until the limit is reached, so a proxy
			will sooner or later reach the limit. The expanded FORMAT
			value is used as the cache key, so if the details in FORMAT
			are highly variable, a larger cache may be needed to produce
			reduction in helper load.

	  children-max=n
			Maximum number of acl helper processes spawned to service
			external acl lookups of this type. (default 20)

	  children-startup=n
			Minimum number of acl helper processes to spawn during
			startup and reconfigure to service external acl lookups
			of this type. (default 0)

	  children-idle=n
			Number of acl helper processes to keep ahead of traffic
			loads. Squid will spawn this many at once whenever load
			rises above the capabilities of existing processes.
			Up to the value of children-max. (default 1)

	  concurrency=n	concurrency level per process. Only used with helpers
			capable of processing more than one query at a time.

	  queue-size=N  The queue-size= option sets the maximum number of queued
			requests. If the queued requests exceed queue size 
			the acl is ignored.
			The default value is set to 2*children-max.

	  protocol=2.5	Compatibility mode for Squid-2.5 external acl helpers.

	  ipv4 / ipv6	IP protocol used to communicate with this helper.
			The default is to auto-detect IPv6 and use it when available.


	FORMAT is a series of %macro codes. See logformat directive for a full list
	of the accepted codes. Although note that at the time of any external ACL
	being tested data may not be available and thus some %macro expand to '-'.

	In addition to the logformat codes; when processing external ACLs these
	additional macros are made available:

	  %ACL		The name of the ACL being tested.

	  %DATA		The ACL arguments specified in the referencing config
			'acl ... external' line, separated by spaces (an
			"argument string"). see acl external.

			If there are no ACL arguments %DATA expands to '-'.

			If you do not specify a DATA macro inside FORMAT,
			Squid automatically appends %DATA to your FORMAT.

			By default, Squid applies URL-encoding to each ACL
			argument inside the argument string. If an explicit
			encoding modifier is used (e.g., %#DATA), then Squid
			encodes the whole argument string as a single token
			(e.g., with %#DATA, spaces between arguments become
			%20).

	If SSL is enabled, the following formating codes become available:

	  %USER_CERT		SSL User certificate in PEM format
	  %USER_CERTCHAIN	SSL User certificate chain in PEM format
	  %USER_CERT_xx		SSL User certificate subject attribute xx
	  %USER_CA_CERT_xx	SSL User certificate issuer attribute xx


	NOTE: all other format codes accepted by older Squid versions
		are deprecated.


	General request syntax:

	  [channel-ID] FORMAT-values


	FORMAT-values consists of transaction details expanded with
	whitespace separation per the config file FORMAT specification
	using the FORMAT macros listed above.

	Request values sent to the helper are URL escaped to protect
	each value in requests against whitespaces.

	If using protocol=2.5 then the request sent to the helper is not
	URL escaped to protect against whitespace.

	NOTE: protocol=3.0 is deprecated as no longer necessary.

	When using the concurrency= option the protocol is changed by
	introducing a query channel tag in front of the request/response.
	The query channel tag is a number between 0 and concurrency-1.
	This value must be echoed back unchanged to Squid as the first part
	of the response relating to its request.


	The helper receives lines expanded per the above format specification
	and for each input line returns 1 line starting with OK/ERR/BH result
	code and optionally followed by additional keywords with more details.


	General result syntax:

	  [channel-ID] result keyword=value ...

	Result consists of one of the codes:

	  OK
		the ACL test produced a match.

	  ERR
		the ACL test does not produce a match.

	  BH
		An internal error occurred in the helper, preventing
		a result being identified.

	The meaning of 'a match' is determined by your squid.conf
	access control configuration. See the Squid wiki for details.

	Defined keywords:

	  user=		The users name (login)

	  password=	The users password (for login= cache_peer option)

	  message=	Message describing the reason for this response.
			Available as %o in error pages.
			Useful on (ERR and BH results).

	  tag=		Apply a tag to a request. Only sets a tag once,
			does not alter existing tags.

	  log=		String to be logged in access.log. Available as
			%ea in logformat specifications.

	  clt_conn_tag= Associates a TAG with the client TCP connection.
			Please see url_rewrite_program related documentation
			for this kv-pair.

	Any keywords may be sent on any response whether OK, ERR or BH.

	All response keyword values need to be a single token with URL
	escaping, or enclosed in double quotes (") and escaped using \ on
	any double quotes or \ characters within the value. The wrapping
	double quotes are removed before the value is interpreted by Squid.
	\r and \n are also replace by CR and LF.

	Some example key values:

		user=John%20Smith
		user="John Smith"
		user="J. \"Bob\" Smith"
DOC_END

NAME: acl
TYPE: acl
LOC: Config.aclList
IF USE_OPENSSL
DEFAULT: ssl::certHasExpired ssl_error X509_V_ERR_CERT_HAS_EXPIRED
DEFAULT: ssl::certNotYetValid ssl_error X509_V_ERR_CERT_NOT_YET_VALID
DEFAULT: ssl::certDomainMismatch ssl_error SQUID_X509_V_ERR_DOMAIN_MISMATCH
DEFAULT: ssl::certUntrusted ssl_error X509_V_ERR_INVALID_CA X509_V_ERR_SELF_SIGNED_CERT_IN_CHAIN X509_V_ERR_UNABLE_TO_VERIFY_LEAF_SIGNATURE X509_V_ERR_UNABLE_TO_GET_ISSUER_CERT X509_V_ERR_UNABLE_TO_GET_ISSUER_CERT_LOCALLY X509_V_ERR_CERT_UNTRUSTED
DEFAULT: ssl::certSelfSigned ssl_error X509_V_ERR_DEPTH_ZERO_SELF_SIGNED_CERT
ENDIF
DEFAULT: all src all
DEFAULT: manager url_regex -i ^cache_object:// +i ^https?://[^/]+/squid-internal-mgr/
DEFAULT: localhost src 127.0.0.1/32 ::1
DEFAULT: to_localhost dst 127.0.0.0/8 0.0.0.0/32 ::1
DEFAULT_DOC: ACLs all, manager, localhost, and to_localhost are predefined.
DOC_START
	Defining an Access List

	Every access list definition must begin with an aclname and acltype, 
	followed by either type-specific arguments or a quoted filename that
	they are read from.

	   acl aclname acltype argument ...
	   acl aclname acltype "file" ...

	When using "file", the file should contain one item per line.


	ACL Options

	Some acl types supports options which changes their default behaviour:

	-i,+i	By default, regular expressions are CASE-SENSITIVE. To make them
		case-insensitive, use the -i option. To return case-sensitive
		use the +i option between patterns, or make a new ACL line
		without -i.	

	-n	Disable lookups and address type conversions.  If lookup or
		conversion is required because the parameter type (IP or
		domain name) does not match the message address type (domain
		name or IP), then the ACL would immediately declare a mismatch
		without any warnings or lookups.

	-m[=delimiters]
		Perform a list membership test, interpreting values as
		comma-separated token lists and matching against individual
		tokens instead of whole values. 
		The optional "delimiters" parameter specifies one or more
		alternative non-alphanumeric delimiter characters.
		non-alphanumeric delimiter characters.

	--	Used to stop processing all options, in the case the first acl
		value has '-' character as first character (for example the '-'
		is a valid domain name)

	Some acl types require suspending the current request in order
	to access some external data source.
	Those which do are marked with the tag [slow], those which
	don't are marked as [fast].
	See http://wiki.squid-cache.org/SquidFaq/SquidAcl
	for further information

	***** ACL TYPES AVAILABLE *****

	acl aclname src ip-address/mask ...	# clients IP address [fast]
	acl aclname src addr1-addr2/mask ...	# range of addresses [fast]
	acl aclname dst [-n] ip-address/mask ...	# URL host's IP address [slow]
	acl aclname localip ip-address/mask ... # IP address the client connected to [fast]

	acl aclname arp      mac-address ... (xx:xx:xx:xx:xx:xx notation)
	  # [fast]
	  # The 'arp' ACL code is not portable to all operating systems.
	  # It works on Linux, Solaris, Windows, FreeBSD, and some other
	  # BSD variants.
	  #
	  # NOTE: Squid can only determine the MAC/EUI address for IPv4
	  # clients that are on the same subnet. If the client is on a
	  # different subnet, then Squid cannot find out its address.
	  #
	  # NOTE 2: IPv6 protocol does not contain ARP. MAC/EUI is either
	  # encoded directly in the IPv6 address or not available.

	acl aclname srcdomain   .foo.com ...
	  # reverse lookup, from client IP [slow]
	acl aclname dstdomain [-n] .foo.com ...
	  # Destination server from URL [fast]
	acl aclname srcdom_regex [-i] \.foo\.com ...
	  # regex matching client name [slow]
	acl aclname dstdom_regex [-n] [-i] \.foo\.com ...
	  # regex matching server [fast]
	  #
	  # For dstdomain and dstdom_regex a reverse lookup is tried if a IP
	  # based URL is used and no match is found. The name "none" is used
	  # if the reverse lookup fails.

	acl aclname src_as number ...
	acl aclname dst_as number ...
	  # [fast]
	  # Except for access control, AS numbers can be used for
	  # routing of requests to specific caches. Here's an
	  # example for routing all requests for AS#1241 and only
	  # those to mycache.mydomain.net:
	  # acl asexample dst_as 1241
	  # cache_peer_access mycache.mydomain.net allow asexample
	  # cache_peer_access mycache_mydomain.net deny all

	acl aclname peername myPeer ...
	  # [fast]
	  # match against a named cache_peer entry
	  # set unique name= on cache_peer lines for reliable use.

	acl aclname time [day-abbrevs] [h1:m1-h2:m2]
	  # [fast]
	  #  day-abbrevs:
	  #	S - Sunday
	  #	M - Monday
	  #	T - Tuesday
	  #	W - Wednesday
	  #	H - Thursday
	  #	F - Friday
	  #	A - Saturday
	  #  h1:m1 must be less than h2:m2

	acl aclname url_regex [-i] ^http:// ...
	  # regex matching on whole URL [fast]
	acl aclname urllogin [-i] [^a-zA-Z0-9] ...
	  # regex matching on URL login field
	acl aclname urlpath_regex [-i] \.gif$ ...
	  # regex matching on URL path [fast]

	acl aclname port 80 70 21 0-1024...   # destination TCP port [fast]
	                                      # ranges are alloed
	acl aclname localport 3128 ...	      # TCP port the client connected to [fast]
	                                      # NP: for interception mode this is usually '80'

	acl aclname myportname 3128 ...       # *_port name [fast]

	acl aclname proto HTTP FTP ...        # request protocol [fast]
 
	acl aclname method GET POST ...       # HTTP request method [fast]

	acl aclname http_status 200 301 500- 400-403 ... 
	  # status code in reply [fast]

	acl aclname browser [-i] regexp ...
	  # pattern match on User-Agent header (see also req_header below) [fast]

	acl aclname referer_regex [-i] regexp ...
	  # pattern match on Referer header [fast]
	  # Referer is highly unreliable, so use with care

	acl aclname ident username ...
	acl aclname ident_regex [-i] pattern ...
	  # string match on ident output [slow]
	  # use REQUIRED to accept any non-null ident.

	acl aclname proxy_auth [-i] username ...
	acl aclname proxy_auth_regex [-i] pattern ...
	  # perform http authentication challenge to the client and match against
	  # supplied credentials [slow]
	  #
	  # takes a list of allowed usernames.
	  # use REQUIRED to accept any valid username.
	  #
	  # Will use proxy authentication in forward-proxy scenarios, and plain
	  # http authenticaiton in reverse-proxy scenarios
	  #
	  # NOTE: when a Proxy-Authentication header is sent but it is not
	  # needed during ACL checking the username is NOT logged
	  # in access.log.
	  #
	  # NOTE: proxy_auth requires a EXTERNAL authentication program
	  # to check username/password combinations (see
	  # auth_param directive).
	  #
	  # NOTE: proxy_auth can't be used in a transparent/intercepting proxy
	  # as the browser needs to be configured for using a proxy in order
	  # to respond to proxy authentication.

	acl aclname snmp_community string ...
	  # A community string to limit access to your SNMP Agent [fast]
	  # Example:
	  #
	  #	acl snmppublic snmp_community public

	acl aclname maxconn number
	  # This will be matched when the client's IP address has
	  # more than <number> TCP connections established. [fast]
	  # NOTE: This only measures direct TCP links so X-Forwarded-For
	  # indirect clients are not counted.

	acl aclname max_user_ip [-s] number
	  # This will be matched when the user attempts to log in from more
	  # than <number> different ip addresses. The authenticate_ip_ttl
	  # parameter controls the timeout on the ip entries. [fast]
	  # If -s is specified the limit is strict, denying browsing
	  # from any further IP addresses until the ttl has expired. Without
	  # -s Squid will just annoy the user by "randomly" denying requests.
	  # (the counter is reset each time the limit is reached and a
	  # request is denied)
	  # NOTE: in acceleration mode or where there is mesh of child proxies,
	  # clients may appear to come from multiple addresses if they are
	  # going through proxy farms, so a limit of 1 may cause user problems.

	acl aclname random probability
	  # Pseudo-randomly match requests. Based on the probability given.
	  # Probability may be written as a decimal (0.333), fraction (1/3)
	  # or ratio of matches:non-matches (3:5).

	acl aclname req_mime_type [-i] mime-type ...
	  # regex match against the mime type of the request generated
	  # by the client. Can be used to detect file upload or some
	  # types HTTP tunneling requests [fast]
	  # NOTE: This does NOT match the reply. You cannot use this
	  # to match the returned file type.

	acl aclname req_header header-name [-i] any\.regex\.here
	  # regex match against any of the known request headers.  May be
	  # thought of as a superset of "browser", "referer" and "mime-type"
	  # ACL [fast]

	acl aclname rep_mime_type [-i] mime-type ...
	  # regex match against the mime type of the reply received by
	  # squid. Can be used to detect file download or some
	  # types HTTP tunneling requests. [fast]
	  # NOTE: This has no effect in http_access rules. It only has
	  # effect in rules that affect the reply data stream such as
	  # http_reply_access.

	acl aclname rep_header header-name [-i] any\.regex\.here
	  # regex match against any of the known reply headers. May be
	  # thought of as a superset of "browser", "referer" and "mime-type"
	  # ACLs [fast]

	acl aclname external class_name [arguments...]
	  # external ACL lookup via a helper class defined by the
	  # external_acl_type directive [slow]

	acl aclname user_cert attribute values...
	  # match against attributes in a user SSL certificate
	  # attribute is one of DN/C/O/CN/L/ST or a numerical OID [fast]

	acl aclname ca_cert attribute values...
	  # match against attributes a users issuing CA SSL certificate
	  # attribute is one of DN/C/O/CN/L/ST or a numerical OID  [fast]

	acl aclname ext_user username ...
	acl aclname ext_user_regex [-i] pattern ...
	  # string match on username returned by external acl helper [slow]
	  # use REQUIRED to accept any non-null user name.

	acl aclname tag tagvalue ...
	  # string match on tag returned by external acl helper [fast]
	  # DEPRECATED. Only the first tag will match with this ACL.
	  # Use the 'note' ACL instead for handling multiple tag values.

	acl aclname hier_code codename ...
	  # string match against squid hierarchy code(s); [fast]
	  #  e.g., DIRECT, PARENT_HIT, NONE, etc.
	  #
	  # NOTE: This has no effect in http_access rules. It only has
	  # effect in rules that affect the reply data stream such as
	  # http_reply_access.

	acl aclname note [-m[=delimiters]] name [value ...]
	  # match transaction annotation [fast]
	  # Without values, matches any annotation with a given name.
	  # With value(s), matches any annotation with a given name that
	  # also has one of the given values.
	  # If the -m flag is used, then the value of the named
	  # annotation is interpreted as a list of tokens, and the ACL
	  # matches individual name=token pairs rather than whole
	  # name=value pairs. See "ACL Options" above for more info.
	  # Annotation sources include note and adaptation_meta directives
	  # as well as helper and eCAP responses.

	acl aclname adaptation_service service ...
	  # Matches the name of any icap_service, ecap_service,
	  # adaptation_service_set, or adaptation_service_chain that Squid
	  # has used (or attempted to use) for the master transaction.
	  # This ACL must be defined after the corresponding adaptation
	  # service is named in squid.conf. This ACL is usable with
	  # adaptation_meta because it starts matching immediately after
	  # the service has been selected for adaptation.

IF USE_OPENSSL
	acl aclname ssl_error errorname
	  # match against SSL certificate validation error [fast]
	  #
	  # For valid error names see in @DEFAULT_ERROR_DIR@/templates/error-details.txt
	  # template file.
	  #
	  # The following can be used as shortcuts for certificate properties:
	  #  [ssl::]certHasExpired: the "not after" field is in the past
	  #  [ssl::]certNotYetValid: the "not before" field is in the future
	  #  [ssl::]certUntrusted: The certificate issuer is not to be trusted.
	  #  [ssl::]certSelfSigned: The certificate is self signed.
	  #  [ssl::]certDomainMismatch: The certificate CN domain does not
	  #         match the name the name of the host we are connecting to.
	  #
	  # The ssl::certHasExpired, ssl::certNotYetValid, ssl::certDomainMismatch,
	  # ssl::certUntrusted, and ssl::certSelfSigned can also be used as
	  # predefined ACLs, just like the 'all' ACL.
	  #
	  # NOTE: The ssl_error ACL is only supported with sslproxy_cert_error,
	  # sslproxy_cert_sign, and sslproxy_cert_adapt options.

	acl aclname server_cert_fingerprint [-sha1] fingerprint
	  # match against server SSL certificate fingerprint [fast]
	  #
	  # The fingerprint is the digest of the DER encoded version 
	  # of the whole certificate. The user should use the form: XX:XX:...
	  # Optional argument specifies the digest algorithm to use.
	  # The SHA1 digest algorithm is the default and is currently
	  # the only algorithm supported (-sha1).

	acl aclname at_step step
	  # match against the current step during ssl_bump evaluation [fast]
	  # Never matches and should not be used outside the ssl_bump context.
	  #
	  # At each SslBump step, Squid evaluates ssl_bump directives to find
	  # the next bumping action (e.g., peek or splice). Valid SslBump step
	  # values and the corresponding ssl_bump evaluation moments are:
	  #   SslBump1: After getting TCP-level and HTTP CONNECT info.
	  #   SslBump2: After getting SSL Client Hello info.
	  #   SslBump3: After getting SSL Server Hello info.

	acl aclname ssl::server_name .foo.com ...
	  # matches server name obtained from various sources [fast]
	  #
	  # The server name is obtained during Ssl-Bump steps from such sources
	  # as CONNECT request URI, client SNI, and SSL server certificate CN.
	  # During each Ssl-Bump step, Squid may improve its understanding of a
	  # "true server name". Unlike dstdomain, this ACL does not perform
	  # DNS lookups.

	acl aclname ssl::server_name_regex [-i] \.foo\.com ...
	  # regex matches server name obtained from various sources [fast]

	acl aclname connections_encrypted
	  # matches transactions with all HTTP messages received over TLS
	  # transport connections. [fast]
	  #
	  # The master transaction deals with HTTP messages received from
	  # various sources. All sources used by the master transaction in the
	  # past are considered by the ACL. The following rules define whether
	  # a given message source taints the entire master transaction,
	  # resulting in ACL mismatches:
	  #
	  #  * The HTTP client transport connection is not TLS.
	  #  * An adaptation service connection-encryption flag is off.
	  #  * The peer or origin server transport connection is not TLS.
	  #
	  # Caching currently does not affect these rules. This cache ignorance
	  # implies that only the current HTTP client transport and REQMOD
	  # services status determine whether this ACL matches a from-cache
	  # transaction. The source of the cached response does not have any
	  # effect on future transaction that use the cached response without
	  # revalidation. This may change.
	  #
	  # DNS, ICP, and HTCP exchanges during the master transaction do not
	  # affect these rules.
ENDIF
	acl aclname any-of acl1 acl2 ...
	  # match any one of the acls [fast or slow]
	  # The first matching ACL stops further ACL evaluation.
	  #
	  # ACLs from multiple any-of lines with the same name are ORed.
	  # For example, A = (a1 or a2) or (a3 or a4) can be written as
	  #   acl A any-of a1 a2
	  #   acl A any-of a3 a4
	  #
	  # This group ACL is fast if all evaluated ACLs in the group are fast
	  # and slow otherwise.

	acl aclname all-of acl1 acl2 ... 
	  # match all of the acls [fast or slow]
	  # The first mismatching ACL stops further ACL evaluation.
	  #
	  # ACLs from multiple all-of lines with the same name are ORed.
	  # For example, B = (b1 and b2) or (b3 and b4) can be written as
	  #   acl B all-of b1 b2
	  #   acl B all-of b3 b4
	  #
	  # This group ACL is fast if all evaluated ACLs in the group are fast
	  # and slow otherwise.

	Examples:
		acl macaddress arp 09:00:2b:23:45:67
		acl myexample dst_as 1241
		acl password proxy_auth REQUIRED
		acl fileupload req_mime_type -i ^multipart/form-data$
		acl javascript rep_mime_type -i ^application/x-javascript$

NOCOMMENT_START
#
# Recommended minimum configuration:
#

# Example rule allowing access from your local networks.
# Adapt to list your (internal) IP networks from where browsing
# should be allowed
acl localnet src 0.0.0.1-0.255.255.255	# RFC 1122 "this" network (LAN)
acl localnet src 10.0.0.0/8		# RFC 1918 local private network (LAN)
acl localnet src 100.64.0.0/10		# RFC 6598 shared address space (CGN)
acl localhet src 169.254.0.0/16 	# RFC 3927 link-local (directly plugged) machines
acl localnet src 172.16.0.0/12		# RFC 1918 local private network (LAN)
acl localnet src 192.168.0.0/16		# RFC 1918 local private network (LAN)
acl localnet src fc00::/7       	# RFC 4193 local private network range
acl localnet src fe80::/10      	# RFC 4291 link-local (directly plugged) machines

acl SSL_ports port 443
acl Safe_ports port 80		# http
acl Safe_ports port 21		# ftp
acl Safe_ports port 443		# https
acl Safe_ports port 70		# gopher
acl Safe_ports port 210		# wais
acl Safe_ports port 1025-65535	# unregistered ports
acl Safe_ports port 280		# http-mgmt
acl Safe_ports port 488		# gss-http
acl Safe_ports port 591		# filemaker
acl Safe_ports port 777		# multiling http
acl CONNECT method CONNECT
NOCOMMENT_END
DOC_END

NAME: proxy_protocol_access
TYPE: acl_access
LOC: Config.accessList.proxyProtocol
DEFAULT: none
DEFAULT_DOC: all TCP connections to ports with require-proxy-header will be denied
DOC_START
	Determine which client proxies can be trusted to provide correct
	information regarding real client IP address using PROXY protocol.

	Requests may pass through a chain of several other proxies
	before reaching us. The original source details may by sent in:
		* HTTP message Forwarded header, or
		* HTTP message X-Forwarded-For header, or
		* PROXY protocol connection header.

	This directive is solely for validating new PROXY protocol
	connections received from a port flagged with require-proxy-header.
	It is checked only once after TCP connection setup.

	A deny match results in TCP connection closure.

	An allow match is required for Squid to permit the corresponding
	TCP connection, before Squid even looks for HTTP request headers.
	If there is an allow match, Squid starts using PROXY header information
	to determine the source address of the connection for all future ACL
	checks, logging, etc.

	SECURITY CONSIDERATIONS:

		Any host from which we accept client IP details can place
		incorrect information in the relevant header, and Squid
		will use the incorrect information as if it were the
		source address of the request.  This may enable remote
		hosts to bypass any access control restrictions that are
		based on the client's source addresses.

	This clause only supports fast acl types.
	See http://wiki.squid-cache.org/SquidFaq/SquidAcl for details.
DOC_END

NAME: follow_x_forwarded_for
TYPE: acl_access
IFDEF: FOLLOW_X_FORWARDED_FOR
LOC: Config.accessList.followXFF
DEFAULT_IF_NONE: deny all
DEFAULT_DOC: X-Forwarded-For header will be ignored.
DOC_START
	Determine which client proxies can be trusted to provide correct
	information regarding real client IP address.

	Requests may pass through a chain of several other proxies
	before reaching us. The original source details may by sent in:
		* HTTP message Forwarded header, or
		* HTTP message X-Forwarded-For header, or
		* PROXY protocol connection header.

	PROXY protocol connections are controlled by the proxy_protocol_access
	directive which is checked before this.

	If a request reaches us from a source that is allowed by this
	directive, then we trust the information it provides regarding
	the IP of the client it received from (if any).

	For the purpose of ACLs used in this directive the src ACL type always
	matches the address we are testing and srcdomain matches its rDNS.

	On each HTTP request Squid checks for X-Forwarded-For header fields.
	If found the header values are iterated in reverse order and an allow
	match is required for Squid to continue on to the next value.
	The verification ends when a value receives a deny match, cannot be
	tested, or there are no more values to test.
	NOTE: Squid does not yet follow the Forwarded HTTP header.

	The end result of this process is an IP address that we will
	refer to as the indirect client address.  This address may
	be treated as the client address for access control, ICAP, delay
	pools and logging, depending on the acl_uses_indirect_client,
	icap_uses_indirect_client, delay_pool_uses_indirect_client, 
	log_uses_indirect_client and tproxy_uses_indirect_client options.

	This clause only supports fast acl types.
	See http://wiki.squid-cache.org/SquidFaq/SquidAcl for details.

	SECURITY CONSIDERATIONS:

		Any host from which we accept client IP details can place
		incorrect information in the relevant header, and Squid
		will use the incorrect information as if it were the
		source address of the request.  This may enable remote
		hosts to bypass any access control restrictions that are
		based on the client's source addresses.

	For example:

		acl localhost src 127.0.0.1
		acl my_other_proxy srcdomain .proxy.example.com
		follow_x_forwarded_for allow localhost
		follow_x_forwarded_for allow my_other_proxy
DOC_END

NAME: acl_uses_indirect_client
COMMENT: on|off
TYPE: onoff
IFDEF: FOLLOW_X_FORWARDED_FOR
DEFAULT: on
LOC: Config.onoff.acl_uses_indirect_client
DOC_START
	Controls whether the indirect client address
	(see follow_x_forwarded_for) is used instead of the
	direct client address in acl matching.

	NOTE: maxconn ACL considers direct TCP links and indirect
	      clients will always have zero. So no match.
DOC_END

NAME: delay_pool_uses_indirect_client
COMMENT: on|off
TYPE: onoff
IFDEF: FOLLOW_X_FORWARDED_FOR&&USE_DELAY_POOLS
DEFAULT: on
LOC: Config.onoff.delay_pool_uses_indirect_client
DOC_START
	Controls whether the indirect client address
	(see follow_x_forwarded_for) is used instead of the
	direct client address in delay pools.
DOC_END

NAME: log_uses_indirect_client
COMMENT: on|off
TYPE: onoff
IFDEF: FOLLOW_X_FORWARDED_FOR
DEFAULT: on
LOC: Config.onoff.log_uses_indirect_client
DOC_START
	Controls whether the indirect client address
	(see follow_x_forwarded_for) is used instead of the
	direct client address in the access log.
DOC_END

NAME: tproxy_uses_indirect_client
COMMENT: on|off
TYPE: onoff
IFDEF: FOLLOW_X_FORWARDED_FOR&&LINUX_NETFILTER
DEFAULT: off
LOC: Config.onoff.tproxy_uses_indirect_client
DOC_START
	Controls whether the indirect client address
	(see follow_x_forwarded_for) is used instead of the
	direct client address when spoofing the outgoing client.

	This has no effect on requests arriving in non-tproxy
	mode ports.

	SECURITY WARNING: Usage of this option is dangerous
	and should not be used trivially. Correct configuration
	of follow_x_forwarded_for with a limited set of trusted
	sources is required to prevent abuse of your proxy.
DOC_END

NAME: spoof_client_ip
TYPE: acl_access
LOC: Config.accessList.spoof_client_ip
DEFAULT: none
DEFAULT_DOC: Allow spoofing on all TPROXY traffic.
DOC_START
	Control client IP address spoofing of TPROXY traffic based on
	defined access lists.

	spoof_client_ip allow|deny [!]aclname ...

	If there are no "spoof_client_ip" lines present, the default
	is to "allow" spoofing of any suitable request.

	Note that the cache_peer "no-tproxy" option overrides this ACL.

	This clause supports fast acl types.
	See http://wiki.squid-cache.org/SquidFaq/SquidAcl for details.
DOC_END

NAME: http_access
TYPE: acl_access
LOC: Config.accessList.http
DEFAULT_IF_NONE: deny all
DEFAULT_DOC: Deny, unless rules exist in squid.conf.
DOC_START
	Allowing or Denying access based on defined access lists

	To allow or deny a message received on an HTTP, HTTPS, or FTP port:
	http_access allow|deny [!]aclname ...

	NOTE on default values:

	If there are no "access" lines present, the default is to deny
	the request.

	If none of the "access" lines cause a match, the default is the
	opposite of the last line in the list.  If the last line was
	deny, the default is allow.  Conversely, if the last line
	is allow, the default will be deny.  For these reasons, it is a
	good idea to have an "deny all" entry at the end of your access
	lists to avoid potential confusion.

	This clause supports both fast and slow acl types.
	See http://wiki.squid-cache.org/SquidFaq/SquidAcl for details.

NOCOMMENT_START

#
# Recommended minimum Access Permission configuration:
#
# Deny requests to certain unsafe ports
http_access deny !Safe_ports

# Deny CONNECT to other than secure SSL ports
http_access deny CONNECT !SSL_ports

# Only allow cachemgr access from localhost
http_access allow localhost manager
http_access deny manager

# We strongly recommend the following be uncommented to protect innocent
# web applications running on the proxy server who think the only
# one who can access services on "localhost" is a local user
#http_access deny to_localhost

#
# INSERT YOUR OWN RULE(S) HERE TO ALLOW ACCESS FROM YOUR CLIENTS
#

# Example rule allowing access from your local networks.
# Adapt localnet in the ACL section to list your (internal) IP networks
# from where browsing should be allowed
http_access allow localnet
http_access allow localhost

# And finally deny all other access to this proxy
http_access deny all
NOCOMMENT_END
DOC_END

NAME: adapted_http_access http_access2
TYPE: acl_access
LOC: Config.accessList.adapted_http
DEFAULT: none
DEFAULT_DOC: Allow, unless rules exist in squid.conf.
DOC_START
	Allowing or Denying access based on defined access lists

	Essentially identical to http_access, but runs after redirectors
	and ICAP/eCAP adaptation. Allowing access control based on their
	output.

	If not set then only http_access is used.
DOC_END

NAME: http_reply_access
TYPE: acl_access
LOC: Config.accessList.reply
DEFAULT: none
DEFAULT_DOC: Allow, unless rules exist in squid.conf.
DOC_START
	Allow replies to client requests. This is complementary to http_access.

	http_reply_access allow|deny [!] aclname ...

	NOTE: if there are no access lines present, the default is to allow
	all replies.

	If none of the access lines cause a match the opposite of the
	last line will apply. Thus it is good practice to end the rules
	with an "allow all" or "deny all" entry.

	This clause supports both fast and slow acl types.
	See http://wiki.squid-cache.org/SquidFaq/SquidAcl for details.
DOC_END

NAME: icp_access
TYPE: acl_access
LOC: Config.accessList.icp
DEFAULT: none
DEFAULT_DOC: Deny, unless rules exist in squid.conf.
DOC_START
	Allowing or Denying access to the ICP port based on defined
	access lists

	icp_access  allow|deny [!]aclname ...

	NOTE: The default if no icp_access lines are present is to
	deny all traffic. This default may cause problems with peers
	using ICP.

	This clause only supports fast acl types.
	See http://wiki.squid-cache.org/SquidFaq/SquidAcl for details.

# Allow ICP queries from local networks only
#icp_access allow localnet
#icp_access deny all
DOC_END

NAME: htcp_access
IFDEF: USE_HTCP
TYPE: acl_access
LOC: Config.accessList.htcp
DEFAULT: none
DEFAULT_DOC: Deny, unless rules exist in squid.conf.
DOC_START
	Allowing or Denying access to the HTCP port based on defined
	access lists

	htcp_access  allow|deny [!]aclname ...

	See also htcp_clr_access for details on access control for
	cache purge (CLR) HTCP messages.

	NOTE: The default if no htcp_access lines are present is to
	deny all traffic. This default may cause problems with peers
	using the htcp option.

	This clause only supports fast acl types.
	See http://wiki.squid-cache.org/SquidFaq/SquidAcl for details.

# Allow HTCP queries from local networks only
#htcp_access allow localnet
#htcp_access deny all
DOC_END

NAME: htcp_clr_access
IFDEF: USE_HTCP
TYPE: acl_access
LOC: Config.accessList.htcp_clr
DEFAULT: none
DEFAULT_DOC: Deny, unless rules exist in squid.conf.
DOC_START
	Allowing or Denying access to purge content using HTCP based
	on defined access lists.
	See htcp_access for details on general HTCP access control.

	htcp_clr_access  allow|deny [!]aclname ...

	This clause only supports fast acl types.
	See http://wiki.squid-cache.org/SquidFaq/SquidAcl for details.

# Allow HTCP CLR requests from trusted peers
acl htcp_clr_peer src 192.0.2.2 2001:DB8::2
htcp_clr_access allow htcp_clr_peer
htcp_clr_access deny all
DOC_END

NAME: miss_access
TYPE: acl_access
LOC: Config.accessList.miss
DEFAULT: none
DEFAULT_DOC: Allow, unless rules exist in squid.conf.
DOC_START
	Determines whether network access is permitted when satisfying a request.

	For example;
	    to force your neighbors to use you as a sibling instead of
	    a parent.

		acl localclients src 192.0.2.0/24 2001:DB8::a:0/64
		miss_access deny  !localclients
		miss_access allow all

	This means only your local clients are allowed to fetch relayed/MISS
	replies from the network and all other clients can only fetch cached
	objects (HITs).

	The default for this setting allows all clients who passed the
	http_access rules to relay via this proxy.

	This clause only supports fast acl types.
	See http://wiki.squid-cache.org/SquidFaq/SquidAcl for details.
DOC_END

NAME: ident_lookup_access
TYPE: acl_access
IFDEF: USE_IDENT
DEFAULT: none
DEFAULT_DOC: Unless rules exist in squid.conf, IDENT is not fetched.
LOC: Ident::TheConfig.identLookup
DOC_START
	A list of ACL elements which, if matched, cause an ident
	(RFC 931) lookup to be performed for this request.  For
	example, you might choose to always perform ident lookups
	for your main multi-user Unix boxes, but not for your Macs
	and PCs.  By default, ident lookups are not performed for
	any requests.

	To enable ident lookups for specific client addresses, you
	can follow this example:

	acl ident_aware_hosts src 198.168.1.0/24
	ident_lookup_access allow ident_aware_hosts
	ident_lookup_access deny all

	Only src type ACL checks are fully supported.  A srcdomain
	ACL might work at times, but it will not always provide
	the correct result.

	This clause only supports fast acl types.
	See http://wiki.squid-cache.org/SquidFaq/SquidAcl for details.
DOC_END

NAME: reply_body_max_size
COMMENT: size [acl acl...]
TYPE: acl_b_size_t
DEFAULT: none
DEFAULT_DOC: No limit is applied.
LOC: Config.ReplyBodySize
DOC_START
	This option specifies the maximum size of a reply body. It can be
	used to prevent users from downloading very large files, such as
	MP3's and movies. When the reply headers are received, the
	reply_body_max_size lines are processed, and the first line where
	all (if any) listed ACLs are true is used as the maximum body size
	for this reply.

	This size is checked twice. First when we get the reply headers,
	we check the content-length value.  If the content length value exists
	and is larger than the allowed size, the request is denied and the
	user receives an error message that says "the request or reply
	is too large." If there is no content-length, and the reply
	size exceeds this limit, the client's connection is just closed
	and they will receive a partial reply.

	WARNING: downstream caches probably can not detect a partial reply
	if there is no content-length header, so they will cache
	partial responses and give them out as hits.  You should NOT
	use this option if you have downstream caches.

	WARNING: A maximum size smaller than the size of squid's error messages
	will cause an infinite loop and crash squid. Ensure that the smallest
	non-zero value you use is greater that the maximum header size plus
	the size of your largest error page.

	If you set this parameter none (the default), there will be
	no limit imposed.

	Configuration Format is:
		reply_body_max_size SIZE UNITS [acl ...]
	ie.
		reply_body_max_size 10 MB

DOC_END

NAME: on_unsupported_protocol
TYPE: on_unsupported_protocol
LOC: Config.accessList.on_unsupported_protocol
DEFAULT: none
DEFAULT_DOC: Respond with an error message to unidentifiable traffic
DOC_START
	Determines Squid behavior when encountering strange requests at the
	beginning of an accepted TCP connection or the beginning of a bumped
	CONNECT tunnel. Controlling Squid reaction to unexpected traffic is
	especially useful in interception environments where Squid is likely
	to see connections for unsupported protocols that Squid should either
	terminate or tunnel at TCP level.
 
		on_unsupported_protocol <action> [!]acl ...
 
	The first matching action wins. Only fast ACLs are supported.

	Supported actions are:
 
	tunnel: Establish a TCP connection with the intended server and
		blindly shovel TCP packets between the client and server.

	respond: Respond with an error message, using the transfer protocol
		for the Squid port that received the request (e.g., HTTP
		for connections intercepted at the http_port). This is the
		default.

	Squid expects the following traffic patterns:

	  http_port: a plain HTTP request
	  https_port: SSL/TLS handshake followed by an [encrypted] HTTP request
	  ftp_port: a plain FTP command (no on_unsupported_protocol support yet!)
	  CONNECT tunnel on http_port: same as https_port
	  CONNECT tunnel on https_port: same as https_port

	Currently, this directive has effect on intercepted connections and
	bumped tunnels only. Other cases are not supported because Squid
	cannot know the intended destination of other traffic.

	For example:
	  # define what Squid errors indicate receiving non-HTTP traffic:
	  acl foreignProtocol squid_error ERR_PROTOCOL_UNKNOWN ERR_TOO_BIG
	  # define what Squid errors indicate receiving nothing:
	  acl serverTalksFirstProtocol squid_error ERR_REQUEST_START_TIMEOUT
	  # tunnel everything that does not look like HTTP:
          on_unsupported_protocol tunnel foreignProtocol
	  # tunnel if we think the client waits for the server to talk first:
	  on_unsupported_protocol tunnel serverTalksFirstProtocol
	  # in all other error cases, just send an HTTP "error page" response:
	  on_unsupported_protocol respond all

	See also: squid_error ACL
DOC_END

COMMENT_START
 NETWORK OPTIONS
 -----------------------------------------------------------------------------
COMMENT_END

NAME: http_port ascii_port
TYPE: PortCfg
DEFAULT: none
LOC: HttpPortList
DOC_START
	Usage:	port [mode] [options]
		hostname:port [mode] [options]
		1.2.3.4:port [mode] [options]

	The socket addresses where Squid will listen for HTTP client
	requests.  You may specify multiple socket addresses.
	There are three forms: port alone, hostname with port, and
	IP address with port.  If you specify a hostname or IP
	address, Squid binds the socket to that specific
	address. Most likely, you do not need to bind to a specific
	address, so you can use the port number alone.

	If you are running Squid in accelerator mode, you
	probably want to listen on port 80 also, or instead.

	The -a command line option may be used to specify additional
	port(s) where Squid listens for proxy request. Such ports will
	be plain proxy ports with no options.

	You may specify multiple socket addresses on multiple lines.

	Modes:

	   intercept	Support for IP-Layer NAT interception delivering
			traffic to this Squid port.
			NP: disables authentication on the port.

	   tproxy	Support Linux TPROXY (or BSD divert-to) with spoofing
			of outgoing connections using the client IP address.
			NP: disables authentication on the port.

	   accel	Accelerator / reverse proxy mode

	   ssl-bump	For each CONNECT request allowed by ssl_bump ACLs,
			establish secure connection with the client and with
			the server, decrypt HTTPS messages as they pass through
			Squid, and treat them as unencrypted HTTP messages,
			becoming the man-in-the-middle.

			The ssl_bump option is required to fully enable
			bumping of CONNECT requests.

	Omitting the mode flag causes default forward proxy mode to be used.


	Accelerator Mode Options:

	   defaultsite=domainname
			What to use for the Host: header if it is not present
			in a request. Determines what site (not origin server)
			accelerators should consider the default.

	   no-vhost	Disable using HTTP/1.1 Host header for virtual domain support.

	   protocol=	Protocol to reconstruct accelerated and intercepted
			requests with. Defaults to HTTP/1.1 for http_port and
			HTTPS/1.1 for https_port.
			When an unsupported value is configured Squid will
			produce a FATAL error.
			Values: HTTP or HTTP/1.1, HTTPS or HTTPS/1.1

	   vport	Virtual host port support. Using the http_port number
			instead of the port passed on Host: headers.

	   vport=NN	Virtual host port support. Using the specified port
			number instead of the port passed on Host: headers.

	   act-as-origin
			Act as if this Squid is the origin server.
			This currently means generate new Date: and Expires:
			headers on HIT instead of adding Age:.

	   ignore-cc	Ignore request Cache-Control headers.

			WARNING: This option violates HTTP specifications if
			used in non-accelerator setups.

	   allow-direct	Allow direct forwarding in accelerator mode. Normally
			accelerated requests are denied direct forwarding as if
			never_direct was used.

			WARNING: this option opens accelerator mode to security
			vulnerabilities usually only affecting in interception
			mode. Make sure to protect forwarding with suitable
			http_access rules when using this.


	SSL Bump Mode Options:
	    In addition to these options ssl-bump requires TLS/SSL options.

	   generate-host-certificates[=<on|off>]
			Dynamically create SSL server certificates for the
			destination hosts of bumped CONNECT requests.When 
			enabled, the cert and key options are used to sign
			generated certificates. Otherwise generated
			certificate will be selfsigned.
			If there is a CA certificate lifetime of the generated 
			certificate equals lifetime of the CA certificate. If
			generated certificate is selfsigned lifetime is three 
			years.
			This option is enabled by default when ssl-bump is used.
			See the ssl-bump option above for more information.
			
	   dynamic_cert_mem_cache_size=SIZE
			Approximate total RAM size spent on cached generated
			certificates. If set to zero, caching is disabled. The
			default value is 4MB.

	TLS / SSL Options:

	   cert=	Path to SSL certificate (PEM format).

	   key=		Path to SSL private key file (PEM format)
			if not specified, the certificate file is
			assumed to be a combined certificate and
			key file.

	   cipher=	Colon separated list of supported ciphers.
			NOTE: some ciphers such as EDH ciphers depend on
			      additional settings. If those settings are
			      omitted the ciphers may be silently ignored
			      by the OpenSSL library.

	   options=	Various SSL implementation options. The most important
			being:

			    NO_SSLv3    Disallow the use of SSLv3

			    NO_TLSv1    Disallow the use of TLSv1.0

			    NO_TLSv1_1  Disallow the use of TLSv1.1

			    NO_TLSv1_2  Disallow the use of TLSv1.2

			    SINGLE_DH_USE
				      Always create a new key when using
				      temporary/ephemeral DH key exchanges

			    SINGLE_ECDH_USE
				      Enable ephemeral ECDH key exchange.
				      The adopted curve should be specified
				      using the tls-dh option.

			    NO_TICKET
				      Disable use of RFC5077 session tickets.
				      Some servers may have problems
				      understanding the TLS extension due
				      to ambiguous specification in RFC4507.

			    ALL       Enable various bug workarounds
				      suggested as "harmless" by OpenSSL
				      Be warned that this reduces SSL/TLS
				      strength to some attacks.

			See the OpenSSL SSL_CTX_set_options documentation for a
			more complete list.

	   clientca=	File containing the list of CAs to use when
			requesting a client certificate.

	   tls-cafile=	PEM file containing CA certificates to use when verifying
			client certificates. If not configured clientca will be
			used. May be repeated to load multiple files.

	   capath=	Directory containing additional CA certificates
			and CRL lists to use when verifying client certificates.
			Requires OpenSSL or LibreSSL.

	   crlfile=	File of additional CRL lists to use when verifying
			the client certificate, in addition to CRLs stored in
			the capath. Implies VERIFY_CRL flag below.

	   tls-dh=[curve:]file
			File containing DH parameters for temporary/ephemeral DH key
			exchanges, optionally prefixed by a curve for ephemeral ECDH
			key exchanges.
			See OpenSSL documentation for details on how to create the
			DH parameter file. Supported curves for ECDH can be listed
			using the "openssl ecparam -list_curves" command.
			WARNING: EDH and EECDH ciphers will be silently disabled if
				 this option is not set.

	   sslflags=	Various flags modifying the use of SSL:
			    DELAYED_AUTH
				Don't request client certificates
				immediately, but wait until acl processing
				requires a certificate (not yet implemented).
			    NO_SESSION_REUSE
				Don't allow for session reuse. Each connection
				will result in a new SSL session.
			    VERIFY_CRL
				Verify CRL lists when accepting client
				certificates.
			    VERIFY_CRL_ALL
				Verify CRL lists for all certificates in the
				client certificate chain.

	   tls-default-ca[=off]
			Whether to use the system Trusted CAs. Default is OFF.

	   tls-no-npn	Do not use the TLS NPN extension to advertise HTTP/1.1.

	   sslcontext=	SSL session ID context identifier.

	Other Options:

	   connection-auth[=on|off]
	                use connection-auth=off to tell Squid to prevent 
	                forwarding Microsoft connection oriented authentication
			(NTLM, Negotiate and Kerberos)

	   disable-pmtu-discovery=
			Control Path-MTU discovery usage:
			    off		lets OS decide on what to do (default).
			    transparent	disable PMTU discovery when transparent
					support is enabled.
			    always	disable always PMTU discovery.

			In many setups of transparently intercepting proxies
			Path-MTU discovery can not work on traffic towards the
			clients. This is the case when the intercepting device
			does not fully track connections and fails to forward
			ICMP must fragment messages to the cache server. If you
			have such setup and experience that certain clients
			sporadically hang or never complete requests set
			disable-pmtu-discovery option to 'transparent'.

	   name=	Specifies a internal name for the port. Defaults to
			the port specification (port or addr:port)

	   tcpkeepalive[=idle,interval,timeout]
			Enable TCP keepalive probes of idle connections.
			In seconds; idle is the initial time before TCP starts
			probing the connection, interval how often to probe, and
			timeout the time before giving up.

	   require-proxy-header
			Require PROXY protocol version 1 or 2 connections.
			The proxy_protocol_access is required to whitelist
			downstream proxies which can be trusted.

	If you run Squid on a dual-homed machine with an internal
	and an external interface we recommend you to specify the
	internal address:port in http_port. This way Squid will only be
	visible on the internal address.

NOCOMMENT_START

# Squid normally listens to port 3128
http_port @DEFAULT_HTTP_PORT@
NOCOMMENT_END
DOC_END

NAME: https_port
IFDEF: USE_GNUTLS||USE_OPENSSL
TYPE: PortCfg
DEFAULT: none
LOC: HttpPortList
DOC_START
	Usage:  [ip:]port [mode] cert=certificate.pem [options]

	The socket address where Squid will listen for client requests made
	over TLS or SSL connections. Commonly referred to as HTTPS.

	This is most useful for situations where you are running squid in
	accelerator mode and you want to do the TLS work at the accelerator level.

	You may specify multiple socket addresses on multiple lines,
	each with their own certificate and/or options.

	The TLS cert= option is mandatory on HTTPS ports.

	See http_port for a list of modes and options.
DOC_END

NAME: ftp_port
TYPE: PortCfg
DEFAULT: none
LOC: FtpPortList
DOC_START
	Enables Native FTP proxy by specifying the socket address where Squid
	listens for FTP client requests. See http_port directive for various
	ways to specify the listening address and mode.

	Usage: ftp_port address [mode] [options]

	WARNING: This is a new, experimental, complex feature that has seen
	limited production exposure. Some Squid modules (e.g., caching) do not
	currently work with native FTP proxying, and many features have not
	even been tested for compatibility. Test well before deploying!

	Native FTP proxying differs substantially from proxying HTTP requests
	with ftp:// URIs because Squid works as an FTP server and receives
	actual FTP commands (rather than HTTP requests with FTP URLs).

	Native FTP commands accepted at ftp_port are internally converted or
	wrapped into HTTP-like messages. The same happens to Native FTP
	responses received from FTP origin servers. Those HTTP-like messages
	are shoveled through regular access control and adaptation layers
	between the FTP client and the FTP origin server. This allows Squid to
	examine, adapt, block, and log FTP exchanges. Squid reuses most HTTP
	mechanisms when shoveling wrapped FTP messages. For example,
	http_access and adaptation_access directives are used.

	Modes:

	   intercept	Same as http_port intercept. The FTP origin address is
			determined based on the intended destination of the
			intercepted connection.

	   tproxy	Support Linux TPROXY for spoofing outgoing
			connections using the client IP address.
			NP: disables authentication and maybe IPv6 on the port.

	By default (i.e., without an explicit mode option), Squid extracts the
	FTP origin address from the login@origin parameter of the FTP USER
	command. Many popular FTP clients support such native FTP proxying.

	Options:

	   name=token	Specifies an internal name for the port. Defaults to
			the port address. Usable with myportname ACL.

	   ftp-track-dirs
			Enables tracking of FTP directories by injecting extra
			PWD commands and adjusting Request-URI (in wrapping
			HTTP requests) to reflect the current FTP server
			directory. Tracking is disabled by default.

	   protocol=FTP	Protocol to reconstruct accelerated and intercepted
			requests with. Defaults to FTP. No other accepted
			values have been tested with. An unsupported value
			results in a FATAL error. Accepted values are FTP,
			HTTP (or HTTP/1.1), and HTTPS (or HTTPS/1.1).

	Other http_port modes and options that are not specific to HTTP and
	HTTPS may also work.
DOC_END

NAME: tcp_outgoing_tos tcp_outgoing_ds tcp_outgoing_dscp
TYPE: acl_tos
DEFAULT: none
LOC: Ip::Qos::TheConfig.tosToServer
DOC_START
	Allows you to select a TOS/Diffserv value for packets outgoing
	on the server side, based on an ACL.

	tcp_outgoing_tos ds-field [!]aclname ...

	Example where normal_service_net uses the TOS value 0x00
	and good_service_net uses 0x20

	acl normal_service_net src 10.0.0.0/24
	acl good_service_net src 10.0.1.0/24
	tcp_outgoing_tos 0x00 normal_service_net
	tcp_outgoing_tos 0x20 good_service_net

	TOS/DSCP values really only have local significance - so you should
	know what you're specifying. For more information, see RFC2474,
	RFC2475, and RFC3260.

	The TOS/DSCP byte must be exactly that - a octet value  0 - 255, or
	"default" to use whatever default your host has.
	Note that only multiples of 4 are usable as the two rightmost bits have
	been redefined for use by ECN (RFC 3168 section 23.1).
	The squid parser will enforce this by masking away the ECN bits.

	Processing proceeds in the order specified, and stops at first fully
	matching line.

	Only fast ACLs are supported.
DOC_END

NAME: clientside_tos
TYPE: acl_tos
DEFAULT: none
LOC: Ip::Qos::TheConfig.tosToClient
DOC_START
	Allows you to select a TOS/DSCP value for packets being transmitted
	on the client-side, based on an ACL.

	clientside_tos ds-field [!]aclname ...

	Example where normal_service_net uses the TOS value 0x00
	and good_service_net uses 0x20

	acl normal_service_net src 10.0.0.0/24
	acl good_service_net src 10.0.1.0/24
	clientside_tos 0x00 normal_service_net
	clientside_tos 0x20 good_service_net

	Note: This feature is incompatible with qos_flows. Any TOS values set here
	will be overwritten by TOS values in qos_flows.

	The TOS/DSCP byte must be exactly that - a octet value  0 - 255, or
	"default" to use whatever default your host has.
	Note that only multiples of 4 are usable as the two rightmost bits have
	been redefined for use by ECN (RFC 3168 section 23.1).
	The squid parser will enforce this by masking away the ECN bits.

DOC_END

NAME: tcp_outgoing_mark
TYPE: acl_nfmark
IFDEF: SO_MARK&&USE_LIBCAP
DEFAULT: none
LOC: Ip::Qos::TheConfig.nfmarkToServer
DOC_START
	Allows you to apply a Netfilter mark value to outgoing packets
	on the server side, based on an ACL.

	tcp_outgoing_mark mark-value [!]aclname ...

	Example where normal_service_net uses the mark value 0x00
	and good_service_net uses 0x20

	acl normal_service_net src 10.0.0.0/24
	acl good_service_net src 10.0.1.0/24
	tcp_outgoing_mark 0x00 normal_service_net
	tcp_outgoing_mark 0x20 good_service_net

	Only fast ACLs are supported.
DOC_END

NAME: clientside_mark
TYPE: acl_nfmark
IFDEF: SO_MARK&&USE_LIBCAP
DEFAULT: none
LOC: Ip::Qos::TheConfig.nfmarkToClient
DOC_START
	Allows you to apply a Netfilter mark value to packets being transmitted
	on the client-side, based on an ACL.

	clientside_mark mark-value [!]aclname ...

	Example where normal_service_net uses the mark value 0x00
	and good_service_net uses 0x20

	acl normal_service_net src 10.0.0.0/24
	acl good_service_net src 10.0.1.0/24
	clientside_mark 0x00 normal_service_net
	clientside_mark 0x20 good_service_net

	Note: This feature is incompatible with qos_flows. Any mark values set here
	will be overwritten by mark values in qos_flows.
DOC_END

NAME: qos_flows
TYPE: QosConfig
IFDEF: USE_QOS_TOS
DEFAULT: none
LOC: Ip::Qos::TheConfig
DOC_START
	Allows you to select a TOS/DSCP value to mark outgoing
	connections to the client, based on where the reply was sourced.
	For platforms using netfilter, allows you to set a netfilter mark
	value instead of, or in addition to, a TOS value.

	By default this functionality is disabled. To enable it with the default
	settings simply use "qos_flows mark" or "qos_flows tos". Default
	settings will result in the netfilter mark or TOS value being copied
	from the upstream connection to the client. Note that it is the connection
	CONNMARK value not the packet MARK value that is copied.

	It is not currently possible to copy the mark or TOS value from the
	client to the upstream connection request.

	TOS values really only have local significance - so you should
	know what you're specifying. For more information, see RFC2474,
	RFC2475, and RFC3260.

	The TOS/DSCP byte must be exactly that - a octet value  0 - 255.
	Note that only multiples of 4 are usable as the two rightmost bits have
	been redefined for use by ECN (RFC 3168 section 23.1).
	The squid parser will enforce this by masking away the ECN bits.

	Mark values can be any unsigned 32-bit integer value.

	This setting is configured by setting the following values:

	tos|mark                Whether to set TOS or netfilter mark values

	local-hit=0xFF		Value to mark local cache hits.

	sibling-hit=0xFF	Value to mark hits from sibling peers.

	parent-hit=0xFF		Value to mark hits from parent peers.

	miss=0xFF[/mask]	Value to mark cache misses. Takes precedence
				over the preserve-miss feature (see below), unless
				mask is specified, in which case only the bits
				specified in the mask are written.

	The TOS variant of the following features are only possible on Linux
	and require your kernel to be patched with the TOS preserving ZPH
	patch, available from http://zph.bratcheda.org
	No patch is needed to preserve the netfilter mark, which will work
	with all variants of netfilter.

	disable-preserve-miss
		This option disables the preservation of the TOS or netfilter
		mark. By default, the existing TOS or netfilter mark value of
		the response coming from the remote server will be retained
		and masked with miss-mark.
		NOTE: in the case of a netfilter mark, the mark must be set on
		the connection (using the CONNMARK target) not on the packet
		(MARK target).

	miss-mask=0xFF
		Allows you to mask certain bits in the TOS or mark value
		received from the remote server, before copying the value to
		the TOS sent towards clients.
		Default for tos: 0xFF (TOS from server is not changed).
		Default for mark: 0xFFFFFFFF (mark from server is not changed).

	All of these features require the --enable-zph-qos compilation flag
	(enabled by default). Netfilter marking also requires the
	libnetfilter_conntrack libraries (--with-netfilter-conntrack) and
	libcap 2.09+ (--with-libcap).

DOC_END

NAME: tcp_outgoing_address
TYPE: acl_address
DEFAULT: none
DEFAULT_DOC: Address selection is performed by the operating system.
LOC: Config.accessList.outgoing_address
DOC_START
	Allows you to map requests to different outgoing IP addresses
	based on the username or source address of the user making
	the request.

	tcp_outgoing_address ipaddr [[!]aclname] ...

	For example;
		Forwarding clients with dedicated IPs for certain subnets.

	  acl normal_service_net src 10.0.0.0/24
	  acl good_service_net src 10.0.2.0/24

	  tcp_outgoing_address 2001:db8::c001 good_service_net
	  tcp_outgoing_address 10.1.0.2 good_service_net

	  tcp_outgoing_address 2001:db8::beef normal_service_net
	  tcp_outgoing_address 10.1.0.1 normal_service_net

	  tcp_outgoing_address 2001:db8::1
	  tcp_outgoing_address 10.1.0.3

	Processing proceeds in the order specified, and stops at first fully
	matching line.

	Squid will add an implicit IP version test to each line.
	Requests going to IPv4 websites will use the outgoing 10.1.0.* addresses.
	Requests going to IPv6 websites will use the outgoing 2001:db8:* addresses.


	NOTE: The use of this directive using client dependent ACLs is
	incompatible with the use of server side persistent connections. To
	ensure correct results it is best to set server_persistent_connections
	to off when using this directive in such configurations.

	NOTE: The use of this directive to set a local IP on outgoing TCP links
	is incompatible with using TPROXY to set client IP out outbound TCP links.
	When needing to contact peers use the no-tproxy cache_peer option and the
	client_dst_passthru directive re-enable normal forwarding such as this.

DOC_END

NAME: host_verify_strict
TYPE: onoff
DEFAULT: off
LOC: Config.onoff.hostStrictVerify
DOC_START
	Regardless of this option setting, when dealing with intercepted
	traffic, Squid always verifies that the destination IP address matches
	the Host header domain or IP (called 'authority form URL').
	
	This enforcement is performed to satisfy a MUST-level requirement in
	RFC 2616 section 14.23: "The Host field value MUST represent the naming
	authority of the origin server or gateway given by the original URL".
	
	When set to ON:
		Squid always responds with an HTTP 409 (Conflict) error
		page and logs a security warning if there is no match.
	
		Squid verifies that the destination IP address matches
		the Host header for forward-proxy and reverse-proxy traffic
		as well. For those traffic types, Squid also enables the
		following checks, comparing the corresponding Host header
		and Request-URI components:
	
		 * The host names (domain or IP) must be identical,
		   but valueless or missing Host header disables all checks.
		   For the two host names to match, both must be either IP
		   or FQDN.
	
		 * Port numbers must be identical, but if a port is missing
		   the scheme-default port is assumed.
	
	
	When set to OFF (the default):
		Squid allows suspicious requests to continue but logs a
		security warning and blocks caching of the response.
	
		 * Forward-proxy traffic is not checked at all.
	
		 * Reverse-proxy traffic is not checked at all.
	
		 * Intercepted traffic which passes verification is handled
		   according to client_dst_passthru.
	
		 * Intercepted requests which fail verification are sent
		   to the client original destination instead of DIRECT.
		   This overrides 'client_dst_passthru off'.
	
		For now suspicious intercepted CONNECT requests are always
		responded to with an HTTP 409 (Conflict) error page.
	
	
	SECURITY NOTE:
	
	As described in CVE-2009-0801 when the Host: header alone is used
	to determine the destination of a request it becomes trivial for
	malicious scripts on remote websites to bypass browser same-origin
	security policy and sandboxing protections.
	
	The cause of this is that such applets are allowed to perform their
	own HTTP stack, in which case the same-origin policy of the browser
	sandbox only verifies that the applet tries to contact the same IP
	as from where it was loaded at the IP level. The Host: header may
	be different from the connected IP and approved origin.
	
DOC_END

NAME: client_dst_passthru
TYPE: onoff
DEFAULT: on
LOC: Config.onoff.client_dst_passthru
DOC_START
	With NAT or TPROXY intercepted traffic Squid may pass the request
	directly to the original client destination IP or seek a faster
	source using the HTTP Host header.
	
	Using Host to locate alternative servers can provide faster
	connectivity with a range of failure recovery options.
	But can also lead to connectivity trouble when the client and
	server are attempting stateful interactions unaware of the proxy.
	
	This option (on by default) prevents alternative DNS entries being
	located to send intercepted traffic DIRECT to an origin server.
	The clients original destination IP and port will be used instead.
	
	Regardless of this option setting, when dealing with intercepted
	traffic Squid will verify the Host: header and any traffic which
	fails Host verification will be treated as if this option were ON.
	
	see host_verify_strict for details on the verification process.
DOC_END

COMMENT_START
 TLS OPTIONS
 -----------------------------------------------------------------------------
COMMENT_END

NAME: tls_outgoing_options
IFDEF: USE_GNUTLS||USE_OPENSSL
TYPE: securePeerOptions
DEFAULT: min-version=1.0
LOC: Security::ProxyOutgoingConfig
DOC_START
	disable		Do not support https:// URLs.
	
	cert=/path/to/client/certificate
			A client TLS certificate to use when connecting.
	
	key=/path/to/client/private_key
			The private TLS key corresponding to the cert= above.
			If key= is not specified cert= is assumed to reference
			a PEM file containing both the certificate and the key.
	
	cipher=...	The list of valid TLS ciphers to use.

	min-version=1.N
			The minimum TLS protocol version to permit.
			To control SSLv3 use the options= parameter.
			Supported Values: 1.0 (default), 1.1, 1.2

	options=... 	Specify various TLS/SSL implementation options:

			    NO_SSLv3    Disallow the use of SSLv3

			    NO_TLSv1    Disallow the use of TLSv1.0

			    NO_TLSv1_1  Disallow the use of TLSv1.1

			    NO_TLSv1_2  Disallow the use of TLSv1.2

			    SINGLE_DH_USE
				      Always create a new key when using
				      temporary/ephemeral DH key exchanges

			    NO_TICKET
				      Disable use of RFC5077 session tickets.
				      Some servers may have problems
				      understanding the TLS extension due
				      to ambiguous specification in RFC4507.

			    ALL       Enable various bug workarounds
				      suggested as "harmless" by OpenSSL
				      Be warned that this reduces SSL/TLS
				      strength to some attacks.

			See the OpenSSL SSL_CTX_set_options documentation for a
			more complete list.
	
	cafile=		PEM file containing CA certificates to use when verifying
			the peer certificate. May be repeated to load multiple files.

	capath=		A directory containing additional CA certificates to
			use when verifying the peer certificate.
			Requires OpenSSL or LibreSSL.
	
	crlfile=... 	A certificate revocation list file to use when
			verifying the peer certificate.
	
	flags=...	Specify various flags modifying the TLS implementation:
	
			DONT_VERIFY_PEER
				Accept certificates even if they fail to
				verify.
			DONT_VERIFY_DOMAIN
				Don't verify the peer certificate
				matches the server name
	
	default-ca[=off]
			Whether to use the system Trusted CAs. Default is ON.
	
	domain= 	The peer name as advertised in its certificate.
			Used for verifying the correctness of the received peer
			certificate. If not specified the peer hostname will be
			used.
DOC_END

COMMENT_START
 SSL OPTIONS
 -----------------------------------------------------------------------------
COMMENT_END

NAME: ssl_unclean_shutdown
IFDEF: USE_OPENSSL
TYPE: onoff
DEFAULT: off
LOC: Config.SSL.unclean_shutdown
DOC_START
	Some browsers (especially MSIE) bugs out on SSL shutdown
	messages.
DOC_END

NAME: ssl_engine
IFDEF: USE_OPENSSL
TYPE: string
LOC: Config.SSL.ssl_engine
DEFAULT: none
DOC_START
	The OpenSSL engine to use. You will need to set this if you
	would like to use hardware SSL acceleration for example.
DOC_END

NAME: sslproxy_session_ttl
IFDEF: USE_OPENSSL
DEFAULT: 300
LOC: Config.SSL.session_ttl
TYPE: int
DOC_START
	Sets the timeout value for SSL sessions
DOC_END

NAME: sslproxy_session_cache_size
IFDEF: USE_OPENSSL
DEFAULT: 2 MB
LOC: Config.SSL.sessionCacheSize
TYPE: b_size_t
DOC_START
        Sets the cache size to use for ssl session
DOC_END

NAME: sslproxy_foreign_intermediate_certs
IFDEF: USE_OPENSSL
DEFAULT: none
LOC: Config.ssl_client.foreignIntermediateCertsPath
TYPE: string
DOC_START
	Many origin servers fail to send their full server certificate
	chain for verification, assuming the client already has or can
	easily locate any missing intermediate certificates.

	Squid uses the certificates from the specified file to fill in
	these missing chains when trying to validate origin server
	certificate chains.

	The file is expected to contain zero or more PEM-encoded
	intermediate certificates. These certificates are not treated
	as trusted root certificates, and any self-signed certificate in
	this file will be ignored.
DOC_END

NAME: sslproxy_cert_sign_hash
IFDEF: USE_OPENSSL
DEFAULT: none
LOC: Config.SSL.certSignHash
TYPE: string
DOC_START
	Sets the hashing algorithm to use when signing generated certificates.
	Valid algorithm names depend on the OpenSSL library used. The following
	names are usually available: sha1, sha256, sha512, and md5. Please see
	your OpenSSL library manual for the available hashes. By default, Squids
	that support this option use sha256 hashes.

	Squid does not forcefully purge cached certificates that were generated
	with an algorithm other than the currently configured one. They remain
	in the cache, subject to the regular cache eviction policy, and become
	useful if the algorithm changes again.
DOC_END

NAME: ssl_bump
IFDEF: USE_OPENSSL
TYPE: sslproxy_ssl_bump
LOC: Config.accessList.ssl_bump
DEFAULT_DOC: Become a TCP tunnel without decrypting proxied traffic.
DEFAULT: none
DOC_START
	This option is consulted when a CONNECT request is received on
	an http_port (or a new connection is intercepted at an
	https_port), provided that port was configured with an ssl-bump
	flag. The subsequent data on the connection is either treated as
	HTTPS and decrypted OR tunneled at TCP level without decryption,
	depending on the first matching bumping "action".

	ssl_bump <action> [!]acl ...

	The following bumping actions are currently supported:

	    splice
		Become a TCP tunnel without decrypting proxied traffic.
		This is the default action.

	    bump
		Establish a secure connection with the server and, using a
		mimicked server certificate, with the client.

	    peek
		Receive client (step SslBump1) or server (step SslBump2)
		certificate while preserving the possibility of splicing the
		connection. Peeking at the server certificate (during step 2)
		usually precludes bumping of the connection at step 3.

	    stare
		Receive client (step SslBump1) or server (step SslBump2)
		certificate while preserving the possibility of bumping the
		connection. Staring at the server certificate (during step 2)
		usually precludes splicing of the connection at step 3.

	    terminate
		Close client and server connections.

	Backward compatibility actions available at step SslBump1:

	    client-first
		Bump the connection. Establish a secure connection with the
		client first, then connect to the server. This old mode does
		not allow Squid to mimic server SSL certificate and does not
		work with intercepted SSL connections.

	    server-first
		Bump the connection. Establish a secure connection with the
		server first, then establish a secure connection with the
		client, using a mimicked server certificate. Works with both
		CONNECT requests and intercepted SSL connections, but does
		not allow to make decisions based on SSL handshake info.

	    peek-and-splice
		Decide whether to bump or splice the connection based on 
		client-to-squid and server-to-squid SSL hello messages.
		XXX: Remove.

	    none
		Same as the "splice" action.

	All ssl_bump rules are evaluated at each of the supported bumping
	steps.  Rules with actions that are impossible at the current step are
	ignored. The first matching ssl_bump action wins and is applied at the
	end of the current step. If no rules match, the splice action is used.
	See the at_step ACL for a list of the supported SslBump steps.

	This clause supports both fast and slow acl types.
	See http://wiki.squid-cache.org/SquidFaq/SquidAcl for details.

	See also: http_port ssl-bump, https_port ssl-bump, and acl at_step.


	# Example: Bump all TLS connections except those originating from
	# localhost or those going to example.com.

	acl broken_sites ssl::server_name .example.com
	ssl_bump splice localhost
	ssl_bump splice broken_sites
	ssl_bump bump all
DOC_END

NAME: sslproxy_cert_error
IFDEF: USE_OPENSSL
DEFAULT: none
DEFAULT_DOC: Server certificate errors terminate the transaction.
LOC: Config.ssl_client.cert_error
TYPE: acl_access
DOC_START
	Use this ACL to bypass server certificate validation errors.

	For example, the following lines will bypass all validation errors
	when talking to servers for example.com. All other
	validation errors will result in ERR_SECURE_CONNECT_FAIL error.

		acl BrokenButTrustedServers dstdomain example.com
		sslproxy_cert_error allow BrokenButTrustedServers
		sslproxy_cert_error deny all

	This clause only supports fast acl types.
	See http://wiki.squid-cache.org/SquidFaq/SquidAcl for details.
	Using slow acl types may result in server crashes

	Without this option, all server certificate validation errors
	terminate the transaction to protect Squid and the client.

	SQUID_X509_V_ERR_INFINITE_VALIDATION error cannot be bypassed
	but should not happen unless your OpenSSL library is buggy.

	SECURITY WARNING:
		Bypassing validation errors is dangerous because an
		error usually implies that the server cannot be trusted
		and the connection may be insecure.

	See also: sslproxy_flags and DONT_VERIFY_PEER.
DOC_END

NAME: sslproxy_cert_sign
IFDEF: USE_OPENSSL
DEFAULT: none
POSTSCRIPTUM: signUntrusted ssl::certUntrusted
POSTSCRIPTUM: signSelf ssl::certSelfSigned
POSTSCRIPTUM: signTrusted all
TYPE: sslproxy_cert_sign
LOC: Config.ssl_client.cert_sign
DOC_START

        sslproxy_cert_sign <signing algorithm> acl ...

        The following certificate signing algorithms are supported:

	   signTrusted
		Sign using the configured CA certificate which is usually
		placed in and trusted by end-user browsers. This is the
		default for trusted origin server certificates.

	   signUntrusted
		Sign to guarantee an X509_V_ERR_CERT_UNTRUSTED browser error.
		This is the default for untrusted origin server certificates
		that are not self-signed (see ssl::certUntrusted).

	   signSelf
		Sign using a self-signed certificate with the right CN to
		generate a X509_V_ERR_DEPTH_ZERO_SELF_SIGNED_CERT error in the
		browser. This is the default for self-signed origin server
		certificates (see ssl::certSelfSigned).

	This clause only supports fast acl types.

	When sslproxy_cert_sign acl(s) match, Squid uses the corresponding
	signing algorithm to generate the certificate and ignores all
	subsequent sslproxy_cert_sign options (the first match wins). If no
	acl(s) match, the default signing algorithm is determined by errors
	detected when obtaining and validating the origin server certificate.

	WARNING: SQUID_X509_V_ERR_DOMAIN_MISMATCH and ssl:certDomainMismatch can
	be used with sslproxy_cert_adapt, but if and only if Squid is bumping a
	CONNECT request that carries a domain name. In all other cases (CONNECT
	to an IP address or an intercepted SSL connection), Squid cannot detect
	the domain mismatch at certificate generation time when
	bump-server-first is used.
DOC_END

NAME: sslproxy_cert_adapt
IFDEF: USE_OPENSSL
DEFAULT: none
TYPE: sslproxy_cert_adapt
LOC: Config.ssl_client.cert_adapt
DOC_START
	
	sslproxy_cert_adapt <adaptation algorithm> acl ...

	The following certificate adaptation algorithms are supported:

	   setValidAfter
		Sets the "Not After" property to the "Not After" property of
		the CA certificate used to sign generated certificates.

	   setValidBefore
		Sets the "Not Before" property to the "Not Before" property of
		the CA certificate used to sign generated certificates.

	   setCommonName or setCommonName{CN}
		Sets Subject.CN property to the host name specified as a 
		CN parameter or, if no explicit CN parameter was specified,
		extracted from the CONNECT request. It is a misconfiguration
		to use setCommonName without an explicit parameter for
		intercepted or tproxied SSL connections.
		
	This clause only supports fast acl types.

	Squid first groups sslproxy_cert_adapt options by adaptation algorithm.
	Within a group, when sslproxy_cert_adapt acl(s) match, Squid uses the
	corresponding adaptation algorithm to generate the certificate and
	ignores all subsequent sslproxy_cert_adapt options in that algorithm's
	group (i.e., the first match wins within each algorithm group). If no
	acl(s) match, the default mimicking action takes place.

	WARNING: SQUID_X509_V_ERR_DOMAIN_MISMATCH and ssl:certDomainMismatch can
	be used with sslproxy_cert_adapt, but if and only if Squid is bumping a
	CONNECT request that carries a domain name. In all other cases (CONNECT
	to an IP address or an intercepted SSL connection), Squid cannot detect
	the domain mismatch at certificate generation time when
	bump-server-first is used.
DOC_END

NAME: sslpassword_program
IFDEF: USE_OPENSSL
DEFAULT: none
LOC: Config.Program.ssl_password
TYPE: string
DOC_START
	Specify a program used for entering SSL key passphrases
	when using encrypted SSL certificate keys. If not specified
	keys must either be unencrypted, or Squid started with the -N
	option to allow it to query interactively for the passphrase.

	The key file name is given as argument to the program allowing
	selection of the right password if you have multiple encrypted
	keys.
DOC_END

COMMENT_START
 OPTIONS RELATING TO EXTERNAL SSL_CRTD 
 -----------------------------------------------------------------------------
COMMENT_END

NAME: sslcrtd_program
TYPE: eol 
IFDEF: USE_SSL_CRTD
DEFAULT: @DEFAULT_SSL_CRTD@ -s @DEFAULT_SSL_DB_DIR@ -M 4MB
LOC: Ssl::TheConfig.ssl_crtd
DOC_START
	Specify the location and options of the executable for certificate
	generator.
	@DEFAULT_SSL_CRTD@ program requires -s and -M parameters
	For more information use:
		@DEFAULT_SSL_CRTD@ -h
DOC_END

NAME: sslcrtd_children
TYPE: HelperChildConfig
IFDEF: USE_SSL_CRTD
DEFAULT: 32 startup=5 idle=1
LOC: Ssl::TheConfig.ssl_crtdChildren
DOC_START
	The maximum number of processes spawn to service ssl server.
	The maximum this may be safely set to is 32.
	
	The startup= and idle= options allow some measure of skew in your
	tuning.
	
		startup=N
	
	Sets the minimum number of processes to spawn when Squid
	starts or reconfigures. When set to zero the first request will
	cause spawning of the first child process to handle it.
	
	Starting too few children temporary slows Squid under load while it
	tries to spawn enough additional processes to cope with traffic.
	
		idle=N
	
	Sets a minimum of how many processes Squid is to try and keep available
	at all times. When traffic begins to rise above what the existing
	processes can handle this many more will be spawned up to the maximum
	configured. A minimum setting of 1 is required.

		queue-size=N

	Sets the maximum number of queued requests.
	If the queued requests exceed queue size for more than 3 minutes
	squid aborts its operation.
	The default value is set to 2*numberofchildren.
	
	You must have at least one ssl_crtd process.
DOC_END

NAME: sslcrtvalidator_program
TYPE: eol
IFDEF: USE_OPENSSL
DEFAULT: none
LOC: Ssl::TheConfig.ssl_crt_validator
DOC_START
	Specify the location and options of the executable for ssl_crt_validator
	process.

	Usage:  sslcrtvalidator_program [ttl=n] [cache=n] path ...

	Options:
	  ttl=n         TTL in seconds for cached results. The default is 60 secs
	  cache=n       limit the result cache size. The default value is 2048
DOC_END

NAME: sslcrtvalidator_children
TYPE: HelperChildConfig
IFDEF: USE_OPENSSL
DEFAULT: 32 startup=5 idle=1 concurrency=1
LOC: Ssl::TheConfig.ssl_crt_validator_Children
DOC_START
	The maximum number of processes spawn to service SSL server.
	The maximum this may be safely set to is 32.
	
	The startup= and idle= options allow some measure of skew in your
	tuning.
	
		startup=N
	
	Sets the minimum number of processes to spawn when Squid
	starts or reconfigures. When set to zero the first request will
	cause spawning of the first child process to handle it.
	
	Starting too few children temporary slows Squid under load while it
	tries to spawn enough additional processes to cope with traffic.
	
		idle=N
	
	Sets a minimum of how many processes Squid is to try and keep available
	at all times. When traffic begins to rise above what the existing
	processes can handle this many more will be spawned up to the maximum
	configured. A minimum setting of 1 is required.

		concurrency=
	
	The number of requests each certificate validator helper can handle in
	parallel. A value of 0 indicates the certficate validator does not
	support concurrency. Defaults to 1.
	
	When this directive is set to a value >= 1 then the protocol
	used to communicate with the helper is modified to include
	a request ID in front of the request/response. The request
	ID from the request must be echoed back with the response
	to that request.

		queue-size=N

	Sets the maximum number of queued requests.
	If the queued requests exceed queue size for more than 3 minutes
	squid aborts its operation.
	The default value is set to 2*numberofchildren.
	
	You must have at least one ssl_crt_validator process.
DOC_END

COMMENT_START
 OPTIONS WHICH AFFECT THE NEIGHBOR SELECTION ALGORITHM
 -----------------------------------------------------------------------------
COMMENT_END

NAME: cache_peer
TYPE: peer
DEFAULT: none
LOC: Config.peers
DOC_START
	To specify other caches in a hierarchy, use the format:
	
		cache_peer hostname type http-port icp-port [options]
	
	For example,
	
	#                                        proxy  icp
	#          hostname             type     port   port  options
	#          -------------------- -------- ----- -----  -----------
	cache_peer parent.foo.net       parent    3128  3130  default
	cache_peer sib1.foo.net         sibling   3128  3130  proxy-only
	cache_peer sib2.foo.net         sibling   3128  3130  proxy-only
	cache_peer example.com          parent    80       0  default
	cache_peer cdn.example.com      sibling   3128     0  
	
	      type:	either 'parent', 'sibling', or 'multicast'.
	
	proxy-port:	The port number where the peer accept HTTP requests.
			For other Squid proxies this is usually 3128
			For web servers this is usually 80
	
	  icp-port:	Used for querying neighbor caches about objects.
			Set to 0 if the peer does not support ICP or HTCP.
			See ICP and HTCP options below for additional details.
	
	
	==== ICP OPTIONS ====
	
	You MUST also set icp_port and icp_access explicitly when using these options.
	The defaults will prevent peer traffic using ICP.
	
	
	no-query	Disable ICP queries to this neighbor.
	
	multicast-responder
			Indicates the named peer is a member of a multicast group.
			ICP queries will not be sent directly to the peer, but ICP
			replies will be accepted from it.
	
	closest-only	Indicates that, for ICP_OP_MISS replies, we'll only forward
			CLOSEST_PARENT_MISSes and never FIRST_PARENT_MISSes.
	
	background-ping
			To only send ICP queries to this neighbor infrequently.
			This is used to keep the neighbor round trip time updated
			and is usually used in conjunction with weighted-round-robin.
	
	
	==== HTCP OPTIONS ====
	
	You MUST also set htcp_port and htcp_access explicitly when using these options.
	The defaults will prevent peer traffic using HTCP.
	
	
	htcp		Send HTCP, instead of ICP, queries to the neighbor.
			You probably also want to set the "icp-port" to 4827
			instead of 3130. This directive accepts a comma separated
			list of options described below.
	
	htcp=oldsquid	Send HTCP to old Squid versions (2.5 or earlier).
	
	htcp=no-clr	Send HTCP to the neighbor but without
			sending any CLR requests.  This cannot be used with
			only-clr.
	
	htcp=only-clr	Send HTCP to the neighbor but ONLY CLR requests.
			This cannot be used with no-clr.
	
	htcp=no-purge-clr
			Send HTCP to the neighbor including CLRs but only when
			they do not result from PURGE requests.
	
	htcp=forward-clr
			Forward any HTCP CLR requests this proxy receives to the peer.
	
	
	==== PEER SELECTION METHODS ====
	
	The default peer selection method is ICP, with the first responding peer
	being used as source. These options can be used for better load balancing.
	
	
	default		This is a parent cache which can be used as a "last-resort"
			if a peer cannot be located by any of the peer-selection methods.
			If specified more than once, only the first is used.
	
	round-robin	Load-Balance parents which should be used in a round-robin
			fashion in the absence of any ICP queries.
			weight=N can be used to add bias.
	
	weighted-round-robin
			Load-Balance parents which should be used in a round-robin
			fashion with the frequency of each parent being based on the
			round trip time. Closer parents are used more often.
			Usually used for background-ping parents.
			weight=N can be used to add bias.
	
	carp		Load-Balance parents which should be used as a CARP array.
			The requests will be distributed among the parents based on the
			CARP load balancing hash function based on their weight.
	
	userhash	Load-balance parents based on the client proxy_auth or ident username.
	
	sourcehash	Load-balance parents based on the client source IP.

	multicast-siblings
			To be used only for cache peers of type "multicast".
			ALL members of this multicast group have "sibling"
			relationship with it, not "parent".  This is to a multicast
			group when the requested object would be fetched only from
			a "parent" cache, anyway.  It's useful, e.g., when
			configuring a pool of redundant Squid proxies, being
			members of the same multicast group.
	
	
	==== PEER SELECTION OPTIONS ====
	
	weight=N	use to affect the selection of a peer during any weighted
			peer-selection mechanisms.
			The weight must be an integer; default is 1,
			larger weights are favored more.
			This option does not affect parent selection if a peering
			protocol is not in use.
	
	basetime=N	Specify a base amount to be subtracted from round trip
			times of parents.
			It is subtracted before division by weight in calculating
			which parent to fectch from. If the rtt is less than the
			base time the rtt is set to a minimal value.
	
	ttl=N		Specify a TTL to use when sending multicast ICP queries
			to this address.
			Only useful when sending to a multicast group.
			Because we don't accept ICP replies from random
			hosts, you must configure other group members as
			peers with the 'multicast-responder' option.
	
	no-delay	To prevent access to this neighbor from influencing the
			delay pools.
	
	digest-url=URL	Tell Squid to fetch the cache digest (if digests are
			enabled) for this host from the specified URL rather
			than the Squid default location.
	
	
	==== CARP OPTIONS ====
	
	carp-key=key-specification
			use a different key than the full URL to hash against the peer.
			the key-specification is a comma-separated list of the keywords			
			scheme, host, port, path, params
			Order is not important.
	
	==== ACCELERATOR / REVERSE-PROXY OPTIONS ====
	
	originserver	Causes this parent to be contacted as an origin server.
			Meant to be used in accelerator setups when the peer
			is a web server.
	
	forceddomain=name
			Set the Host header of requests forwarded to this peer.
			Useful in accelerator setups where the server (peer)
			expects a certain domain name but clients may request
			others. ie example.com or www.example.com
	
	no-digest	Disable request of cache digests.
	
	no-netdb-exchange
			Disables requesting ICMP RTT database (NetDB).
	
	
	==== AUTHENTICATION OPTIONS ====
	
	login=user:password
			If this is a personal/workgroup proxy and your parent
			requires proxy authentication.
			
			Note: The string can include URL escapes (i.e. %20 for
			spaces). This also means % must be written as %%.
	
	login=PASSTHRU
			Send login details received from client to this peer.
			Both Proxy- and WWW-Authorization headers are passed
			without alteration to the peer.
			Authentication is not required by Squid for this to work.
			
			Note: This will pass any form of authentication but
			only Basic auth will work through a proxy unless the
			connection-auth options are also used.

	login=PASS	Send login details received from client to this peer.
			Authentication is not required by this option.
			
			If there are no client-provided authentication headers
			to pass on, but username and password are available
			from an external ACL user= and password= result tags
			they may be sent instead.
			
			Note: To combine this with proxy_auth both proxies must
			share the same user database as HTTP only allows for
			a single login (one for proxy, one for origin server).
			Also be warned this will expose your users proxy
			password to the peer. USE WITH CAUTION
	
	login=*:password
			Send the username to the upstream cache, but with a
			fixed password. This is meant to be used when the peer
			is in another administrative domain, but it is still
			needed to identify each user.
			The star can optionally be followed by some extra
			information which is added to the username. This can
			be used to identify this proxy to the peer, similar to
			the login=username:password option above.
	
	login=NEGOTIATE
			If this is a personal/workgroup proxy and your parent
			requires a secure proxy authentication.
			The first principal from the default keytab or defined by
			the environment variable KRB5_KTNAME will be used. 
	
			WARNING: The connection may transmit requests from multiple
			clients. Negotiate often assumes end-to-end authentication
			and a single-client. Which is not strictly true here.
	
	login=NEGOTIATE:principal_name
			If this is a personal/workgroup proxy and your parent
			requires a secure proxy authentication. 
			The principal principal_name from the default keytab or
			defined by the environment variable KRB5_KTNAME will be
			used.
	
			WARNING: The connection may transmit requests from multiple
			clients. Negotiate often assumes end-to-end authentication
			and a single-client. Which is not strictly true here.
	
	connection-auth=on|off
			Tell Squid that this peer does or not support Microsoft
			connection oriented authentication, and any such
			challenges received from there should be ignored.
			Default is auto to automatically determine the status
			of the peer.
	
	auth-no-keytab
			Do not use a keytab to authenticate to a peer when
			login=NEGOTIATE is specified. Let the GSSAPI
			implementation determine which already existing
			credentials cache to use instead.
	
	
	==== SSL / HTTPS / TLS OPTIONS ====
	
	ssl		Encrypt connections to this peer with SSL/TLS.
	
	sslcert=/path/to/ssl/certificate
			A client SSL certificate to use when connecting to
			this peer.
	
	sslkey=/path/to/ssl/key
			The private SSL key corresponding to sslcert above.
			If 'sslkey' is not specified 'sslcert' is assumed to
			reference a combined file containing both the
			certificate and the key.
	
	sslcipher=...	The list of valid SSL ciphers to use when connecting
			to this peer.

	tls-min-version=1.N
			The minimum TLS protocol version to permit. To control
			SSLv3 use the ssloptions= parameter.
			Supported Values: 1.0 (default), 1.1, 1.2

	ssloptions=... 	Specify various SSL implementation options:

			    NO_SSLv3    Disallow the use of SSLv3

			    NO_TLSv1    Disallow the use of TLSv1.0

			    NO_TLSv1_1  Disallow the use of TLSv1.1

			    NO_TLSv1_2  Disallow the use of TLSv1.2

			    SINGLE_DH_USE
				      Always create a new key when using
				      temporary/ephemeral DH key exchanges

			    NO_TICKET
				      Disable use of RFC5077 session tickets.
				      Some servers may have problems
				      understanding the TLS extension due
				      to ambiguous specification in RFC4507.

			    ALL       Enable various bug workarounds
				      suggested as "harmless" by OpenSSL
				      Be warned that this reduces SSL/TLS
				      strength to some attacks.

			See the OpenSSL SSL_CTX_set_options documentation for a
			more complete list.
	
	tls-cafile=	PEM file containing CA certificates to use when verifying
			the peer certificate. May be repeated to load multiple files.
	
	sslcapath=...	A directory containing additional CA certificates to
			use when verifying the peer certificate.
			Requires OpenSSL or LibreSSL.
	
	sslcrlfile=... 	A certificate revocation list file to use when
			verifying the peer certificate.
	
	sslflags=...	Specify various flags modifying the SSL implementation:
	
			DONT_VERIFY_PEER
				Accept certificates even if they fail to
				verify.

			DONT_VERIFY_DOMAIN
				Don't verify the peer certificate
				matches the server name
	
	ssldomain= 	The peer name as advertised in it's certificate.
			Used for verifying the correctness of the received peer
			certificate. If not specified the peer hostname will be
			used.
	
	front-end-https
			Enable the "Front-End-Https: On" header needed when
			using Squid as a SSL frontend in front of Microsoft OWA.
			See MS KB document Q307347 for details on this header.
			If set to auto the header will only be added if the
			request is forwarded as a https:// URL.
	
	tls-default-ca[=off]
			Whether to use the system Trusted CAs. Default is ON.
	
	tls-no-npn	Do not use the TLS NPN extension to advertise HTTP/1.1.

	==== GENERAL OPTIONS ====
	
	connect-timeout=N
			A peer-specific connect timeout.
			Also see the peer_connect_timeout directive.
	
	connect-fail-limit=N
			How many times connecting to a peer must fail before
			it is marked as down. Standby connection failures
			count towards this limit. Default is 10.
	
	allow-miss	Disable Squid's use of only-if-cached when forwarding
			requests to siblings. This is primarily useful when
			icp_hit_stale is used by the sibling. Excessive use
			of this option may result in forwarding loops. One way
			to prevent peering loops when using this option, is to
			deny cache peer usage on requests from a peer:
			acl fromPeer ...
			cache_peer_access peerName deny fromPeer
	
	max-conn=N 	Limit the number of concurrent connections the Squid
			may open to this peer, including already opened idle
			and standby connections. There is no peer-specific
			connection limit by default.
	
			A peer exceeding the limit is not used for new
			requests unless a standby connection is available.
	
			max-conn currently works poorly with idle persistent
			connections: When a peer reaches its max-conn limit,
			and there are idle persistent connections to the peer,
			the peer may not be selected because the limiting code
			does not know whether Squid can reuse those idle
			connections.
	
	standby=N	Maintain a pool of N "hot standby" connections to an
			UP peer, available for requests when no idle
			persistent connection is available (or safe) to use.
			By default and with zero N, no such pool is maintained.
			N must not exceed the max-conn limit (if any).
	
			At start or after reconfiguration, Squid opens new TCP
			standby connections until there are N connections
			available and then replenishes the standby pool as
			opened connections are used up for requests. A used
			connection never goes back to the standby pool, but
			may go to the regular idle persistent connection pool
			shared by all peers and origin servers.
	
			Squid never opens multiple new standby connections
			concurrently.  This one-at-a-time approach minimizes
			flooding-like effect on peers. Furthermore, just a few
			standby connections should be sufficient in most cases
			to supply most new requests with a ready-to-use
			connection.
	
			Standby connections obey server_idle_pconn_timeout.
			For the feature to work as intended, the peer must be
			configured to accept and keep them open longer than
			the idle timeout at the connecting Squid, to minimize
			race conditions typical to idle used persistent
			connections. Default request_timeout and
			server_idle_pconn_timeout values ensure such a
			configuration.
	
	name=xxx	Unique name for the peer.
			Required if you have multiple peers on the same host
			but different ports.
			This name can be used in cache_peer_access and similar
			directives to identify the peer.
			Can be used by outgoing access controls through the
			peername ACL type.
	
	no-tproxy	Do not use the client-spoof TPROXY support when forwarding
			requests to this peer. Use normal address selection instead.
			This overrides the spoof_client_ip ACL.
	
	proxy-only	objects fetched from the peer will not be stored locally.
	
DOC_END

NAME: cache_peer_access
TYPE: peer_access
DEFAULT: none
DEFAULT_DOC: No peer usage restrictions.
LOC: none
DOC_START
	Restricts usage of cache_peer proxies.

	Usage:
		cache_peer_access peer-name allow|deny [!]aclname ...

	For the required peer-name parameter, use either the value of the
	cache_peer name=value parameter or, if name=value is missing, the
	cache_peer hostname parameter.

	This directive narrows down the selection of peering candidates, but
	does not determine the order in which the selected candidates are
	contacted. That order is determined by the peer selection algorithms
	(see PEER SELECTION sections in the cache_peer documentation).

	If a deny rule matches, the corresponding peer will not be contacted
	for the current transaction -- Squid will not send ICP queries and
	will not forward HTTP requests to that peer. An allow match leaves
	the corresponding peer in the selection. The first match for a given
	peer wins for that peer.

	The relative order of cache_peer_access directives for the same peer
	matters. The relative order of any two cache_peer_access directives
	for different peers does not matter. To ease interpretation, it is a
	good idea to group cache_peer_access directives for the same peer
	together.

	A single cache_peer_access directive may be evaluated multiple times
	for a given transaction because individual peer selection algorithms
	may check it independently from each other. These redundant checks
	may be optimized away in future Squid versions.

	This clause only supports fast acl types.
	See http://wiki.squid-cache.org/SquidFaq/SquidAcl for details.

DOC_END

NAME: neighbor_type_domain
TYPE: hostdomaintype
DEFAULT: none
DEFAULT_DOC: The peer type from cache_peer directive is used for all requests to that peer.
LOC: none
DOC_START
	Modify the cache_peer neighbor type when passing requests
	about specific domains to the peer.

	Usage:
		 neighbor_type_domain neighbor parent|sibling domain domain ...

	For example:
		cache_peer foo.example.com parent 3128 3130
		neighbor_type_domain foo.example.com sibling .au .de

	The above configuration treats all requests to foo.example.com as a
	parent proxy unless the request is for a .au or .de ccTLD domain name.
DOC_END

NAME: dead_peer_timeout
COMMENT: (seconds)
DEFAULT: 10 seconds
TYPE: time_t
LOC: Config.Timeout.deadPeer
DOC_START
	This controls how long Squid waits to declare a peer cache
	as "dead."  If there are no ICP replies received in this
	amount of time, Squid will declare the peer dead and not
	expect to receive any further ICP replies.  However, it
	continues to send ICP queries, and will mark the peer as
	alive upon receipt of the first subsequent ICP reply.

	This timeout also affects when Squid expects to receive ICP
	replies from peers.  If more than 'dead_peer' seconds have
	passed since the last ICP reply was received, Squid will not
	expect to receive an ICP reply on the next query.  Thus, if
	your time between requests is greater than this timeout, you
	will see a lot of requests sent DIRECT to origin servers
	instead of to your parents.
DOC_END

NAME: forward_max_tries
DEFAULT: 25
TYPE: int
LOC: Config.forward_max_tries
DOC_START
	Controls how many different forward paths Squid will try
	before giving up. See also forward_timeout.
	
	NOTE: connect_retries (default: none) can make each of these
	possible forwarding paths be tried multiple times.
DOC_END

COMMENT_START
 MEMORY CACHE OPTIONS
 -----------------------------------------------------------------------------
COMMENT_END

NAME: cache_mem
COMMENT: (bytes)
TYPE: b_size_t
DEFAULT: 256 MB
LOC: Config.memMaxSize
DOC_START
	NOTE: THIS PARAMETER DOES NOT SPECIFY THE MAXIMUM PROCESS SIZE.
	IT ONLY PLACES A LIMIT ON HOW MUCH ADDITIONAL MEMORY SQUID WILL
	USE AS A MEMORY CACHE OF OBJECTS. SQUID USES MEMORY FOR OTHER
	THINGS AS WELL. SEE THE SQUID FAQ SECTION 8 FOR DETAILS.

	'cache_mem' specifies the ideal amount of memory to be used
	for:
		* In-Transit objects
		* Hot Objects
		* Negative-Cached objects

	Data for these objects are stored in 4 KB blocks.  This
	parameter specifies the ideal upper limit on the total size of
	4 KB blocks allocated.  In-Transit objects take the highest
	priority.

	In-transit objects have priority over the others.  When
	additional space is needed for incoming data, negative-cached
	and hot objects will be released.  In other words, the
	negative-cached and hot objects will fill up any unused space
	not needed for in-transit objects.

	If circumstances require, this limit will be exceeded.
	Specifically, if your incoming request rate requires more than
	'cache_mem' of memory to hold in-transit objects, Squid will
	exceed this limit to satisfy the new requests.  When the load
	decreases, blocks will be freed until the high-water mark is
	reached.  Thereafter, blocks will be used to store hot
	objects.

	If shared memory caching is enabled, Squid does not use the shared
	cache space for in-transit objects, but they still consume as much
	local memory as they need. For more details about the shared memory
	cache, see memory_cache_shared.
DOC_END

NAME: maximum_object_size_in_memory
COMMENT: (bytes)
TYPE: b_size_t
DEFAULT: 512 KB
LOC: Config.Store.maxInMemObjSize
DOC_START
	Objects greater than this size will not be attempted to kept in
	the memory cache. This should be set high enough to keep objects
	accessed frequently in memory to improve performance whilst low
	enough to keep larger objects from hoarding cache_mem.
DOC_END

NAME: memory_cache_shared
COMMENT: on|off
TYPE: YesNoNone
LOC: Config.memShared
DEFAULT: none
DEFAULT_DOC: "on" where supported if doing memory caching with multiple SMP workers.
DOC_START
	Controls whether the memory cache is shared among SMP workers.

	The shared memory cache is meant to occupy cache_mem bytes and replace
	the non-shared memory cache, although some entities may still be
	cached locally by workers for now (e.g., internal and in-transit
	objects may be served from a local memory cache even if shared memory
	caching is enabled).

	By default, the memory cache is shared if and only if all of the
	following conditions are satisfied: Squid runs in SMP mode with
	multiple workers, cache_mem is positive, and Squid environment
	supports required IPC primitives (e.g., POSIX shared memory segments
	and GCC-style atomic operations).

	To avoid blocking locks, shared memory uses opportunistic algorithms
	that do not guarantee that every cachable entity that could have been
	shared among SMP workers will actually be shared.
DOC_END

NAME: memory_cache_mode
TYPE: memcachemode
LOC: Config
DEFAULT: always
DEFAULT_DOC: Keep the most recently fetched objects in memory
DOC_START
	Controls which objects to keep in the memory cache (cache_mem)

	always	Keep most recently fetched objects in memory (default)

	disk	Only disk cache hits are kept in memory, which means
		an object must first be cached on disk and then hit
		a second time before cached in memory.

	network	Only objects fetched from network is kept in memory
DOC_END

NAME: memory_replacement_policy
TYPE: removalpolicy
LOC: Config.memPolicy
DEFAULT: lru
DOC_START
	The memory replacement policy parameter determines which
	objects are purged from memory when memory space is needed.

	See cache_replacement_policy for details on algorithms.
DOC_END

COMMENT_START
 DISK CACHE OPTIONS
 -----------------------------------------------------------------------------
COMMENT_END

NAME: cache_replacement_policy
TYPE: removalpolicy
LOC: Config.replPolicy
DEFAULT: lru
DOC_START
	The cache replacement policy parameter determines which
	objects are evicted (replaced) when disk space is needed.

	    lru       : Squid's original list based LRU policy
	    heap GDSF : Greedy-Dual Size Frequency
	    heap LFUDA: Least Frequently Used with Dynamic Aging
	    heap LRU  : LRU policy implemented using a heap

	Applies to any cache_dir lines listed below this directive.

	The LRU policies keeps recently referenced objects.

	The heap GDSF policy optimizes object hit rate by keeping smaller
	popular objects in cache so it has a better chance of getting a
	hit.  It achieves a lower byte hit rate than LFUDA though since
	it evicts larger (possibly popular) objects.

	The heap LFUDA policy keeps popular objects in cache regardless of
	their size and thus optimizes byte hit rate at the expense of
	hit rate since one large, popular object will prevent many
	smaller, slightly less popular objects from being cached.

	Both policies utilize a dynamic aging mechanism that prevents
	cache pollution that can otherwise occur with frequency-based
	replacement policies.

	NOTE: if using the LFUDA replacement policy you should increase
	the value of maximum_object_size above its default of 4 MB to
	to maximize the potential byte hit rate improvement of LFUDA.

	For more information about the GDSF and LFUDA cache replacement
	policies see http://www.hpl.hp.com/techreports/1999/HPL-1999-69.html
	and http://fog.hpl.external.hp.com/techreports/98/HPL-98-173.html.
DOC_END

NAME: minimum_object_size
COMMENT: (bytes)
TYPE: b_int64_t
DEFAULT: 0 KB
DEFAULT_DOC: no limit
LOC: Config.Store.minObjectSize
DOC_START
	Objects smaller than this size will NOT be saved on disk.  The
	value is specified in bytes, and the default is 0 KB, which
	means all responses can be stored.
DOC_END

NAME: maximum_object_size
COMMENT: (bytes)
TYPE: b_int64_t
DEFAULT: 4 MB
LOC: Config.Store.maxObjectSize
DOC_START
	Set the default value for max-size parameter on any cache_dir.
	The value is specified in bytes, and the default is 4 MB.
	
	If you wish to get a high BYTES hit ratio, you should probably
	increase this (one 32 MB object hit counts for 3200 10KB
	hits).
	
	If you wish to increase hit ratio more than you want to
	save bandwidth you should leave this low.
	
	NOTE: if using the LFUDA replacement policy you should increase
	this value to maximize the byte hit rate improvement of LFUDA!
	See cache_replacement_policy for a discussion of this policy.
DOC_END

NAME: cache_dir
TYPE: cachedir
DEFAULT: none
DEFAULT_DOC: No disk cache. Store cache ojects only in memory.
LOC: Config.cacheSwap
DOC_START
	Format:
		cache_dir Type Directory-Name Fs-specific-data [options]

	You can specify multiple cache_dir lines to spread the
	cache among different disk partitions.

	Type specifies the kind of storage system to use. Only "ufs"
	is built by default. To enable any of the other storage systems
	see the --enable-storeio configure option.

	'Directory' is a top-level directory where cache swap
	files will be stored.  If you want to use an entire disk
	for caching, this can be the mount-point directory.
	The directory must exist and be writable by the Squid
	process.  Squid will NOT create this directory for you.

	In SMP configurations, cache_dir must not precede the workers option
	and should use configuration macros or conditionals to give each
	worker interested in disk caching a dedicated cache directory.


	====  The ufs store type  ====

	"ufs" is the old well-known Squid storage format that has always
	been there.

	Usage:
		cache_dir ufs Directory-Name Mbytes L1 L2 [options]

	'Mbytes' is the amount of disk space (MB) to use under this
	directory.  The default is 100 MB.  Change this to suit your
	configuration.  Do NOT put the size of your disk drive here.
	Instead, if you want Squid to use the entire disk drive,
	subtract 20% and use that value.

	'L1' is the number of first-level subdirectories which
	will be created under the 'Directory'.  The default is 16.

	'L2' is the number of second-level subdirectories which
	will be created under each first-level directory.  The default
	is 256.


	====  The aufs store type  ====

	"aufs" uses the same storage format as "ufs", utilizing
	POSIX-threads to avoid blocking the main Squid process on
	disk-I/O. This was formerly known in Squid as async-io.

	Usage:
		cache_dir aufs Directory-Name Mbytes L1 L2 [options]

	see argument descriptions under ufs above


	====  The diskd store type  ====

	"diskd" uses the same storage format as "ufs", utilizing a
	separate process to avoid blocking the main Squid process on
	disk-I/O.

	Usage:
		cache_dir diskd Directory-Name Mbytes L1 L2 [options] [Q1=n] [Q2=n]

	see argument descriptions under ufs above

	Q1 specifies the number of unacknowledged I/O requests when Squid
	stops opening new files. If this many messages are in the queues,
	Squid won't open new files. Default is 64

	Q2 specifies the number of unacknowledged messages when Squid
	starts blocking.  If this many messages are in the queues,
	Squid blocks until it receives some replies. Default is 72

	When Q1 < Q2 (the default), the cache directory is optimized
	for lower response time at the expense of a decrease in hit
	ratio.  If Q1 > Q2, the cache directory is optimized for
	higher hit ratio at the expense of an increase in response
	time.


	====  The rock store type  ====

	Usage:
	    cache_dir rock Directory-Name Mbytes [options]

	The Rock Store type is a database-style storage. All cached
	entries are stored in a "database" file, using fixed-size slots.
	A single entry occupies one or more slots.

	If possible, Squid using Rock Store creates a dedicated kid
	process called "disker" to avoid blocking Squid worker(s) on disk
	I/O. One disker kid is created for each rock cache_dir.  Diskers
	are created only when Squid, running in daemon mode, has support
	for the IpcIo disk I/O module.

	swap-timeout=msec: Squid will not start writing a miss to or
	reading a hit from disk if it estimates that the swap operation
	will take more than the specified number of milliseconds. By
	default and when set to zero, disables the disk I/O time limit
	enforcement. Ignored when using blocking I/O module because
	blocking synchronous I/O does not allow Squid to estimate the
	expected swap wait time.

	max-swap-rate=swaps/sec: Artificially limits disk access using
	the specified I/O rate limit. Swap out requests that
	would cause the average I/O rate to exceed the limit are
	delayed. Individual swap in requests (i.e., hits or reads) are
	not delayed, but they do contribute to measured swap rate and
	since they are placed in the same FIFO queue as swap out
	requests, they may wait longer if max-swap-rate is smaller.
	This is necessary on file systems that buffer "too
	many" writes and then start blocking Squid and other processes
	while committing those writes to disk.  Usually used together
	with swap-timeout to avoid excessive delays and queue overflows
	when disk demand exceeds available disk "bandwidth". By default
	and when set to zero, disables the disk I/O rate limit
	enforcement. Currently supported by IpcIo module only.

	slot-size=bytes: The size of a database "record" used for
	storing cached responses. A cached response occupies at least
	one slot and all database I/O is done using individual slots so
	increasing this parameter leads to more disk space waste while
	decreasing it leads to more disk I/O overheads. Should be a
	multiple of your operating system I/O page size. Defaults to
	16KBytes. A housekeeping header is stored with each slot and
	smaller slot-sizes will be rejected. The header is smaller than
	100 bytes.


	==== COMMON OPTIONS ====

	no-store	no new objects should be stored to this cache_dir.

	min-size=n	the minimum object size in bytes this cache_dir
			will accept.  It's used to restrict a cache_dir
			to only store large objects (e.g. AUFS) while
			other stores are optimized for smaller objects
			(e.g. Rock).
			Defaults to 0.

	max-size=n	the maximum object size in bytes this cache_dir
			supports.
			The value in maximum_object_size directive sets
			the default unless more specific details are
			available (ie a small store capacity).

	Note: To make optimal use of the max-size limits you should order
	the cache_dir lines with the smallest max-size value first.

NOCOMMENT_START

# Uncomment and adjust the following to add a disk cache directory.
#cache_dir ufs @DEFAULT_SWAP_DIR@ 100 16 256
NOCOMMENT_END
DOC_END

NAME: store_dir_select_algorithm
TYPE: string
LOC: Config.store_dir_select_algorithm
DEFAULT: least-load
DOC_START
	How Squid selects which cache_dir to use when the response
	object will fit into more than one.

	Regardless of which algorithm is used the cache_dir min-size
	and max-size parameters are obeyed. As such they can affect
	the selection algorithm by limiting the set of considered
	cache_dir.

	Algorithms:

		least-load

	This algorithm is suited to caches with similar cache_dir
	sizes and disk speeds.

	The disk with the least I/O pending is selected.
	When there are multiple disks with the same I/O load ranking
	the cache_dir with most available capacity is selected.

	When a mix of cache_dir sizes are configured the faster disks
	have a naturally lower I/O loading and larger disks have more
	capacity. So space used to store objects and data throughput
	may be very unbalanced towards larger disks.


		round-robin

	This algorithm is suited to caches with unequal cache_dir
	disk sizes.

	Each cache_dir is selected in a rotation. The next suitable
	cache_dir is used.

	Available cache_dir capacity is only considered in relation
	to whether the object will fit and meets the min-size and
	max-size parameters.

	Disk I/O loading is only considered to prevent overload on slow
	disks. This algorithm does not spread objects by size, so any
	I/O loading per-disk may appear very unbalanced and volatile.

	If several cache_dirs use similar min-size, max-size, or other
	limits to to reject certain responses, then do not group such
	cache_dir lines together, to avoid round-robin selection bias
	towards the first cache_dir after the group. Instead, interleave
	cache_dir lines from different groups. For example:

		store_dir_select_algorithm round-robin
		cache_dir rock /hdd1 ... min-size=100000
		cache_dir rock /ssd1 ... max-size=99999
		cache_dir rock /hdd2 ... min-size=100000
		cache_dir rock /ssd2 ... max-size=99999
		cache_dir rock /hdd3 ... min-size=100000
		cache_dir rock /ssd3 ... max-size=99999
DOC_END

NAME: max_open_disk_fds
TYPE: int
LOC: Config.max_open_disk_fds
DEFAULT: 0
DEFAULT_DOC: no limit
DOC_START
	To avoid having disk as the I/O bottleneck Squid can optionally
	bypass the on-disk cache if more than this amount of disk file
	descriptors are open.

	A value of 0 indicates no limit.
DOC_END

NAME: cache_swap_low
COMMENT: (percent, 0-100)
TYPE: int
DEFAULT: 90
LOC: Config.Swap.lowWaterMark
DOC_START
	The low-water mark for AUFS/UFS/diskd cache object eviction by
	the cache_replacement_policy algorithm.

	Removal begins when the swap (disk) usage of a cache_dir is
	above this low-water mark and attempts to maintain utilization
	near the low-water mark.

	As swap utilization increases towards the high-water mark set
	by cache_swap_high object eviction becomes more agressive.

	The value difference in percentages between low- and high-water
	marks represent an eviction rate of 300 objects per second and
	the rate continues to scale in agressiveness by multiples of
	this above the high-water mark.

	Defaults are 90% and 95%. If you have a large cache, 5% could be
	hundreds of MB. If this is the case you may wish to set these
	numbers closer together.

	See also cache_swap_high and cache_replacement_policy
DOC_END

NAME: cache_swap_high
COMMENT: (percent, 0-100)
TYPE: int
DEFAULT: 95
LOC: Config.Swap.highWaterMark
DOC_START
	The high-water mark for AUFS/UFS/diskd cache object eviction by
	the cache_replacement_policy algorithm.

	Removal begins when the swap (disk) usage of a cache_dir is
	above the low-water mark set by cache_swap_low and attempts to
	maintain utilization near the low-water mark.

	As swap utilization increases towards this high-water mark object
	eviction becomes more agressive.

	The value difference in percentages between low- and high-water
	marks represent an eviction rate of 300 objects per second and
	the rate continues to scale in agressiveness by multiples of
	this above the high-water mark.

	Defaults are 90% and 95%. If you have a large cache, 5% could be
	hundreds of MB. If this is the case you may wish to set these
	numbers closer together.

	See also cache_swap_low and cache_replacement_policy
DOC_END

COMMENT_START
 LOGFILE OPTIONS
 -----------------------------------------------------------------------------
COMMENT_END

NAME: logformat
TYPE: logformat
LOC: Log::TheConfig
DEFAULT: none
DEFAULT_DOC: The format definitions squid, common, combined, referrer, useragent are built in.
DOC_START
	Usage:

	logformat <name> <format specification>

	Defines an access log format.

	The <format specification> is a string with embedded % format codes

	% format codes all follow the same basic structure where all but
	the formatcode is optional. Output strings are automatically escaped
	as required according to their context and the output format
	modifiers are usually not needed, but can be specified if an explicit
	output format is desired.

		% ["|[|'|#|/] [-] [[0]width] [{arg}] formatcode [{arg}]

		"	output in quoted string format
		[	output in squid text log format as used by log_mime_hdrs
		#	output in URL quoted format
		/	output in shell \-escaped format
		'	output as-is

		-	left aligned

		width	minimum and/or maximum field width:
			    [width_min][.width_max]
			When minimum starts with 0, the field is zero-padded.
			String values exceeding maximum width are truncated.

		{arg}	argument such as header name etc. This field may be
			placed before or after the token, but not both at once.

	Format codes:

		%	a literal % character
		sn	Unique sequence number per log line entry
		err_code    The ID of an error response served by Squid or
				a similar internal error identifier.
		err_detail  Additional err_code-dependent error information.
		note	The annotation specified by the argument. Also
			logs the adaptation meta headers set by the
			adaptation_meta configuration parameter.
			If no argument given all annotations logged.
			The argument may include a separator to use with
			annotation values:
                            name[:separator]
			By default, multiple note values are separated with ","
			and multiple notes are separated with "\r\n".
			When logging named notes with %{name}note, the
			explicitly configured separator is used between note
			values. When logging all notes with %note, the
			explicitly configured separator is used between
			individual notes. There is currently no way to
			specify both value and notes separators when logging
			all notes with %note.

	Connection related format codes:

		>a	Client source IP address
		>A	Client FQDN
		>p	Client source port
		>eui	Client source EUI (MAC address, EUI-48 or EUI-64 identifier)
		>la	Local IP address the client connected to
		>lp	Local port number the client connected to
		>qos    Client connection TOS/DSCP value set by Squid
		>nfmark Client connection netfilter mark set by Squid

		la	Local listening IP address the client connection was connected to.
		lp	Local listening port number the client connection was connected to.

		<a	Server IP address of the last server or peer connection
		<A	Server FQDN or peer name
		<p	Server port number of the last server or peer connection
		<la	Local IP address of the last server or peer connection
		<lp     Local port number of the last server or peer connection
		<qos	Server connection TOS/DSCP value set by Squid
		<nfmark Server connection netfilter mark set by Squid

	Time related format codes:

		ts	Seconds since epoch
		tu	subsecond time (milliseconds)
		tl	Local time. Optional strftime format argument
				default %d/%b/%Y:%H:%M:%S %z
		tg	GMT time. Optional strftime format argument
				default %d/%b/%Y:%H:%M:%S %z
		tr	Response time (milliseconds)
		dt	Total time spent making DNS lookups (milliseconds)
		tS	Approximate master transaction start time in 
			<full seconds since epoch>.<fractional seconds> format.
			Currently, Squid considers the master transaction
			started when a complete HTTP request header initiating
			the transaction is received from the client. This is
			the same value that Squid uses to calculate transaction
			response time when logging %tr to access.log. Currently,
			Squid uses millisecond resolution for %tS values,
			similar to the default access.log "current time" field
			(%ts.%03tu).

	Access Control related format codes:

		et	Tag returned by external acl
		ea	Log string returned by external acl
		un	User name (any available)
		ul	User name from authentication
		ue	User name from external acl helper
		ui	User name from ident
		un	A user name. Expands to the first available name
			from the following list of information sources:
			- authenticated user name, like %ul
			- user name supplied by an external ACL, like %ue
			- SSL client name, like %us
			- ident user name, like %ui
		credentials Client credentials. The exact meaning depends on
			the authentication scheme: For Basic authentication,
			it is the password; for Digest, the realm sent by the
			client; for NTLM and Negotiate, the client challenge
			or client credentials prefixed with "YR " or "KK ".

	HTTP related format codes:

	    REQUEST

		[http::]rm	Request method (GET/POST etc)
		[http::]>rm	Request method from client
		[http::]<rm	Request method sent to server or peer
		[http::]ru	Request URL from client (historic, filtered for logging)
		[http::]>ru	Request URL from client
		[http::]<ru	Request URL sent to server or peer
		[http::]>rs	Request URL scheme from client
		[http::]<rs	Request URL scheme sent to server or peer
		[http::]>rd	Request URL domain from client
		[http::]<rd	Request URL domain sent to server or peer
		[http::]>rP	Request URL port from client
		[http::]<rP	Request URL port sent to server or peer
		[http::]rp	Request URL path excluding hostname
		[http::]>rp	Request URL path excluding hostname from client
		[http::]<rp	Request URL path excluding hostname sent to server or peer
		[http::]rv	Request protocol version
		[http::]>rv	Request protocol version from client
		[http::]<rv	Request protocol version sent to server or peer

		[http::]>h	Original received request header.
				Usually differs from the request header sent by
				Squid, although most fields are often preserved.
				Accepts optional header field name/value filter
				argument using name[:[separator]element] format.
		[http::]>ha	Received request header after adaptation and
				redirection (pre-cache REQMOD vectoring point).
				Usually differs from the request header sent by
				Squid, although most fields are often preserved.
				Optional header name argument as for >h

	    RESPONSE

		[http::]<Hs	HTTP status code received from the next hop
		[http::]>Hs	HTTP status code sent to the client

		[http::]<h	Reply header. Optional header name argument
				as for >h

		[http::]mt	MIME content type


	    SIZE COUNTERS

		[http::]st	Total size of request + reply traffic with client
		[http::]>st	Total size of request received from client.
				Excluding chunked encoding bytes.
		[http::]<st	Total size of reply sent to client (after adaptation)

		[http::]>sh	Size of request headers received from client
		[http::]<sh	Size of reply headers sent to client (after adaptation)

		[http::]<sH	Reply high offset sent
		[http::]<sS	Upstream object size

		[http::]<bs	Number of HTTP-equivalent message body bytes 
				received from the next hop, excluding chunked
				transfer encoding and control messages.
				Generated FTP/Gopher listings are treated as
				received bodies.

	    TIMING

		[http::]<pt	Peer response time in milliseconds. The timer starts
				when the last request byte is sent to the next hop
				and stops when the last response byte is received.
		[http::]<tt	Total time in milliseconds. The timer 
				starts with the first connect request (or write I/O)
				sent to the first selected peer. The timer stops
				with the last I/O with the last peer.

	Squid handling related format codes:

		Ss	Squid request status (TCP_MISS etc)
		Sh	Squid hierarchy status (DEFAULT_PARENT etc)

	SSL-related format codes:

		ssl::bump_mode	SslBump decision for the transaction:

				For CONNECT requests that initiated bumping of
				a connection and for any request received on
				an already bumped connection, Squid logs the
				corresponding SslBump mode ("server-first" or
				"client-first"). See the ssl_bump option for
				more information about these modes.

				A "none" token is logged for requests that
				triggered "ssl_bump" ACL evaluation matching
				either a "none" rule or no rules at all.

				In all other cases, a single dash ("-") is
				logged.

		ssl::>sni	SSL client SNI sent to Squid. Available only
				after the peek, stare, or splice SSL bumping
				actions.

		ssl::>cert_subject
				The Subject field of the received client
				SSL certificate or a dash ('-') if Squid has
				received an invalid/malformed certificate or
				no certificate at all. Consider encoding the
				logged value because Subject often has spaces.

		ssl::>cert_issuer
				The Issuer field of the received client
				SSL certificate or a dash ('-') if Squid has
				received an invalid/malformed certificate or
				no certificate at all. Consider encoding the
				logged value because Issuer often has spaces.

		ssl::<cert_errors
				The list of certificate validation errors
				detected by Squid (including OpenSSL and
				certificate validation helper components). The
				errors are listed in the discovery order. By
				default, the error codes are separated by ':'.
				Accepts an optional separator argument.

		%ssl::>negotiated_version The negotiated TLS version of the
				client connection.

		%ssl::<negotiated_version The negotiated TLS version of the
				last server or peer connection.

		%ssl::>received_hello_version The TLS version of the Hello
				message received from TLS client.

		%ssl::<received_hello_version The TLS version of the Hello
				message received from TLS server.

		%ssl::>received_supported_version The maximum TLS version
				supported by the TLS client.

		%ssl::<received_supported_version The maximum TLS version
				supported by the TLS server.

		%ssl::>negotiated_cipher The negotiated cipher of the
				client connection.

		%ssl::<negotiated_cipher The negotiated cipher of the
				last server or peer connection.

	If ICAP is enabled, the following code becomes available (as
	well as ICAP log codes documented with the icap_log option):

		icap::tt        Total ICAP processing time for the HTTP
				transaction. The timer ticks when ICAP
				ACLs are checked and when ICAP
				transaction is in progress.

	If adaptation is enabled the following codes become available:

		adapt::<last_h	The header of the last ICAP response or
				meta-information from the last eCAP
				transaction related to the HTTP transaction.
				Like <h, accepts an optional header name
				argument.

		adapt::sum_trs Summed adaptation transaction response
				times recorded as a comma-separated list in
				the order of transaction start time. Each time
				value is recorded as an integer number,
				representing response time of one or more
				adaptation (ICAP or eCAP) transaction in
				milliseconds.  When a failed transaction is
				being retried or repeated, its time is not
				logged individually but added to the
				replacement (next) transaction. See also:
				adapt::all_trs.

		adapt::all_trs All adaptation transaction response times.
				Same as adaptation_strs but response times of
				individual transactions are never added
				together. Instead, all transaction response
				times are recorded individually.

	You can prefix adapt::*_trs format codes with adaptation
	service name in curly braces to record response time(s) specific
	to that service. For example: %{my_service}adapt::sum_trs

	The default formats available (which do not need re-defining) are:

logformat squid      %ts.%03tu %6tr %>a %Ss/%03>Hs %<st %rm %ru %[un %Sh/%<a %mt
logformat common     %>a %[ui %[un [%tl] "%rm %ru HTTP/%rv" %>Hs %<st %Ss:%Sh
logformat combined   %>a %[ui %[un [%tl] "%rm %ru HTTP/%rv" %>Hs %<st "%{Referer}>h" "%{User-Agent}>h" %Ss:%Sh
logformat referrer   %ts.%03tu %>a %{Referer}>h %ru
logformat useragent  %>a [%tl] "%{User-Agent}>h"

	NOTE: When the log_mime_hdrs directive is set to ON.
		The squid, common and combined formats have a safely encoded copy
		of the mime headers appended to each line within a pair of brackets.

	NOTE: The common and combined formats are not quite true to the Apache definition.
		The logs from Squid contain an extra status and hierarchy code appended.

DOC_END

NAME: access_log cache_access_log
TYPE: access_log
LOC: Config.Log.accesslogs
DEFAULT_IF_NONE: daemon:@DEFAULT_ACCESS_LOG@ squid
DOC_START
	Configures whether and how Squid logs HTTP and ICP transactions.
	If access logging is enabled, a single line is logged for every 
	matching HTTP or ICP request. The recommended directive formats are:

	access_log <module>:<place> [option ...] [acl acl ...]
	access_log none [acl acl ...]

	The following directive format is accepted but may be deprecated:
	access_log <module>:<place> [<logformat name> [acl acl ...]]

        In most cases, the first ACL name must not contain the '=' character
	and should not be equal to an existing logformat name. You can always
	start with an 'all' ACL to work around those restrictions.
	
	Will log to the specified module:place using the specified format (which
	must be defined in a logformat directive) those entries which match
	ALL the acl's specified (which must be defined in acl clauses).
	If no acl is specified, all requests will be logged to this destination.
	
	===== Available options for the recommended directive format =====

	logformat=name		Names log line format (either built-in or
				defined by a logformat directive). Defaults
				to 'squid'.

	buffer-size=64KB	Defines approximate buffering limit for log
				records (see buffered_logs).  Squid should not
				keep more than the specified size and, hence,
				should flush records before the buffer becomes
				full to avoid overflows under normal
				conditions (the exact flushing algorithm is
				module-dependent though).  The on-error option
				controls overflow handling.

	on-error=die|drop	Defines action on unrecoverable errors. The
				'drop' action ignores (i.e., does not log)
				affected log records. The default 'die' action
				kills the affected worker. The drop action 
				support has not been tested for modules other
				than tcp.

	rotate=N		Specifies the number of log file rotations to
				make when you run 'squid -k rotate'. The default
				is to obey the logfile_rotate directive. Setting
				rotate=0 will disable the file name rotation,
				but the log files are still closed and re-opened.
				This will enable you to rename the logfiles
				yourself just before sending the rotate signal.
				Only supported by the stdio module.

	===== Modules Currently available =====
	
	none	Do not log any requests matching these ACL.
		Do not specify Place or logformat name.
	
	stdio	Write each log line to disk immediately at the completion of
		each request.
		Place: the filename and path to be written.
	
	daemon	Very similar to stdio. But instead of writing to disk the log
		line is passed to a daemon helper for asychronous handling instead.
		Place: varies depending on the daemon.
		
		log_file_daemon Place: the file name and path to be written.
	
	syslog	To log each request via syslog facility.
		Place: The syslog facility and priority level for these entries.
		Place Format:  facility.priority

		where facility could be any of:
			authpriv, daemon, local0 ... local7 or user.

		And priority could be any of:
			err, warning, notice, info, debug.
	
	udp	To send each log line as text data to a UDP receiver.
		Place: The destination host name or IP and port.
		Place Format:   //host:port

	tcp	To send each log line as text data to a TCP receiver.
		Lines may be accumulated before sending (see buffered_logs).
		Place: The destination host name or IP and port.
		Place Format:   //host:port

	Default:
		access_log daemon:@DEFAULT_ACCESS_LOG@ squid
DOC_END

NAME: icap_log
TYPE: access_log
IFDEF: ICAP_CLIENT
LOC: Config.Log.icaplogs
DEFAULT: none
DOC_START
	ICAP log files record ICAP transaction summaries, one line per
	transaction.

	The icap_log option format is:
	icap_log <filepath> [<logformat name> [acl acl ...]]
	icap_log none [acl acl ...]]
	
	Please see access_log option documentation for details. The two
	kinds of logs share the overall configuration approach and many
	features.

	ICAP processing of a single HTTP message or transaction may
	require multiple ICAP transactions.  In such cases, multiple
	ICAP transaction log lines will correspond to a single access
	log line.

	ICAP log uses logformat codes that make sense for an ICAP
	transaction. Header-related codes are applied to the HTTP header
	embedded in an ICAP server response, with the following caveats:
	For REQMOD, there is no HTTP response header unless the ICAP
	server performed request satisfaction. For RESPMOD, the HTTP
	request header is the header sent to the ICAP server. For
	OPTIONS, there are no HTTP headers.

	The following format codes are also available for ICAP logs:

		icap::<A	ICAP server IP address. Similar to <A.

		icap::<service_name	ICAP service name from the icap_service
				option in Squid configuration file.

		icap::ru	ICAP Request-URI. Similar to ru.

		icap::rm	ICAP request method (REQMOD, RESPMOD, or 
				OPTIONS). Similar to existing rm.

		icap::>st	Bytes sent to the ICAP server (TCP payload
				only; i.e., what Squid writes to the socket).

		icap::<st	Bytes received from the ICAP server (TCP
				payload only; i.e., what Squid reads from
				the socket).

		icap::<bs	Number of message body bytes received from the
				ICAP server. ICAP message body, if any, usually
				includes encapsulated HTTP message headers and
				possibly encapsulated HTTP message body. The
				HTTP body part is dechunked before its size is
				computed.

		icap::tr 	Transaction response time (in
				milliseconds).  The timer starts when
				the ICAP transaction is created and
				stops when the transaction is completed.
				Similar to tr.

		icap::tio	Transaction I/O time (in milliseconds). The
				timer starts when the first ICAP request
				byte is scheduled for sending. The timers
				stops when the last byte of the ICAP response
				is received.

		icap::to 	Transaction outcome: ICAP_ERR* for all
				transaction errors, ICAP_OPT for OPTION
				transactions, ICAP_ECHO for 204
				responses, ICAP_MOD for message
				modification, and ICAP_SAT for request
				satisfaction. Similar to Ss.

		icap::Hs	ICAP response status code. Similar to Hs.

		icap::>h	ICAP request header(s). Similar to >h.

		icap::<h	ICAP response header(s). Similar to <h.

	The default ICAP log format, which can be used without an explicit
	definition, is called icap_squid:

logformat icap_squid %ts.%03tu %6icap::tr %>a %icap::to/%03icap::Hs %icap::<size %icap::rm %icap::ru% %un -/%icap::<A -

	See also: logformat, log_icap, and %adapt::<last_h 
DOC_END

NAME: logfile_daemon
TYPE: string
DEFAULT: @DEFAULT_LOGFILED@
LOC: Log::TheConfig.logfile_daemon
DOC_START
	Specify the path to the logfile-writing daemon. This daemon is
	used to write the access and store logs, if configured.

	Squid sends a number of commands to the log daemon:
	  L<data>\n - logfile data
	  R\n - rotate file
	  T\n - truncate file
	  O\n - reopen file
	  F\n - flush file
	  r<n>\n - set rotate count to <n>
	  b<n>\n - 1 = buffer output, 0 = don't buffer output

	No responses is expected.
DOC_END

NAME: stats_collection
TYPE: acl_access
LOC: Config.accessList.stats_collection
DEFAULT: none
DEFAULT_DOC: Allow logging for all transactions.
COMMENT: allow|deny acl acl...
DOC_START
	This options allows you to control which requests gets accounted
	in performance counters.

	This clause only supports fast acl types.
	See http://wiki.squid-cache.org/SquidFaq/SquidAcl for details.
DOC_END

NAME: cache_store_log
TYPE: string
DEFAULT: none
LOC: Config.Log.store
DOC_START
	Logs the activities of the storage manager.  Shows which
	objects are ejected from the cache, and which objects are
	saved and for how long.
	There are not really utilities to analyze this data, so you can safely
	disable it (the default).
	
	Store log uses modular logging outputs. See access_log for the list
	of modules supported.
	
	Example:
		cache_store_log stdio:@DEFAULT_STORE_LOG@
		cache_store_log daemon:@DEFAULT_STORE_LOG@
DOC_END

NAME: cache_swap_state cache_swap_log
TYPE: string
LOC: Config.Log.swap
DEFAULT: none
DEFAULT_DOC: Store the journal inside its cache_dir
DOC_START
	Location for the cache "swap.state" file. This index file holds
	the metadata of objects saved on disk.  It is used to rebuild
	the cache during startup.  Normally this file resides in each
	'cache_dir' directory, but you may specify an alternate
	pathname here.  Note you must give a full filename, not just
	a directory. Since this is the index for the whole object
	list you CANNOT periodically rotate it!

	If %s can be used in the file name it will be replaced with a
	a representation of the cache_dir name where each / is replaced
	with '.'. This is needed to allow adding/removing cache_dir
	lines when cache_swap_log is being used.

	If have more than one 'cache_dir', and %s is not used in the name
	these swap logs will have names such as:

		cache_swap_log.00
		cache_swap_log.01
		cache_swap_log.02

	The numbered extension (which is added automatically)
	corresponds to the order of the 'cache_dir' lines in this
	configuration file.  If you change the order of the 'cache_dir'
	lines in this file, these index files will NOT correspond to
	the correct 'cache_dir' entry (unless you manually rename
	them).  We recommend you do NOT use this option.  It is
	better to keep these index files in each 'cache_dir' directory.
DOC_END

NAME: logfile_rotate
TYPE: int
DEFAULT: 10
LOC: Config.Log.rotateNumber
DOC_START
	Specifies the default number of logfile rotations to make when you
	type 'squid -k rotate'. The default is 10, which will rotate
	with extensions 0 through 9. Setting logfile_rotate to 0 will
	disable the file name rotation, but the logfiles are still closed
	and re-opened. This will enable you to rename the logfiles
	yourself just before sending the rotate signal.

	Note, from Squid-3.1 this option is only a default for cache.log,
	that log can be rotated separately by using debug_options.

	Note, from Squid-3.6 this option is only a default for access.log
	recorded by stdio: module. Those logs can be rotated separately by
	using the rotate=N option on their access_log directive.

	Note, the 'squid -k rotate' command normally sends a USR1
	signal to the running squid process.  In certain situations
	(e.g. on Linux with Async I/O), USR1 is used for other
	purposes, so -k rotate uses another signal.  It is best to get
	in the habit of using 'squid -k rotate' instead of 'kill -USR1
	<pid>'.

DOC_END

NAME: mime_table
TYPE: string
DEFAULT: @DEFAULT_MIME_TABLE@
LOC: Config.mimeTablePathname
DOC_START
	Path to Squid's icon configuration file.

	You shouldn't need to change this, but the default file contains
	examples and formatting information if you do.
DOC_END

NAME: log_mime_hdrs
COMMENT: on|off
TYPE: onoff
LOC: Config.onoff.log_mime_hdrs
DEFAULT: off
DOC_START
	The Cache can record both the request and the response MIME
	headers for each HTTP transaction.  The headers are encoded
	safely and will appear as two bracketed fields at the end of
	the access log (for either the native or httpd-emulated log
	formats).  To enable this logging set log_mime_hdrs to 'on'.
DOC_END

NAME: pid_filename
TYPE: string
DEFAULT: @DEFAULT_PID_FILE@
LOC: Config.pidFilename
DOC_START
	A filename to write the process-id to.  To disable, enter "none".
DOC_END

NAME: client_netmask
TYPE: address
LOC: Config.Addrs.client_netmask
DEFAULT: no_addr
DEFAULT_DOC: Log full client IP address
DOC_START
	A netmask for client addresses in logfiles and cachemgr output.
	Change this to protect the privacy of your cache clients.
	A netmask of 255.255.255.0 will log all IP's in that range with
	the last digit set to '0'.
DOC_END

NAME: strip_query_terms
TYPE: onoff
LOC: Config.onoff.strip_query_terms
DEFAULT: on
DOC_START
	By default, Squid strips query terms from requested URLs before
	logging.  This protects your user's privacy and reduces log size.

	When investigating HIT/MISS or other caching behaviour you
	will need to disable this to see the full URL used by Squid.
DOC_END

NAME: buffered_logs
COMMENT: on|off
TYPE: onoff
DEFAULT: off
LOC: Config.onoff.buffered_logs
DOC_START
	Whether to write/send access_log records ASAP or accumulate them and
	then write/send them in larger chunks. Buffering may improve
	performance because it decreases the number of I/Os. However,
	buffering increases the delay before log records become available to
	the final recipient (e.g., a disk file or logging daemon) and,
	hence, increases the risk of log records loss.

	Note that even when buffered_logs are off, Squid may have to buffer
	records if it cannot write/send them immediately due to pending I/Os
	(e.g., the I/O writing the previous log record) or connectivity loss.

	Currently honored by 'daemon' and 'tcp' access_log modules only.
DOC_END

NAME: netdb_filename
TYPE: string
DEFAULT: stdio:@DEFAULT_NETDB_FILE@
LOC: Config.netdbFilename
IFDEF: USE_ICMP
DOC_START
	Where Squid stores it's netdb journal.
	When enabled this journal preserves netdb state between restarts.

	To disable, enter "none".
DOC_END

COMMENT_START
 OPTIONS FOR TROUBLESHOOTING
 -----------------------------------------------------------------------------
COMMENT_END

NAME: cache_log
TYPE: string
DEFAULT_IF_NONE: @DEFAULT_CACHE_LOG@
LOC: Debug::cache_log
DOC_START
	Squid administrative logging file.

	This is where general information about Squid behavior goes. You can
	increase the amount of data logged to this file and how often it is
	rotated with "debug_options"
DOC_END

NAME: debug_options
TYPE: eol
DEFAULT: ALL,1
DEFAULT_DOC: Log all critical and important messages.
LOC: Debug::debugOptions
DOC_START
	Logging options are set as section,level where each source file
	is assigned a unique section.  Lower levels result in less
	output,  Full debugging (level 9) can result in a very large
	log file, so be careful.

	The magic word "ALL" sets debugging levels for all sections.
	The default is to run with "ALL,1" to record important warnings.

	The rotate=N option can be used to keep more or less of these logs
	than would otherwise be kept by logfile_rotate.
	For most uses a single log should be enough to monitor current
	events affecting Squid.
DOC_END

NAME: coredump_dir
TYPE: string
LOC: Config.coredump_dir
DEFAULT_IF_NONE: none
DEFAULT_DOC: Use the directory from where Squid was started.
DOC_START
	By default Squid leaves core files in the directory from where
	it was started. If you set 'coredump_dir' to a directory
	that exists, Squid will chdir() to that directory at startup
	and coredump files will be left there.

NOCOMMENT_START

# Leave coredumps in the first cache dir
coredump_dir @DEFAULT_SWAP_DIR@
NOCOMMENT_END
DOC_END


COMMENT_START
 OPTIONS FOR FTP GATEWAYING
 -----------------------------------------------------------------------------
COMMENT_END

NAME: ftp_user
TYPE: string
DEFAULT: Squid@
LOC: Config.Ftp.anon_user
DOC_START
	If you want the anonymous login password to be more informative
	(and enable the use of picky FTP servers), set this to something
	reasonable for your domain, like wwwuser@somewhere.net

	The reason why this is domainless by default is the
	request can be made on the behalf of a user in any domain,
	depending on how the cache is used.
	Some FTP server also validate the email address is valid
	(for example perl.com).
DOC_END

NAME: ftp_passive
TYPE: onoff
DEFAULT: on
LOC: Config.Ftp.passive
DOC_START
	If your firewall does not allow Squid to use passive
	connections, turn off this option.

	Use of ftp_epsv_all option requires this to be ON.
DOC_END

NAME: ftp_epsv_all
TYPE: onoff
DEFAULT: off
LOC: Config.Ftp.epsv_all
DOC_START
	FTP Protocol extensions permit the use of a special "EPSV ALL" command.

	NATs may be able to put the connection on a "fast path" through the
	translator, as the EPRT command will never be used and therefore,
	translation of the data portion of the segments will never be needed.

	When a client only expects to do two-way FTP transfers this may be
	useful.
	If squid finds that it must do a three-way FTP transfer after issuing
	an EPSV ALL command, the FTP session will fail.

	If you have any doubts about this option do not use it.
	Squid will nicely attempt all other connection methods.

	Requires ftp_passive to be ON (default) for any effect.
DOC_END

NAME: ftp_epsv
TYPE: ftp_epsv
DEFAULT: none
LOC: Config.accessList.ftp_epsv
DOC_START
	FTP Protocol extensions permit the use of a special "EPSV" command.

	NATs may be able to put the connection on a "fast path" through the
	translator using EPSV, as the EPRT command will never be used
	and therefore, translation of the data portion of the segments 
	will never be needed.

	EPSV is often required to interoperate with FTP servers on IPv6
	networks. On the other hand, it may break some IPv4 servers.

	By default, EPSV may try EPSV with any FTP server. To fine tune
	that decision, you may restrict EPSV to certain clients or servers
	using ACLs:

		ftp_epsv allow|deny al1 acl2 ...

	WARNING: Disabling EPSV may cause problems with external NAT and IPv6.

	Only fast ACLs are supported.
	Requires ftp_passive to be ON (default) for any effect.
DOC_END

NAME: ftp_eprt
TYPE: onoff
DEFAULT: on
LOC: Config.Ftp.eprt
DOC_START
	FTP Protocol extensions permit the use of a special "EPRT" command.

	This extension provides a protocol neutral alternative to the
	IPv4-only PORT command. When supported it enables active FTP data
	channels over IPv6 and efficient NAT handling.

	Turning this OFF will prevent EPRT being attempted and will skip
	straight to using PORT for IPv4 servers.

	Some devices are known to not handle this extension correctly and
	may result in crashes. Devices which suport EPRT enough to fail
	cleanly will result in Squid attempting PORT anyway. This directive
	should only be disabled when EPRT results in device failures.

	WARNING: Doing so will convert Squid back to the old behavior with all
	the related problems with external NAT devices/layers and IPv4-only FTP.
DOC_END

NAME: ftp_sanitycheck
TYPE: onoff
DEFAULT: on
LOC: Config.Ftp.sanitycheck
DOC_START
	For security and data integrity reasons Squid by default performs
	sanity checks of the addresses of FTP data connections ensure the
	data connection is to the requested server. If you need to allow
	FTP connections to servers using another IP address for the data
	connection turn this off.
DOC_END

NAME: ftp_telnet_protocol
TYPE: onoff
DEFAULT: on
LOC: Config.Ftp.telnet
DOC_START
	The FTP protocol is officially defined to use the telnet protocol
	as transport channel for the control connection. However, many
	implementations are broken and does not respect this aspect of
	the FTP protocol.

	If you have trouble accessing files with ASCII code 255 in the
	path or similar problems involving this ASCII code you can
	try setting this directive to off. If that helps, report to the
	operator of the FTP server in question that their FTP server
	is broken and does not follow the FTP standard.
DOC_END

COMMENT_START
 OPTIONS FOR EXTERNAL SUPPORT PROGRAMS
 -----------------------------------------------------------------------------
COMMENT_END

NAME: diskd_program
TYPE: string
DEFAULT: @DEFAULT_DISKD@
LOC: Config.Program.diskd
DOC_START
	Specify the location of the diskd executable.
	Note this is only useful if you have compiled in
	diskd as one of the store io modules.
DOC_END

NAME: unlinkd_program
IFDEF: USE_UNLINKD
TYPE: string
DEFAULT: @DEFAULT_UNLINKD@
LOC: Config.Program.unlinkd
DOC_START
	Specify the location of the executable for file deletion process.
DOC_END

NAME: pinger_program
IFDEF: USE_ICMP
TYPE: icmp
DEFAULT: @DEFAULT_PINGER@
LOC: IcmpCfg
DOC_START
	Specify the location of the executable for the pinger process.
DOC_END

NAME: pinger_enable
TYPE: onoff
DEFAULT: on
LOC: IcmpCfg.enable
IFDEF: USE_ICMP
DOC_START
	Control whether the pinger is active at run-time.
	Enables turning ICMP pinger on and off with a simple
	squid -k reconfigure.
DOC_END


COMMENT_START
 OPTIONS FOR URL REWRITING
 -----------------------------------------------------------------------------
COMMENT_END

NAME: url_rewrite_program redirect_program
TYPE: wordlist
LOC: Config.Program.redirect
DEFAULT: none
DOC_START
	Specify the location of the executable URL rewriter to use.
	Since they can perform almost any function there isn't one included.

	For each requested URL, the rewriter will receive on line with the format

	  [channel-ID <SP>] URL [<SP> extras]<NL>

	See url_rewrite_extras on how to send "extras" with optional values to
	the helper.
	After processing the request the helper must reply using the following format:

	  [channel-ID <SP>] result [<SP> kv-pairs]

	The result code can be:

	  OK status=30N url="..."
		Redirect the URL to the one supplied in 'url='.
		'status=' is optional and contains the status code to send
		the client in Squids HTTP response. It must be one of the
		HTTP redirect status codes: 301, 302, 303, 307, 308.
		When no status is given Squid will use 302.

	  OK rewrite-url="..."
		Rewrite the URL to the one supplied in 'rewrite-url='.
		The new URL is fetched directly by Squid and returned to
		the client as the response to its request.

	  OK
		When neither of url= and rewrite-url= are sent Squid does
		not change the URL.

	  ERR
		Do not change the URL.

	  BH
		An internal error occurred in the helper, preventing
		a result being identified. The 'message=' key name is
		reserved for delivering a log message.


	In addition to the above kv-pairs Squid also understands the following
	optional kv-pairs received from URL rewriters:
	  clt_conn_tag=TAG
		Associates a TAG with the client TCP connection.
		The TAG is treated as a regular annotation but persists across
		future requests on the client connection rather than just the
		current request. A helper may update the TAG during subsequent
		requests be returning a new kv-pair.

	When using the concurrency= option the protocol is changed by
	introducing a query channel tag in front of the request/response.
	The query channel tag is a number between 0 and concurrency-1.
	This value must be echoed back unchanged to Squid as the first part
	of the response relating to its request.

	WARNING: URL re-writing ability should be avoided whenever possible.
		 Use the URL redirect form of response instead.

	Re-write creates a difference in the state held by the client
	and server. Possibly causing confusion when the server response
	contains snippets of its view state. Embeded URLs, response
	and content Location headers, etc. are not re-written by this
	interface.

	By default, a URL rewriter is not used.
DOC_END

NAME: url_rewrite_children redirect_children
TYPE: HelperChildConfig
DEFAULT: 20 startup=0 idle=1 concurrency=0
LOC: Config.redirectChildren
DOC_START
	The maximum number of redirector processes to spawn. If you limit
	it too few Squid will have to wait for them to process a backlog of
	URLs, slowing it down. If you allow too many they will use RAM
	and other system resources noticably.
	
	The startup= and idle= options allow some measure of skew in your
	tuning.
	
		startup=
	
	Sets a minimum of how many processes are to be spawned when Squid
	starts or reconfigures. When set to zero the first request will
	cause spawning of the first child process to handle it.
	
	Starting too few will cause an initial slowdown in traffic as Squid
	attempts to simultaneously spawn enough processes to cope.
	
		idle=
	
	Sets a minimum of how many processes Squid is to try and keep available
	at all times. When traffic begins to rise above what the existing
	processes can handle this many more will be spawned up to the maximum
	configured. A minimum setting of 1 is required.

		concurrency=

	The number of requests each redirector helper can handle in
	parallel. Defaults to 0 which indicates the redirector
	is a old-style single threaded redirector.

	When this directive is set to a value >= 1 then the protocol
	used to communicate with the helper is modified to include
	an ID in front of the request/response. The ID from the request
	must be echoed back with the response to that request.

		queue-size=N

	Sets the maximum number of queued requests.
	If the queued requests exceed queue size and redirector_bypass
	configuration option is set, then redirector is bypassed. Otherwise, if
	overloading persists squid may abort its operation.
	The default value is set to 2*numberofchildren.
DOC_END

NAME: url_rewrite_host_header redirect_rewrites_host_header
TYPE: onoff
DEFAULT: on
LOC: Config.onoff.redir_rewrites_host
DOC_START
	To preserve same-origin security policies in browsers and
	prevent Host: header forgery by redirectors Squid rewrites
	any Host: header in redirected requests.
	
	If you are running an accelerator this may not be a wanted
	effect of a redirector. This directive enables you disable
	Host: alteration in reverse-proxy traffic.
	
	WARNING: Entries are cached on the result of the URL rewriting
	process, so be careful if you have domain-virtual hosts.
	
	WARNING: Squid and other software verifies the URL and Host
	are matching, so be careful not to relay through other proxies
	or inspecting firewalls with this disabled.
DOC_END

NAME: url_rewrite_access redirector_access
TYPE: acl_access
DEFAULT: none
DEFAULT_DOC: Allow, unless rules exist in squid.conf.
LOC: Config.accessList.redirector
DOC_START
	If defined, this access list specifies which requests are
	sent to the redirector processes.

	This clause supports both fast and slow acl types.
	See http://wiki.squid-cache.org/SquidFaq/SquidAcl for details.
DOC_END

NAME: url_rewrite_bypass redirector_bypass
TYPE: onoff
LOC: Config.onoff.redirector_bypass
DEFAULT: off
DOC_START
	When this is 'on', a request will not go through the
	redirector if all the helpers are busy.  If this is 'off'
	and the redirector queue grows too large, Squid will exit
	with a FATAL error and ask you to increase the number of
	redirectors.  You should only enable this if the redirectors
	are not critical to your caching system.  If you use
	redirectors for access control, and you enable this option,
	users may have access to pages they should not
	be allowed to request.
	This options sets default queue-size option of the url_rewrite_children
	to 0.
DOC_END

NAME: url_rewrite_extras
TYPE: TokenOrQuotedString
LOC: Config.redirector_extras
DEFAULT: "%>a/%>A %un %>rm myip=%la myport=%lp"
DOC_START
	Specifies a string to be append to request line format for the
	rewriter helper. "Quoted" format values may contain spaces and
	logformat %macros. In theory, any logformat %macro can be used.
	In practice, a %macro expands as a dash (-) if the helper request is
	sent before the required macro information is available to Squid.
DOC_END

NAME: url_rewrite_timeout
TYPE: UrlHelperTimeout
LOC: Config.onUrlRewriteTimeout
DEFAULT: none
DEFAULT_DOC: Squid waits for the helper response forever
DOC_START
	Squid times active requests to redirector. The timeout value and Squid
	reaction to a timed out request are configurable using the following
	format:

	url_rewrite_timeout timeout time-units on_timeout=<action> [response=<quoted-response>]

	supported timeout actions:
		fail	Squid return a ERR_GATEWAY_FAILURE error page

		bypass	Do not re-write the URL

		retry	Send the lookup to the helper again

		use_configured_response
			Use the <quoted-response> as helper response
DOC_END

COMMENT_START
 OPTIONS FOR STORE ID
 -----------------------------------------------------------------------------
COMMENT_END

NAME: store_id_program storeurl_rewrite_program
TYPE: wordlist
LOC: Config.Program.store_id
DEFAULT: none
DOC_START
	Specify the location of the executable StoreID helper to use.
	Since they can perform almost any function there isn't one included.

	For each requested URL, the helper will receive one line with the format

	  [channel-ID <SP>] URL [<SP> extras]<NL>


	After processing the request the helper must reply using the following format:

	  [channel-ID <SP>] result [<SP> kv-pairs]

	The result code can be:

	  OK store-id="..."
		Use the StoreID supplied in 'store-id='.

	  ERR
		The default is to use HTTP request URL as the store ID.

	  BH
		An internal error occured in the helper, preventing
		a result being identified.

	In addition to the above kv-pairs Squid also understands the following
	optional kv-pairs received from URL rewriters:
	  clt_conn_tag=TAG
		Associates a TAG with the client TCP connection.
		Please see url_rewrite_program related documentation for this
		kv-pair

	Helper programs should be prepared to receive and possibly ignore
	additional whitespace-separated tokens on each input line.

	When using the concurrency= option the protocol is changed by
	introducing a query channel tag in front of the request/response.
	The query channel tag is a number between 0 and concurrency-1.
	This value must be echoed back unchanged to Squid as the first part
	of the response relating to its request.

	NOTE: when using StoreID refresh_pattern will apply to the StoreID
	      returned from the helper and not the URL.

	WARNING: Wrong StoreID value returned by a careless helper may result
	         in the wrong cached response returned to the user.

	By default, a StoreID helper is not used.
DOC_END

NAME: store_id_extras
TYPE: TokenOrQuotedString
LOC: Config.storeId_extras
DEFAULT: "%>a/%>A %un %>rm myip=%la myport=%lp"
DOC_START
        Specifies a string to be append to request line format for the
        StoreId helper. "Quoted" format values may contain spaces and
        logformat %macros. In theory, any logformat %macro can be used.
        In practice, a %macro expands as a dash (-) if the helper request is
        sent before the required macro information is available to Squid.
DOC_END

NAME: store_id_children storeurl_rewrite_children
TYPE: HelperChildConfig
DEFAULT: 20 startup=0 idle=1 concurrency=0
LOC: Config.storeIdChildren
DOC_START
	The maximum number of StoreID helper processes to spawn. If you limit
	it too few Squid will have to wait for them to process a backlog of
	requests, slowing it down. If you allow too many they will use RAM
	and other system resources noticably.
	
	The startup= and idle= options allow some measure of skew in your
	tuning.
	
		startup=
	
	Sets a minimum of how many processes are to be spawned when Squid
	starts or reconfigures. When set to zero the first request will
	cause spawning of the first child process to handle it.
	
	Starting too few will cause an initial slowdown in traffic as Squid
	attempts to simultaneously spawn enough processes to cope.
	
		idle=
	
	Sets a minimum of how many processes Squid is to try and keep available
	at all times. When traffic begins to rise above what the existing
	processes can handle this many more will be spawned up to the maximum
	configured. A minimum setting of 1 is required.

		concurrency=

	The number of requests each storeID helper can handle in
	parallel. Defaults to 0 which indicates the helper
	is a old-style single threaded program.

	When this directive is set to a value >= 1 then the protocol
	used to communicate with the helper is modified to include
	an ID in front of the request/response. The ID from the request
	must be echoed back with the response to that request.

		queue-size=N

	Sets the maximum number of queued requests.
	If the queued requests exceed queue size and store_id_bypass
	configuration option is set, then storeID helper is bypassed. Otherwise,
	if overloading persists squid may abort its operation.
	The default value is set to 2*numberofchildren.
DOC_END

NAME: store_id_access storeurl_rewrite_access
TYPE: acl_access
DEFAULT: none
DEFAULT_DOC: Allow, unless rules exist in squid.conf.
LOC: Config.accessList.store_id
DOC_START
	If defined, this access list specifies which requests are
	sent to the StoreID processes.  By default all requests
	are sent.

	This clause supports both fast and slow acl types.
	See http://wiki.squid-cache.org/SquidFaq/SquidAcl for details.
DOC_END

NAME: store_id_bypass storeurl_rewrite_bypass
TYPE: onoff
LOC: Config.onoff.store_id_bypass
DEFAULT: on
DOC_START
	When this is 'on', a request will not go through the
	helper if all helpers are busy.  If this is 'off'
	and the helper queue grows too large, Squid will exit
	with a FATAL error and ask you to increase the number of
	helpers.  You should only enable this if the helperss
	are not critical to your caching system.  If you use
	helpers for critical caching components, and you enable this 
	option,	users may not get objects from cache.
	This options sets default queue-size option of the store_id_children
	to 0.
DOC_END

COMMENT_START
 OPTIONS FOR TUNING THE CACHE
 -----------------------------------------------------------------------------
COMMENT_END

NAME: cache no_cache
TYPE: acl_access
DEFAULT: none
DEFAULT_DOC: By default, this directive is unused and has no effect.
LOC: Config.accessList.noCache
DOC_START
	Requests denied by this directive will not be served from the cache
	and their responses will not be stored in the cache. This directive
	has no effect on other transactions and on already cached responses.

	This clause supports both fast and slow acl types.
	See http://wiki.squid-cache.org/SquidFaq/SquidAcl for details.

	This and the two other similar caching directives listed below are
	checked at different transaction processing stages, have different
	access to response information, affect different cache operations,
	and differ in slow ACLs support:

	* cache: Checked before Squid makes a hit/miss determination.
		No access to reply information!
		Denies both serving a hit and storing a miss.
		Supports both fast and slow ACLs.
	* send_hit: Checked after a hit was detected.
		Has access to reply (hit) information.
		Denies serving a hit only.
		Supports fast ACLs only.
	* store_miss: Checked before storing a cachable miss.
		Has access to reply (miss) information.
		Denies storing a miss only.
		Supports fast ACLs only.

	If you are not sure which of the three directives to use, apply the
	following decision logic:

	* If your ACL(s) are of slow type _and_ need response info, redesign.
	  Squid does not support that particular combination at this time.
        Otherwise:
	* If your directive ACL(s) are of slow type, use "cache"; and/or
	* if your directive ACL(s) need no response info, use "cache".
        Otherwise:
	* If you do not want the response cached, use store_miss; and/or
	* if you do not want a hit on a cached response, use send_hit.
DOC_END

NAME: send_hit
TYPE: acl_access
DEFAULT: none
DEFAULT_DOC: By default, this directive is unused and has no effect.
LOC: Config.accessList.sendHit
DOC_START
	Responses denied by this directive will not be served from the cache
	(but may still be cached, see store_miss). This directive has no
	effect on the responses it allows and on the cached objects.

	Please see the "cache" directive for a summary of differences among
	store_miss, send_hit, and cache directives.

	Unlike the "cache" directive, send_hit only supports fast acl
	types.  See http://wiki.squid-cache.org/SquidFaq/SquidAcl for details.

	For example:

		# apply custom Store ID mapping to some URLs
		acl MapMe dstdomain .c.example.com
		store_id_program ...
		store_id_access allow MapMe

		# but prevent caching of special responses
		# such as 302 redirects that cause StoreID loops
		acl Ordinary http_status 200-299
		store_miss deny MapMe !Ordinary

		# and do not serve any previously stored special responses
		# from the cache (in case they were already cached before
		# the above store_miss rule was in effect).
		send_hit deny MapMe !Ordinary
DOC_END

NAME: store_miss
TYPE: acl_access
DEFAULT: none
DEFAULT_DOC: By default, this directive is unused and has no effect.
LOC: Config.accessList.storeMiss
DOC_START
	Responses denied by this directive will not be cached (but may still
	be served from the cache, see send_hit). This directive has no
	effect on the responses it allows and on the already cached responses.

	Please see the "cache" directive for a summary of differences among
	store_miss, send_hit, and cache directives. See the
	send_hit directive for a usage example.

	Unlike the "cache" directive, store_miss only supports fast acl
	types.  See http://wiki.squid-cache.org/SquidFaq/SquidAcl for details.
DOC_END

NAME: max_stale
COMMENT: time-units
TYPE: time_t
LOC: Config.maxStale
DEFAULT: 1 week
DOC_START
	This option puts an upper limit on how stale content Squid
	will serve from the cache if cache validation fails.
	Can be overriden by the refresh_pattern max-stale option.
DOC_END

NAME: refresh_pattern
TYPE: refreshpattern
LOC: Config.Refresh
DEFAULT: none
DOC_START
	usage: refresh_pattern [-i] regex min percent max [options]

	By default, regular expressions are CASE-SENSITIVE.  To make
	them case-insensitive, use the -i option.

	'Min' is the time (in minutes) an object without an explicit
	expiry time should be considered fresh. The recommended
	value is 0, any higher values may cause dynamic applications
	to be erroneously cached unless the application designer
	has taken the appropriate actions.

	'Percent' is a percentage of the objects age (time since last
	modification age) an object without explicit expiry time
	will be considered fresh.

	'Max' is an upper limit on how long objects without an explicit
	expiry time will be considered fresh.

	options: override-expire
		 override-lastmod
		 reload-into-ims
		 ignore-reload
		 ignore-no-store
		 ignore-private
		 max-stale=NN
		 refresh-ims
		 store-stale

		override-expire enforces min age even if the server
		sent an explicit expiry time (e.g., with the
		Expires: header or Cache-Control: max-age). Doing this
		VIOLATES the HTTP standard.  Enabling this feature
		could make you liable for problems which it causes.

		Note: override-expire does not enforce staleness - it only extends
		freshness / min. If the server returns a Expires time which
		is longer than your max time, Squid will still consider
		the object fresh for that period of time.

		override-lastmod enforces min age even on objects
		that were modified recently.

		reload-into-ims changes a client no-cache or ``reload''
		request for a cached entry into a conditional request using
		If-Modified-Since and/or If-None-Match headers, provided the
		cached entry has a Last-Modified and/or a strong ETag header.
		Doing this VIOLATES the HTTP standard. Enabling this feature
		could make you liable for problems which it causes.

		ignore-reload ignores a client no-cache or ``reload''
		header. Doing this VIOLATES the HTTP standard. Enabling
		this feature could make you liable for problems which
		it causes.

		ignore-no-store ignores any ``Cache-control: no-store''
		headers received from a server. Doing this VIOLATES
		the HTTP standard. Enabling this feature could make you
		liable for problems which it causes.

		ignore-private ignores any ``Cache-control: private''
		headers received from a server. Doing this VIOLATES
		the HTTP standard. Enabling this feature could make you
		liable for problems which it causes.

		refresh-ims causes squid to contact the origin server
		when a client issues an If-Modified-Since request. This
		ensures that the client will receive an updated version
		if one is available.

		store-stale stores responses even if they don't have explicit 
		freshness or a validator (i.e., Last-Modified or an ETag) 
		present, or if they're already stale. By default, Squid will 
		not cache such responses because they usually can't be
		reused. Note that such responses will be stale by default.

		max-stale=NN provide a maximum staleness factor. Squid won't
		serve objects more stale than this even if it failed to
		validate the object. Default: use the max_stale global limit.

	Basically a cached object is:

		FRESH if expire > now, else STALE
		STALE if age > max
		FRESH if lm-factor < percent, else STALE
		FRESH if age < min
		else STALE

	The refresh_pattern lines are checked in the order listed here.
	The first entry which matches is used.  If none of the entries
	match the default will be used.

	Note, you must uncomment all the default lines if you want
	to change one. The default setting is only active if none is
	used.

NOCOMMENT_START

#
# Add any of your own refresh_pattern entries above these.
#
refresh_pattern ^ftp:		1440	20%	10080
refresh_pattern ^gopher:	1440	0%	1440
refresh_pattern -i (/cgi-bin/|\?) 0	0%	0
refresh_pattern .		0	20%	4320
NOCOMMENT_END
DOC_END

NAME: quick_abort_min
COMMENT: (KB)
TYPE: kb_int64_t
DEFAULT: 16 KB
LOC: Config.quickAbort.min
DOC_NONE

NAME: quick_abort_max
COMMENT: (KB)
TYPE: kb_int64_t
DEFAULT: 16 KB
LOC: Config.quickAbort.max
DOC_NONE

NAME: quick_abort_pct
COMMENT: (percent)
TYPE: int
DEFAULT: 95
LOC: Config.quickAbort.pct
DOC_START
	The cache by default continues downloading aborted requests
	which are almost completed (less than 16 KB remaining). This
	may be undesirable on slow (e.g. SLIP) links and/or very busy
	caches.  Impatient users may tie up file descriptors and
	bandwidth by repeatedly requesting and immediately aborting
	downloads.

	When the user aborts a request, Squid will check the
	quick_abort values to the amount of data transferred until
	then.

	If the transfer has less than 'quick_abort_min' KB remaining,
	it will finish the retrieval.

	If the transfer has more than 'quick_abort_max' KB remaining,
	it will abort the retrieval.

	If more than 'quick_abort_pct' of the transfer has completed,
	it will finish the retrieval.

	If you do not want any retrieval to continue after the client
	has aborted, set both 'quick_abort_min' and 'quick_abort_max'
	to '0 KB'.

	If you want retrievals to always continue if they are being
	cached set 'quick_abort_min' to '-1 KB'.
DOC_END

NAME: read_ahead_gap
COMMENT: buffer-size
TYPE: b_int64_t
LOC: Config.readAheadGap
DEFAULT: 16 KB
DOC_START
	The amount of data the cache will buffer ahead of what has been
	sent to the client when retrieving an object from another server.
DOC_END

NAME: negative_ttl
IFDEF: USE_HTTP_VIOLATIONS
COMMENT: time-units
TYPE: time_t
LOC: Config.negativeTtl
DEFAULT: 0 seconds
DOC_START
	Set the Default Time-to-Live (TTL) for failed requests.
	Certain types of failures (such as "connection refused" and
	"404 Not Found") are able to be negatively-cached for a short time.
	Modern web servers should provide Expires: header, however if they
	do not this can provide a minimum TTL.
	The default is not to cache errors with unknown expiry details.

	Note that this is different from negative caching of DNS lookups.

	WARNING: Doing this VIOLATES the HTTP standard.  Enabling
	this feature could make you liable for problems which it
	causes.
DOC_END

NAME: positive_dns_ttl
COMMENT: time-units
TYPE: time_t
LOC: Config.positiveDnsTtl
DEFAULT: 6 hours
DOC_START
	Upper limit on how long Squid will cache positive DNS responses.
	Default is 6 hours (360 minutes). This directive must be set
	larger than negative_dns_ttl.
DOC_END

NAME: negative_dns_ttl
COMMENT: time-units
TYPE: time_t
LOC: Config.negativeDnsTtl
DEFAULT: 1 minutes
DOC_START
	Time-to-Live (TTL) for negative caching of failed DNS lookups.
	This also sets the lower cache limit on positive lookups.
	Minimum value is 1 second, and it is not recommendable to go
	much below 10 seconds.
DOC_END

NAME: range_offset_limit
COMMENT: size [acl acl...]
TYPE: acl_b_size_t
LOC: Config.rangeOffsetLimit
DEFAULT: none
DOC_START
	usage: (size) [units] [[!]aclname]
	
	Sets an upper limit on how far (number of bytes) into the file 
	a Range request	may be to cause Squid to prefetch the whole file. 
	If beyond this limit, Squid forwards the Range request as it is and 
	the result is NOT cached.
	
	This is to stop a far ahead range request (lets say start at 17MB)
	from making Squid fetch the whole object up to that point before
	sending anything to the client.
	
	Multiple range_offset_limit lines may be specified, and they will 
	be searched from top to bottom on each request until a match is found. 
	The first match found will be used.  If no line matches a request, the 
	default limit of 0 bytes will be used.
	
	'size' is the limit specified as a number of units.
	
	'units' specifies whether to use bytes, KB, MB, etc.
	If no units are specified bytes are assumed.
	
	A size of 0 causes Squid to never fetch more than the
	client requested. (default)
	
	A size of 'none' causes Squid to always fetch the object from the
	beginning so it may cache the result. (2.0 style)
	
	'aclname' is the name of a defined ACL.
	
	NP: Using 'none' as the byte value here will override any quick_abort settings 
	    that may otherwise apply to the range request. The range request will
	    be fully fetched from start to finish regardless of the client
	    actions. This affects bandwidth usage.
DOC_END

NAME: minimum_expiry_time
COMMENT: (seconds)
TYPE: time_t
LOC: Config.minimum_expiry_time
DEFAULT: 60 seconds
DOC_START
	The minimum caching time according to (Expires - Date)
	headers Squid honors if the object can't be revalidated.
	The default is 60 seconds.

	In reverse proxy environments it might be desirable to honor
	shorter object lifetimes. It is most likely better to make
	your server return a meaningful Last-Modified header however.

	In ESI environments where page fragments often have short
	lifetimes, this will often be best set to 0.
DOC_END

NAME: store_avg_object_size
COMMENT: (bytes)
TYPE: b_int64_t
DEFAULT: 13 KB
LOC: Config.Store.avgObjectSize
DOC_START
	Average object size, used to estimate number of objects your
	cache can hold.  The default is 13 KB.

	This is used to pre-seed the cache index memory allocation to
	reduce expensive reallocate operations while handling clients
	traffic. Too-large values may result in memory allocation during
	peak traffic, too-small values will result in wasted memory.

	Check the cache manager 'info' report metrics for the real
	object sizes seen by your Squid before tuning this.
DOC_END

NAME: store_objects_per_bucket
TYPE: int
DEFAULT: 20
LOC: Config.Store.objectsPerBucket
DOC_START
	Target number of objects per bucket in the store hash table.
	Lowering this value increases the total number of buckets and
	also the storage maintenance rate.  The default is 20.
DOC_END

COMMENT_START
 HTTP OPTIONS
 -----------------------------------------------------------------------------
COMMENT_END

NAME: request_header_max_size
COMMENT: (KB)
TYPE: b_size_t
DEFAULT: 64 KB
LOC: Config.maxRequestHeaderSize
DOC_START
	This specifies the maximum size for HTTP headers in a request.
	Request headers are usually relatively small (about 512 bytes).
	Placing a limit on the request header size will catch certain
	bugs (for example with persistent connections) and possibly
	buffer-overflow or denial-of-service attacks.
DOC_END

NAME: reply_header_max_size
COMMENT: (KB)
TYPE: b_size_t
DEFAULT: 64 KB
LOC: Config.maxReplyHeaderSize
DOC_START
	This specifies the maximum size for HTTP headers in a reply.
	Reply headers are usually relatively small (about 512 bytes).
	Placing a limit on the reply header size will catch certain
	bugs (for example with persistent connections) and possibly
	buffer-overflow or denial-of-service attacks.
DOC_END

NAME: request_body_max_size
COMMENT: (bytes)
TYPE: b_int64_t
DEFAULT: 0 KB
DEFAULT_DOC: No limit.
LOC: Config.maxRequestBodySize
DOC_START
	This specifies the maximum size for an HTTP request body.
	In other words, the maximum size of a PUT/POST request.
	A user who attempts to send a request with a body larger
	than this limit receives an "Invalid Request" error message.
	If you set this parameter to a zero (the default), there will
	be no limit imposed.

	See also client_request_buffer_max_size for an alternative
	limitation on client uploads which can be configured.
DOC_END

NAME: client_request_buffer_max_size
COMMENT: (bytes)
TYPE: b_size_t
DEFAULT: 512 KB
LOC: Config.maxRequestBufferSize
DOC_START
	This specifies the maximum buffer size of a client request.
	It prevents squid eating too much memory when somebody uploads
	a large file.
DOC_END

NAME: broken_posts
IFDEF: USE_HTTP_VIOLATIONS
TYPE: acl_access
DEFAULT: none
DEFAULT_DOC: Obey RFC 2616.
LOC: Config.accessList.brokenPosts
DOC_START
	A list of ACL elements which, if matched, causes Squid to send
	an extra CRLF pair after the body of a PUT/POST request.

	Some HTTP servers has broken implementations of PUT/POST,
	and rely on an extra CRLF pair sent by some WWW clients.

	Quote from RFC2616 section 4.1 on this matter:

	  Note: certain buggy HTTP/1.0 client implementations generate an
	  extra CRLF's after a POST request. To restate what is explicitly
	  forbidden by the BNF, an HTTP/1.1 client must not preface or follow
	  a request with an extra CRLF.

	This clause only supports fast acl types.
	See http://wiki.squid-cache.org/SquidFaq/SquidAcl for details.

Example:
 acl buggy_server url_regex ^http://....
 broken_posts allow buggy_server
DOC_END

NAME: adaptation_uses_indirect_client icap_uses_indirect_client
COMMENT: on|off
TYPE: onoff
IFDEF: FOLLOW_X_FORWARDED_FOR&&USE_ADAPTATION
DEFAULT: on
LOC: Adaptation::Config::use_indirect_client
DOC_START
	Controls whether the indirect client IP address (instead of the direct
	client IP address) is passed to adaptation services.

	See also: follow_x_forwarded_for adaptation_send_client_ip
DOC_END

NAME: via
IFDEF: USE_HTTP_VIOLATIONS
COMMENT: on|off
TYPE: onoff
DEFAULT: on
LOC: Config.onoff.via
DOC_START
	If set (default), Squid will include a Via header in requests and
	replies as required by RFC2616.
DOC_END

NAME: ie_refresh
COMMENT: on|off
TYPE: onoff
LOC: Config.onoff.ie_refresh
DEFAULT: off
DOC_START
	Microsoft Internet Explorer up until version 5.5 Service
	Pack 1 has an issue with transparent proxies, wherein it
	is impossible to force a refresh.  Turning this on provides
	a partial fix to the problem, by causing all IMS-REFRESH
	requests from older IE versions to check the origin server
	for fresh content.  This reduces hit ratio by some amount
	(~10% in my experience), but allows users to actually get
	fresh content when they want it.  Note because Squid
	cannot tell if the user is using 5.5 or 5.5SP1, the behavior
	of 5.5 is unchanged from old versions of Squid (i.e. a
	forced refresh is impossible).  Newer versions of IE will,
	hopefully, continue to have the new behavior and will be
	handled based on that assumption.  This option defaults to
	the old Squid behavior, which is better for hit ratios but
	worse for clients using IE, if they need to be able to
	force fresh content.
DOC_END

NAME: vary_ignore_expire
COMMENT: on|off
TYPE: onoff
LOC: Config.onoff.vary_ignore_expire
DEFAULT: off
DOC_START
	Many HTTP servers supporting Vary gives such objects
	immediate expiry time with no cache-control header
	when requested by a HTTP/1.0 client. This option
	enables Squid to ignore such expiry times until
	HTTP/1.1 is fully implemented.

	WARNING: If turned on this may eventually cause some
	varying objects not intended for caching to get cached.
DOC_END

NAME: request_entities
TYPE: onoff
LOC: Config.onoff.request_entities
DEFAULT: off
DOC_START
	Squid defaults to deny GET and HEAD requests with request entities,
	as the meaning of such requests are undefined in the HTTP standard
	even if not explicitly forbidden.

	Set this directive to on if you have clients which insists
	on sending request entities in GET or HEAD requests. But be warned
	that there is server software (both proxies and web servers) which
	can fail to properly process this kind of request which may make you
	vulnerable to cache pollution attacks if enabled.
DOC_END

NAME: request_header_access
IFDEF: USE_HTTP_VIOLATIONS
TYPE: http_header_access
LOC: Config.request_header_access
DEFAULT: none
DEFAULT_DOC: No limits.
DOC_START
	Usage: request_header_access header_name allow|deny [!]aclname ...

	WARNING: Doing this VIOLATES the HTTP standard.  Enabling
	this feature could make you liable for problems which it
	causes.

	This option replaces the old 'anonymize_headers' and the
	older 'http_anonymizer' option with something that is much
	more configurable. A list of ACLs for each header name allows
	removal of specific header fields under specific conditions.

	This option only applies to outgoing HTTP request headers (i.e.,
	headers sent by Squid to the next HTTP hop such as a cache peer
	or an origin server). The option has no effect during cache hit
	detection. The equivalent adaptation vectoring point in ICAP
	terminology is post-cache REQMOD.

	The option is applied to individual outgoing request header
	fields. For each request header field F, Squid uses the first
	qualifying sets of request_header_access rules:

	    1. Rules with header_name equal to F's name.
	    2. Rules with header_name 'Other', provided F's name is not
	       on the hard-coded list of commonly used HTTP header names.
	    3. Rules with header_name 'All'.

	Within that qualifying rule set, rule ACLs are checked as usual.
	If ACLs of an "allow" rule match, the header field is allowed to
	go through as is. If ACLs of a "deny" rule match, the header is
	removed and request_header_replace is then checked to identify
	if the removed header has a replacement. If no rules within the
	set have matching ACLs, the header field is left as is.

	For example, to achieve the same behavior as the old
	'http_anonymizer standard' option, you should use:

		request_header_access From deny all
		request_header_access Referer deny all
		request_header_access User-Agent deny all

	Or, to reproduce the old 'http_anonymizer paranoid' feature
	you should use:

		request_header_access Authorization allow all
		request_header_access Proxy-Authorization allow all
		request_header_access Cache-Control allow all
		request_header_access Content-Length allow all
		request_header_access Content-Type allow all
		request_header_access Date allow all
		request_header_access Host allow all
		request_header_access If-Modified-Since allow all
		request_header_access Pragma allow all
		request_header_access Accept allow all
		request_header_access Accept-Charset allow all
		request_header_access Accept-Encoding allow all
		request_header_access Accept-Language allow all
		request_header_access Connection allow all
		request_header_access All deny all

	HTTP reply headers are controlled with the reply_header_access directive.

	By default, all headers are allowed (no anonymizing is performed).
DOC_END

NAME: reply_header_access
IFDEF: USE_HTTP_VIOLATIONS
TYPE: http_header_access
LOC: Config.reply_header_access
DEFAULT: none
DEFAULT_DOC: No limits.
DOC_START
	Usage: reply_header_access header_name allow|deny [!]aclname ...

	WARNING: Doing this VIOLATES the HTTP standard.  Enabling
	this feature could make you liable for problems which it
	causes.

	This option only applies to reply headers, i.e., from the
	server to the client.

	This is the same as request_header_access, but in the other
	direction. Please see request_header_access for detailed
	documentation.

	For example, to achieve the same behavior as the old
	'http_anonymizer standard' option, you should use:

		reply_header_access Server deny all
		reply_header_access WWW-Authenticate deny all
		reply_header_access Link deny all

	Or, to reproduce the old 'http_anonymizer paranoid' feature
	you should use:

		reply_header_access Allow allow all
		reply_header_access WWW-Authenticate allow all
		reply_header_access Proxy-Authenticate allow all
		reply_header_access Cache-Control allow all
		reply_header_access Content-Encoding allow all
		reply_header_access Content-Length allow all
		reply_header_access Content-Type allow all
		reply_header_access Date allow all
		reply_header_access Expires allow all
		reply_header_access Last-Modified allow all
		reply_header_access Location allow all
		reply_header_access Pragma allow all
		reply_header_access Content-Language allow all
		reply_header_access Retry-After allow all
		reply_header_access Title allow all
		reply_header_access Content-Disposition allow all
		reply_header_access Connection allow all
		reply_header_access All deny all

	HTTP request headers are controlled with the request_header_access directive.

	By default, all headers are allowed (no anonymizing is
	performed).
DOC_END

NAME: request_header_replace header_replace
IFDEF: USE_HTTP_VIOLATIONS
TYPE: http_header_replace
LOC: Config.request_header_access
DEFAULT: none
DOC_START
	Usage:   request_header_replace header_name message
	Example: request_header_replace User-Agent Nutscrape/1.0 (CP/M; 8-bit)

	This option allows you to change the contents of headers
	denied with request_header_access above, by replacing them
	with some fixed string.

	This only applies to request headers, not reply headers.

	By default, headers are removed if denied.
DOC_END

NAME: reply_header_replace
IFDEF: USE_HTTP_VIOLATIONS
TYPE: http_header_replace
LOC: Config.reply_header_access
DEFAULT: none
DOC_START
        Usage:   reply_header_replace header_name message
        Example: reply_header_replace Server Foo/1.0

        This option allows you to change the contents of headers
        denied with reply_header_access above, by replacing them
        with some fixed string.

        This only applies to reply headers, not request headers.

        By default, headers are removed if denied.
DOC_END

NAME: request_header_add
TYPE: HeaderWithAclList
LOC: Config.request_header_add
DEFAULT: none
DOC_START
	Usage:   request_header_add field-name field-value [ acl ... ]
	Example: request_header_add X-Client-CA "CA=%ssl::>cert_issuer" all

	This option adds header fields to outgoing HTTP requests (i.e.,
	request headers sent by Squid to the next HTTP hop such as a
	cache peer or an origin server). The option has no effect during
	cache hit detection. The equivalent adaptation vectoring point
	in ICAP terminology is post-cache REQMOD.

	Field-name is a token specifying an HTTP header name. If a
	standard HTTP header name is used, Squid does not check whether
	the new header conflicts with any existing headers or violates
	HTTP rules. If the request to be modified already contains a
	field with the same name, the old field is preserved but the
	header field values are not merged.

	Field-value is either a token or a quoted string. If quoted
	string format is used, then the surrounding quotes are removed
	while escape sequences and %macros are processed.

	One or more Squid ACLs may be specified to restrict header
	injection to matching requests. As always in squid.conf, all
	ACLs in the ACL list must be satisfied for the insertion to
	happen. The request_header_add supports fast ACLs only.

	See also: reply_header_add.
DOC_END

NAME: reply_header_add
TYPE: HeaderWithAclList
LOC: Config.reply_header_add
DEFAULT: none
DOC_START
	Usage:   reply_header_add field-name field-value [ acl ... ]
	Example: reply_header_add X-Client-CA "CA=%ssl::>cert_issuer" all

	This option adds header fields to outgoing HTTP responses (i.e., response
	headers delivered by Squid to the client). This option has no effect on
	cache hit detection. The equivalent adaptation vectoring point in
	ICAP terminology is post-cache RESPMOD. This option does not apply to
	successful CONNECT replies.

	Field-name is a token specifying an HTTP header name. If a
	standard HTTP header name is used, Squid does not check whether
	the new header conflicts with any existing headers or violates
	HTTP rules. If the response to be modified already contains a
	field with the same name, the old field is preserved but the
	header field values are not merged.

	Field-value is either a token or a quoted string. If quoted
	string format is used, then the surrounding quotes are removed
	while escape sequences and %macros are processed.

	One or more Squid ACLs may be specified to restrict header
	injection to matching responses. As always in squid.conf, all
	ACLs in the ACL list must be satisfied for the insertion to
	happen. The reply_header_add option supports fast ACLs only.

	See also: request_header_add.
DOC_END

NAME: note
TYPE: note
LOC: Config.notes
DEFAULT: none
DOC_START
	This option used to log custom information about the master
	transaction. For example, an admin may configure Squid to log
	which "user group" the transaction belongs to, where "user group"
	will be determined based on a set of ACLs and not [just]
	authentication information.
	Values of key/value pairs can be logged using %{key}note macros:

	    note key value acl ...
	    logformat myFormat ... %{key}note ...
DOC_END

NAME: relaxed_header_parser
COMMENT: on|off|warn
TYPE: tristate
LOC: Config.onoff.relaxed_header_parser
DEFAULT: on
DOC_START
	In the default "on" setting Squid accepts certain forms
	of non-compliant HTTP messages where it is unambiguous
	what the sending application intended even if the message
	is not correctly formatted. The messages is then normalized
	to the correct form when forwarded by Squid.

	If set to "warn" then a warning will be emitted in cache.log
	each time such HTTP error is encountered.

	If set to "off" then such HTTP errors will cause the request
	or response to be rejected.
DOC_END

NAME: collapsed_forwarding
COMMENT: (on|off)
TYPE: onoff
LOC: Config.onoff.collapsed_forwarding
DEFAULT: off
DOC_START
       This option controls whether Squid is allowed to merge multiple
       potentially cachable requests for the same URI before Squid knows
       whether the response is going to be cachable.

       This feature is disabled by default: Enabling collapsed forwarding
       needlessly delays forwarding requests that look cachable (when they are
       collapsed) but then need to be forwarded individually anyway because
       they end up being for uncachable content. However, in some cases, such
       as accelleration of highly cachable content with periodic or groupped
       expiration times, the gains from collapsing [large volumes of
       simultenous refresh requests] outweigh losses from such delays.
DOC_END

NAME: collapsed_forwarding_shared_entries_limit
COMMENT: (number of entries)
TYPE: int64_t
LOC: Config.collapsed_forwarding_shared_entries_limit
DEFAULT: 16384
DOC_START
	This limits the size of a table used for sharing information
	about collapsible entries among SMP workers. Limiting sharing
	too much results in cache content duplication and missed
	collapsing opportunities. Using excessively large values
	wastes shared memory.

	The limit should be significantly larger then the number of
	concurrent collapsible entries one wants to share. For a cache
	that handles less than 5000 concurrent requests, the default
	setting of 16384 should be plenty.

	If the limit is set to zero, it disables sharing of collapsed
	forwarding between SMP workers.
DOC_END

COMMENT_START
 TIMEOUTS
 -----------------------------------------------------------------------------
COMMENT_END

NAME: forward_timeout
COMMENT: time-units
TYPE: time_t
LOC: Config.Timeout.forward
DEFAULT: 4 minutes
DOC_START
	This parameter specifies how long Squid should at most attempt in
	finding a forwarding path for the request before giving up.
DOC_END

NAME: connect_timeout
COMMENT: time-units
TYPE: time_t
LOC: Config.Timeout.connect
DEFAULT: 1 minute
DOC_START
	This parameter specifies how long to wait for the TCP connect to
	the requested server or peer to complete before Squid should
	attempt to find another path where to forward the request.
DOC_END

NAME: peer_connect_timeout
COMMENT: time-units
TYPE: time_t
LOC: Config.Timeout.peer_connect
DEFAULT: 30 seconds
DOC_START
	This parameter specifies how long to wait for a pending TCP
	connection to a peer cache.  The default is 30 seconds.   You
	may also set different timeout values for individual neighbors
	with the 'connect-timeout' option on a 'cache_peer' line.
DOC_END

NAME: read_timeout
COMMENT: time-units
TYPE: time_t
LOC: Config.Timeout.read
DEFAULT: 15 minutes
DOC_START
	Applied on peer server connections.

	After each successful read(), the timeout will be extended by this
	amount.  If no data is read again after this amount of time,
	the request is aborted and logged with ERR_READ_TIMEOUT.

	The default is 15 minutes.
DOC_END

NAME: write_timeout
COMMENT: time-units
TYPE: time_t
LOC: Config.Timeout.write
DEFAULT: 15 minutes
DOC_START
	This timeout is tracked for all connections that have data
	available for writing and are waiting for the socket to become
	ready. After each successful write, the timeout is extended by
	the configured amount. If Squid has data to write but the
	connection is not ready for the configured duration, the
	transaction associated with the connection is terminated. The
	default is 15 minutes.
DOC_END

NAME: request_timeout
TYPE: time_t
LOC: Config.Timeout.request
DEFAULT: 5 minutes
DOC_START
	How long to wait for complete HTTP request headers after initial
	connection establishment.
DOC_END

NAME: request_start_timeout
TYPE: time_t
LOC: Config.Timeout.request_start_timeout
DEFAULT: 5 minutes
DOC_START
	How long to wait for the first request byte after initial
	connection establishment.
DOC_END

NAME: client_idle_pconn_timeout persistent_request_timeout
TYPE: time_t
LOC: Config.Timeout.clientIdlePconn
DEFAULT: 2 minutes
DOC_START
	How long to wait for the next HTTP request on a persistent
	client connection after the previous request completes.
DOC_END

NAME: ftp_client_idle_timeout
TYPE: time_t
LOC: Config.Timeout.ftpClientIdle
DEFAULT: 30 minutes
DOC_START
	How long to wait for an FTP request on a connection to Squid ftp_port.
	Many FTP clients do not deal with idle connection closures well,
	necessitating a longer default timeout than client_idle_pconn_timeout
	used for incoming HTTP requests.
DOC_END

NAME: client_lifetime
COMMENT: time-units
TYPE: time_t
LOC: Config.Timeout.lifetime
DEFAULT: 1 day
DOC_START
	The maximum amount of time a client (browser) is allowed to
	remain connected to the cache process.  This protects the Cache
	from having a lot of sockets (and hence file descriptors) tied up
	in a CLOSE_WAIT state from remote clients that go away without
	properly shutting down (either because of a network failure or
	because of a poor client implementation).  The default is one
	day, 1440 minutes.

	NOTE:  The default value is intended to be much larger than any
	client would ever need to be connected to your cache.  You
	should probably change client_lifetime only as a last resort.
	If you seem to have many client connections tying up
	filedescriptors, we recommend first tuning the read_timeout,
	request_timeout, persistent_request_timeout and quick_abort values.
DOC_END

NAME: pconn_lifetime
COMMENT: time-units
TYPE: time_t
LOC: Config.Timeout.pconnLifetime
DEFAULT: 0 seconds
DOC_START
	Desired maximum lifetime of a persistent connection.
	When set, Squid will close a now-idle persistent connection that
	exceeded configured lifetime instead of moving the connection into
	the idle connection pool (or equivalent). No effect on ongoing/active
	transactions. Connection lifetime is the time period from the
	connection acceptance or opening time until "now".
	
	This limit is useful in environments with long-lived connections
	where Squid configuration or environmental factors change during a
	single connection lifetime. If unrestricted, some connections may
	last for hours and even days, ignoring those changes that should
	have affected their behavior or their existence.
	
	Currently, a new lifetime value supplied via Squid reconfiguration
	has no effect on already idle connections unless they become busy.
	
	When set to '0' this limit is not used.
DOC_END

NAME: half_closed_clients
TYPE: onoff
LOC: Config.onoff.half_closed_clients
DEFAULT: off
DOC_START
	Some clients may shutdown the sending side of their TCP
	connections, while leaving their receiving sides open.	Sometimes,
	Squid can not tell the difference between a half-closed and a
	fully-closed TCP connection.

	By default, Squid will immediately close client connections when
	read(2) returns "no more data to read."

	Change this option to 'on' and Squid will keep open connections
	until a read(2) or write(2) on the socket returns an error.
	This may show some benefits for reverse proxies. But if not
	it is recommended to leave OFF.
DOC_END

NAME: server_idle_pconn_timeout pconn_timeout
TYPE: time_t
LOC: Config.Timeout.serverIdlePconn
DEFAULT: 1 minute
DOC_START
	Timeout for idle persistent connections to servers and other
	proxies.
DOC_END

NAME: ident_timeout
TYPE: time_t
IFDEF: USE_IDENT
LOC: Ident::TheConfig.timeout
DEFAULT: 10 seconds
DOC_START
	Maximum time to wait for IDENT lookups to complete.

	If this is too high, and you enabled IDENT lookups from untrusted
	users, you might be susceptible to denial-of-service by having
	many ident requests going at once.
DOC_END

NAME: shutdown_lifetime
COMMENT: time-units
TYPE: time_t
LOC: Config.shutdownLifetime
DEFAULT: 30 seconds
DOC_START
	When SIGTERM or SIGHUP is received, the cache is put into
	"shutdown pending" mode until all active sockets are closed.
	This value is the lifetime to set for all open descriptors
	during shutdown mode.  Any active clients after this many
	seconds will receive a 'timeout' message.
DOC_END

COMMENT_START
 ADMINISTRATIVE PARAMETERS
 -----------------------------------------------------------------------------
COMMENT_END

NAME: cache_mgr
TYPE: string
DEFAULT: webmaster
LOC: Config.adminEmail
DOC_START
	Email-address of local cache manager who will receive
	mail if the cache dies.  The default is "webmaster".
DOC_END

NAME: mail_from
TYPE: string
DEFAULT: none
LOC: Config.EmailFrom
DOC_START
	From: email-address for mail sent when the cache dies.
	The default is to use 'squid@unique_hostname'.

	See also: unique_hostname directive.
DOC_END

NAME: mail_program
TYPE: eol
DEFAULT: mail
LOC: Config.EmailProgram
DOC_START
	Email program used to send mail if the cache dies.
	The default is "mail". The specified program must comply
	with the standard Unix mail syntax:
	  mail-program recipient < mailfile

	Optional command line options can be specified.
DOC_END

NAME: cache_effective_user
TYPE: string
DEFAULT: @DEFAULT_CACHE_EFFECTIVE_USER@
LOC: Config.effectiveUser
DOC_START
	If you start Squid as root, it will change its effective/real
	UID/GID to the user specified below.  The default is to change
	to UID of @DEFAULT_CACHE_EFFECTIVE_USER@.
	see also; cache_effective_group
DOC_END

NAME: cache_effective_group
TYPE: string
DEFAULT: none
DEFAULT_DOC: Use system group memberships of the cache_effective_user account
LOC: Config.effectiveGroup
DOC_START
	Squid sets the GID to the effective user's default group ID
	(taken from the password file) and supplementary group list
	from the groups membership.

	If you want Squid to run with a specific GID regardless of
	the group memberships of the effective user then set this
	to the group (or GID) you want Squid to run as. When set
	all other group privileges of the effective user are ignored
	and only this GID is effective. If Squid is not started as
	root the user starting Squid MUST be member of the specified
	group.

	This option is not recommended by the Squid Team.
	Our preference is for administrators to configure a secure
	user account for squid with UID/GID matching system policies.
DOC_END

NAME: httpd_suppress_version_string
COMMENT: on|off
TYPE: onoff
DEFAULT: off
LOC: Config.onoff.httpd_suppress_version_string
DOC_START
	Suppress Squid version string info in HTTP headers and HTML error pages.
DOC_END

NAME: visible_hostname
TYPE: string
LOC: Config.visibleHostname
DEFAULT: none
DEFAULT_DOC: Automatically detect the system host name
DOC_START
	If you want to present a special hostname in error messages, etc,
	define this.  Otherwise, the return value of gethostname()
	will be used. If you have multiple caches in a cluster and
	get errors about IP-forwarding you must set them to have individual
	names with this setting.
DOC_END

NAME: unique_hostname
TYPE: string
LOC: Config.uniqueHostname
DEFAULT: none
DEFAULT_DOC: Copy the value from visible_hostname
DOC_START
	If you want to have multiple machines with the same
	'visible_hostname' you must give each machine a different
	'unique_hostname' so forwarding loops can be detected.
DOC_END

NAME: hostname_aliases
TYPE: wordlist
LOC: Config.hostnameAliases
DEFAULT: none
DOC_START
	A list of other DNS names your cache has.
DOC_END

NAME: umask
TYPE: int
LOC: Config.umask
DEFAULT: 027
DOC_START
	Minimum umask which should be enforced while the proxy
	is running, in addition to the umask set at startup.

	For a traditional octal representation of umasks, start
        your value with 0.
DOC_END

COMMENT_START
 OPTIONS FOR THE CACHE REGISTRATION SERVICE
 -----------------------------------------------------------------------------

	This section contains parameters for the (optional) cache
	announcement service.  This service is provided to help
	cache administrators locate one another in order to join or
	create cache hierarchies.

	An 'announcement' message is sent (via UDP) to the registration
	service by Squid.  By default, the announcement message is NOT
	SENT unless you enable it with 'announce_period' below.

	The announcement message includes your hostname, plus the
	following information from this configuration file:

		http_port
		icp_port
		cache_mgr

	All current information is processed regularly and made
	available on the Web at http://www.ircache.net/Cache/Tracker/.
COMMENT_END

NAME: announce_period
TYPE: time_t
LOC: Config.Announce.period
DEFAULT: 0
DEFAULT_DOC: Announcement messages disabled.
DOC_START
	This is how frequently to send cache announcements.

	To enable announcing your cache, just set an announce period.

	Example:
		announce_period 1 day
DOC_END

NAME: announce_host
TYPE: string
DEFAULT: tracker.ircache.net
LOC: Config.Announce.host
DOC_START
	Set the hostname where announce registration messages will be sent.

	See also announce_port and announce_file
DOC_END

NAME: announce_file
TYPE: string
DEFAULT: none
LOC: Config.Announce.file
DOC_START
	The contents of this file will be included in the announce
	registration messages.
DOC_END

NAME: announce_port
TYPE: u_short
DEFAULT: 3131
LOC: Config.Announce.port
DOC_START
	Set the port where announce registration messages will be sent.

	See also announce_host and announce_file
DOC_END

COMMENT_START
 HTTPD-ACCELERATOR OPTIONS
 -----------------------------------------------------------------------------
COMMENT_END

NAME: httpd_accel_surrogate_id
TYPE:  string
DEFAULT: none
DEFAULT_DOC: visible_hostname is used if no specific ID is set.
LOC: Config.Accel.surrogate_id
DOC_START
	Surrogates (http://www.esi.org/architecture_spec_1.0.html)
	need an identification token to allow control targeting. Because
	a farm of surrogates may all perform the same tasks, they may share
	an identification token.
DOC_END

NAME: http_accel_surrogate_remote
COMMENT: on|off
TYPE: onoff
DEFAULT: off
LOC: Config.onoff.surrogate_is_remote
DOC_START
	Remote surrogates (such as those in a CDN) honour the header
	"Surrogate-Control: no-store-remote".

	Set this to on to have squid behave as a remote surrogate.
DOC_END

NAME: esi_parser
IFDEF: USE_SQUID_ESI
COMMENT: libxml2|expat|custom
TYPE: string
LOC: ESIParser::Type
DEFAULT: custom
DOC_START
	ESI markup is not strictly XML compatible. The custom ESI parser
	will give higher performance, but cannot handle non ASCII character
	encodings.
DOC_END

COMMENT_START
 DELAY POOL PARAMETERS
 -----------------------------------------------------------------------------
COMMENT_END

NAME: delay_pools
TYPE: delay_pool_count
DEFAULT: 0
IFDEF: USE_DELAY_POOLS
LOC: Config.Delay
DOC_START
	This represents the number of delay pools to be used.  For example,
	if you have one class 2 delay pool and one class 3 delays pool, you
	have a total of 2 delay pools.

	See also delay_parameters, delay_class, delay_access for pool
	configuration details.
DOC_END

NAME: delay_class
TYPE: delay_pool_class
DEFAULT: none
IFDEF: USE_DELAY_POOLS
LOC: Config.Delay
DOC_START
	This defines the class of each delay pool.  There must be exactly one
	delay_class line for each delay pool.  For example, to define two
	delay pools, one of class 2 and one of class 3, the settings above
	and here would be:

	Example:
	    delay_pools 4      # 4 delay pools
	    delay_class 1 2    # pool 1 is a class 2 pool
	    delay_class 2 3    # pool 2 is a class 3 pool
	    delay_class 3 4    # pool 3 is a class 4 pool
	    delay_class 4 5    # pool 4 is a class 5 pool

	The delay pool classes are:

		class 1		Everything is limited by a single aggregate
				bucket.

		class 2 	Everything is limited by a single aggregate
				bucket as well as an "individual" bucket chosen
				from bits 25 through 32 of the IPv4 address.

		class 3		Everything is limited by a single aggregate
				bucket as well as a "network" bucket chosen
				from bits 17 through 24 of the IP address and a
				"individual" bucket chosen from bits 17 through
				32 of the IPv4 address.

		class 4		Everything in a class 3 delay pool, with an
				additional limit on a per user basis. This
				only takes effect if the username is established
				in advance - by forcing authentication in your
				http_access rules.

		class 5		Requests are grouped according their tag (see
				external_acl's tag= reply).


	Each pool also requires a delay_parameters directive to configure the pool size
	and speed limits used whenever the pool is applied to a request. Along with
	a set of delay_access directives to determine when it is used.

	NOTE: If an IP address is a.b.c.d
		-> bits 25 through 32 are "d"
		-> bits 17 through 24 are "c"
		-> bits 17 through 32 are "c * 256 + d"

	NOTE-2: Due to the use of bitmasks in class 2,3,4 pools they only apply to
		IPv4 traffic. Class 1 and 5 pools may be used with IPv6 traffic.

	This clause only supports fast acl types.
	See http://wiki.squid-cache.org/SquidFaq/SquidAcl for details.

	See also delay_parameters and delay_access.
DOC_END

NAME: delay_access
TYPE: delay_pool_access
DEFAULT: none
DEFAULT_DOC: Deny using the pool, unless allow rules exist in squid.conf for the pool.
IFDEF: USE_DELAY_POOLS
LOC: Config.Delay
DOC_START
	This is used to determine which delay pool a request falls into.

	delay_access is sorted per pool and the matching starts with pool 1,
	then pool 2, ..., and finally pool N. The first delay pool where the
	request is allowed is selected for the request. If it does not allow
	the request to any pool then the request is not delayed (default).

	For example, if you want some_big_clients in delay
	pool 1 and lotsa_little_clients in delay pool 2:

		delay_access 1 allow some_big_clients
		delay_access 1 deny all
		delay_access 2 allow lotsa_little_clients
		delay_access 2 deny all
		delay_access 3 allow authenticated_clients

	See also delay_parameters and delay_class.

DOC_END

NAME: delay_parameters
TYPE: delay_pool_rates
DEFAULT: none
IFDEF: USE_DELAY_POOLS
LOC: Config.Delay
DOC_START
	This defines the parameters for a delay pool.  Each delay pool has
	a number of "buckets" associated with it, as explained in the
	description of delay_class.

	For a class 1 delay pool, the syntax is:
		delay_class pool 1
		delay_parameters pool aggregate

	For a class 2 delay pool:
		delay_class pool 2
		delay_parameters pool aggregate individual

	For a class 3 delay pool:
		delay_class pool 3
		delay_parameters pool aggregate network individual

	For a class 4 delay pool:
		delay_class pool 4
		delay_parameters pool aggregate network individual user

	For a class 5 delay pool:
		delay_class pool 5
		delay_parameters pool tagrate

	The option variables are:

		pool		a pool number - ie, a number between 1 and the
				number specified in delay_pools as used in
				delay_class lines.

		aggregate	the speed limit parameters for the aggregate bucket
				(class 1, 2, 3).

		individual	the speed limit parameters for the individual
				buckets (class 2, 3).

		network		the speed limit parameters for the network buckets
				(class 3).

		user		the speed limit parameters for the user buckets
				(class 4).

		tagrate		the speed limit parameters for the tag buckets
				(class 5).

	A pair of delay parameters is written restore/maximum, where restore is
	the number of bytes (not bits - modem and network speeds are usually
	quoted in bits) per second placed into the bucket, and maximum is the
	maximum number of bytes which can be in the bucket at any time.

	There must be one delay_parameters line for each delay pool.


	For example, if delay pool number 1 is a class 2 delay pool as in the
	above example, and is being used to strictly limit each host to 64Kbit/sec
	(plus overheads), with no overall limit, the line is:

		delay_parameters 1 none 8000/8000

	Note that 8 x 8K Byte/sec -> 64K bit/sec.

	Note that the word 'none' is used to represent no limit.


	And, if delay pool number 2 is a class 3 delay pool as in the above
	example, and you want to limit it to a total of 256Kbit/sec (strict limit)
	with each 8-bit network permitted 64Kbit/sec (strict limit) and each
	individual host permitted 4800bit/sec with a bucket maximum size of 64Kbits
	to permit a decent web page to be downloaded at a decent speed
	(if the network is not being limited due to overuse) but slow down
	large downloads more significantly:

		delay_parameters 2 32000/32000 8000/8000 600/8000

	Note that 8 x  32K Byte/sec ->  256K bit/sec.
		  8 x   8K Byte/sec ->   64K bit/sec.
		  8 x 600  Byte/sec -> 4800  bit/sec.


	Finally, for a class 4 delay pool as in the example - each user will
	be limited to 128Kbits/sec no matter how many workstations they are logged into.:

		delay_parameters 4 32000/32000 8000/8000 600/64000 16000/16000


	See also delay_class and delay_access.

DOC_END

NAME: delay_initial_bucket_level
COMMENT: (percent, 0-100)
TYPE: u_short
DEFAULT: 50
IFDEF: USE_DELAY_POOLS
LOC: Config.Delay.initial
DOC_START
	The initial bucket percentage is used to determine how much is put
	in each bucket when squid starts, is reconfigured, or first notices
	a host accessing it (in class 2 and class 3, individual hosts and
	networks only have buckets associated with them once they have been
	"seen" by squid).
DOC_END

COMMENT_START
 CLIENT DELAY POOL PARAMETERS
 -----------------------------------------------------------------------------
COMMENT_END

NAME: client_delay_pools
TYPE: client_delay_pool_count
DEFAULT: 0
IFDEF: USE_DELAY_POOLS
LOC: Config.ClientDelay
DOC_START
	This option specifies the number of client delay pools used. It must
	preceed other client_delay_* options.

	Example:
		client_delay_pools 2

	See also client_delay_parameters and client_delay_access.
DOC_END

NAME: client_delay_initial_bucket_level
COMMENT: (percent, 0-no_limit)
TYPE: u_short
DEFAULT: 50
IFDEF: USE_DELAY_POOLS
LOC: Config.ClientDelay.initial
DOC_START
	This option determines the initial bucket size as a percentage of
	max_bucket_size from client_delay_parameters. Buckets are created
	at the time of the "first" connection from the matching IP. Idle
	buckets are periodically deleted up.

	You can specify more than 100 percent but note that such "oversized"
	buckets are not refilled until their size goes down to max_bucket_size
	from client_delay_parameters.

	Example:
		client_delay_initial_bucket_level 50
DOC_END

NAME: client_delay_parameters
TYPE: client_delay_pool_rates
DEFAULT: none
IFDEF: USE_DELAY_POOLS
LOC: Config.ClientDelay
DOC_START

	This option configures client-side bandwidth limits using the
	following format:

	    client_delay_parameters pool speed_limit max_bucket_size

	pool is an integer ID used for client_delay_access matching.

	speed_limit is bytes added to the bucket per second.

	max_bucket_size is the maximum size of a bucket, enforced after any
	speed_limit additions.

	Please see the delay_parameters option for more information and
	examples.

	Example:
		client_delay_parameters 1 1024 2048
		client_delay_parameters 2 51200 16384

	See also client_delay_access.

DOC_END

NAME: client_delay_access
TYPE: client_delay_pool_access
DEFAULT: none
DEFAULT_DOC: Deny use of the pool, unless allow rules exist in squid.conf for the pool.
IFDEF: USE_DELAY_POOLS
LOC: Config.ClientDelay
DOC_START
	This option determines the client-side delay pool for the
	request:

	    client_delay_access pool_ID allow|deny acl_name

	All client_delay_access options are checked in their pool ID
	order, starting with pool 1. The first checked pool with allowed
	request is selected for the request. If no ACL matches or there
	are no client_delay_access options, the request bandwidth is not
	limited.

	The ACL-selected pool is then used to find the
	client_delay_parameters for the request. Client-side pools are
	not used to aggregate clients. Clients are always aggregated
	based on their source IP addresses (one bucket per source IP).

	This clause only supports fast acl types.
	See http://wiki.squid-cache.org/SquidFaq/SquidAcl for details.
	Additionally, only the client TCP connection details are available.
	ACLs testing HTTP properties will not work.

	Please see delay_access for more examples.

	Example:
		client_delay_access 1 allow low_rate_network
		client_delay_access 2 allow vips_network


	See also client_delay_parameters and client_delay_pools.
DOC_END

COMMENT_START
 RESPONSE DELAY POOL PARAMETERS
 -----------------------------------------------------------------------------
COMMENT_END

NAME: response_delay_pool
TYPE: response_delay_pool_parameters
DEFAULT: none
IFDEF: USE_DELAY_POOLS
LOC: Config.MessageDelay
DOC_START
	This option configures client response bandwidth limits using the
	following format:

		response_delay_pool name bucket_speed_limit=... max_bucket_size=...
			aggregate_speed_limit=... max_aggregate_size=... initial_fill_level=...

		options:

			name				the response delay pool name

			bucket_speed_limit=...		the speed limit of an individual bucket(bytes/s)

			max_bucket_size=...		the maximum size of a bucket

			aggregate_speed_limit=...	the speed limit to the aggregate bucket(bytes/s)

			max_aggregate_size=bytes=...	the maximum size of the aggregate bucket

			initial_fill_level=...		the initial bucket size as a percentage of max_bucket_size

		See also response_delay_pool_access.
DOC_END

NAME: response_delay_pool_access
TYPE: response_delay_pool_access
DEFAULT: none
DEFAULT_DOC: Deny use of the pool, unless allow rules exist in squid.conf for the pool.
IFDEF: USE_DELAY_POOLS
LOC: Config.MessageDelay
DOC_START
	This option determines the response delay pool for the
	request:

		response_delay_pool_access pool_name allow|deny acl_name

	All response_delay_pool_access options are checked in the order
	they appear in this configuration file. The first rule with a
	matching ACL wins. If (and only if) an "allow" rule won, Squid
	assigns the response to the corresponding named delay pool.
	This feature restricts Squid-to-client bandwidth only.
	If no ACL matches or there are no response_delay_pool_access options,
	the Squid-to-client bandwidth is not limited.
DOC_END

COMMENT_START
 WCCPv1 AND WCCPv2 CONFIGURATION OPTIONS
 -----------------------------------------------------------------------------
COMMENT_END

NAME: wccp_router
TYPE: address
LOC: Config.Wccp.router
DEFAULT: any_addr
DEFAULT_DOC: WCCP disabled.
IFDEF: USE_WCCP
DOC_START
	Use this option to define your WCCP ``home'' router for
	Squid.

	wccp_router supports a single WCCP(v1) router

	wccp2_router supports multiple WCCPv2 routers

	only one of the two may be used at the same time and defines
	which version of WCCP to use.
DOC_END

NAME: wccp2_router
TYPE: IpAddress_list
LOC: Config.Wccp2.router
DEFAULT: none
DEFAULT_DOC: WCCPv2 disabled.
IFDEF: USE_WCCPv2
DOC_START
	Use this option to define your WCCP ``home'' router for
	Squid.

	wccp_router supports a single WCCP(v1) router

	wccp2_router supports multiple WCCPv2 routers

	only one of the two may be used at the same time and defines
	which version of WCCP to use.
DOC_END

NAME: wccp_version
TYPE: int
LOC: Config.Wccp.version
DEFAULT: 4
IFDEF: USE_WCCP
DOC_START
	This directive is only relevant if you need to set up WCCP(v1)
	to some very old and end-of-life Cisco routers. In all other
	setups it must be left unset or at the default setting.
	It defines an internal version in the WCCP(v1) protocol,
	with version 4 being the officially documented protocol.

	According to some users, Cisco IOS 11.2 and earlier only
	support WCCP version 3.  If you're using that or an earlier
	version of IOS, you may need to change this value to 3, otherwise
	do not specify this parameter.
DOC_END

NAME: wccp2_rebuild_wait
TYPE: onoff
LOC: Config.Wccp2.rebuildwait
DEFAULT: on
IFDEF: USE_WCCPv2
DOC_START
	If this is enabled Squid will wait for the cache dir rebuild to finish
	before sending the first wccp2 HereIAm packet
DOC_END

NAME: wccp2_forwarding_method
TYPE: wccp2_method
LOC: Config.Wccp2.forwarding_method
DEFAULT: gre
IFDEF: USE_WCCPv2
DOC_START
	WCCP2 allows the setting of forwarding methods between the
	router/switch and the cache.  Valid values are as follows:

	gre - GRE encapsulation (forward the packet in a GRE/WCCP tunnel)
	l2  - L2 redirect (forward the packet using Layer 2/MAC rewriting)

	Currently (as of IOS 12.4) cisco routers only support GRE.
	Cisco switches only support the L2 redirect assignment method.
DOC_END

NAME: wccp2_return_method
TYPE: wccp2_method
LOC: Config.Wccp2.return_method
DEFAULT: gre
IFDEF: USE_WCCPv2
DOC_START
	WCCP2 allows the setting of return methods between the
	router/switch and the cache for packets that the cache
	decides not to handle.  Valid values are as follows:

	gre - GRE encapsulation (forward the packet in a GRE/WCCP tunnel)
	l2  - L2 redirect (forward the packet using Layer 2/MAC rewriting)

	Currently (as of IOS 12.4) cisco routers only support GRE.
	Cisco switches only support the L2 redirect assignment.

	If the "ip wccp redirect exclude in" command has been
	enabled on the cache interface, then it is still safe for
	the proxy server to use a l2 redirect method even if this
	option is set to GRE.
DOC_END

NAME: wccp2_assignment_method
TYPE: wccp2_amethod
LOC: Config.Wccp2.assignment_method
DEFAULT: hash
IFDEF: USE_WCCPv2
DOC_START
	WCCP2 allows the setting of methods to assign the WCCP hash
	Valid values are as follows:

	hash - Hash assignment
	mask - Mask assignment

	As a general rule, cisco routers support the hash assignment method
	and cisco switches support the mask assignment method.
DOC_END

NAME: wccp2_service
TYPE: wccp2_service
LOC: Config.Wccp2.info
DEFAULT_IF_NONE: standard 0
DEFAULT_DOC: Use the 'web-cache' standard service.
IFDEF: USE_WCCPv2
DOC_START
	WCCP2 allows for multiple traffic services. There are two
	types: "standard" and "dynamic". The standard type defines
	one service id - http (id 0). The dynamic service ids can be from
	51 to 255 inclusive.  In order to use a dynamic service id
	one must define the type of traffic to be redirected; this is done
	using the wccp2_service_info option.

	The "standard" type does not require a wccp2_service_info option,
	just specifying the service id will suffice.

	MD5 service authentication can be enabled by adding
	"password=<password>" to the end of this service declaration.

	Examples:

	wccp2_service standard 0	# for the 'web-cache' standard service
	wccp2_service dynamic 80	# a dynamic service type which will be
					# fleshed out with subsequent options.
	wccp2_service standard 0 password=foo
DOC_END

NAME: wccp2_service_info
TYPE: wccp2_service_info
LOC: Config.Wccp2.info
DEFAULT: none
IFDEF: USE_WCCPv2
DOC_START
	Dynamic WCCPv2 services require further information to define the
	traffic you wish to have diverted.

	The format is:

	wccp2_service_info <id> protocol=<protocol> flags=<flag>,<flag>..
	    priority=<priority> ports=<port>,<port>..

	The relevant WCCPv2 flags:
	+ src_ip_hash, dst_ip_hash
	+ source_port_hash, dst_port_hash
	+ src_ip_alt_hash, dst_ip_alt_hash
	+ src_port_alt_hash, dst_port_alt_hash
	+ ports_source

	The port list can be one to eight entries.

	Example:

	wccp2_service_info 80 protocol=tcp flags=src_ip_hash,ports_source
	    priority=240 ports=80

	Note: the service id must have been defined by a previous
	'wccp2_service dynamic <id>' entry.
DOC_END

NAME: wccp2_weight
TYPE: int
LOC: Config.Wccp2.weight
DEFAULT: 10000
IFDEF: USE_WCCPv2
DOC_START
	Each cache server gets assigned a set of the destination
	hash proportional to their weight.
DOC_END

NAME: wccp_address
TYPE: address
LOC: Config.Wccp.address
DEFAULT: 0.0.0.0
DEFAULT_DOC: Address selected by the operating system.
IFDEF: USE_WCCP
DOC_START
	Use this option if you require WCCPv2 to use a specific
	interface address.

	The default behavior is to not bind to any specific address.
DOC_END

NAME: wccp2_address
TYPE: address
LOC: Config.Wccp2.address
DEFAULT: 0.0.0.0
DEFAULT_DOC: Address selected by the operating system.
IFDEF: USE_WCCPv2
DOC_START
	Use this option if you require WCCP to use a specific
	interface address.

	The default behavior is to not bind to any specific address.
DOC_END

COMMENT_START
 PERSISTENT CONNECTION HANDLING
 -----------------------------------------------------------------------------

 Also see "pconn_timeout" in the TIMEOUTS section
COMMENT_END

NAME: client_persistent_connections
TYPE: onoff
LOC: Config.onoff.client_pconns
DEFAULT: on
DOC_START
	Persistent connection support for clients.
	Squid uses persistent connections (when allowed). You can use
	this option to disable persistent connections with clients.
DOC_END

NAME: server_persistent_connections
TYPE: onoff
LOC: Config.onoff.server_pconns
DEFAULT: on
DOC_START
	Persistent connection support for servers.
	Squid uses persistent connections (when allowed). You can use
	this option to disable persistent connections with servers.
DOC_END

NAME: persistent_connection_after_error
TYPE: onoff
LOC: Config.onoff.error_pconns
DEFAULT: on
DOC_START
	With this directive the use of persistent connections after
	HTTP errors can be disabled. Useful if you have clients
	who fail to handle errors on persistent connections proper.
DOC_END

NAME: detect_broken_pconn
TYPE: onoff
LOC: Config.onoff.detect_broken_server_pconns
DEFAULT: off
DOC_START
	Some servers have been found to incorrectly signal the use
	of HTTP/1.0 persistent connections even on replies not
	compatible, causing significant delays. This server problem
	has mostly been seen on redirects.

	By enabling this directive Squid attempts to detect such
	broken replies and automatically assume the reply is finished
	after 10 seconds timeout.
DOC_END

COMMENT_START
 CACHE DIGEST OPTIONS
 -----------------------------------------------------------------------------
COMMENT_END

NAME: digest_generation
IFDEF: USE_CACHE_DIGESTS
TYPE: onoff
LOC: Config.onoff.digest_generation
DEFAULT: on
DOC_START
	This controls whether the server will generate a Cache Digest
	of its contents.  By default, Cache Digest generation is
	enabled if Squid is compiled with --enable-cache-digests defined.
DOC_END

NAME: digest_bits_per_entry
IFDEF: USE_CACHE_DIGESTS
TYPE: int
LOC: Config.digest.bits_per_entry
DEFAULT: 5
DOC_START
	This is the number of bits of the server's Cache Digest which
	will be associated with the Digest entry for a given HTTP
	Method and URL (public key) combination.  The default is 5.
DOC_END

NAME: digest_rebuild_period
IFDEF: USE_CACHE_DIGESTS
COMMENT: (seconds)
TYPE: time_t
LOC: Config.digest.rebuild_period
DEFAULT: 1 hour
DOC_START
	This is the wait time between Cache Digest rebuilds.
DOC_END

NAME: digest_rewrite_period
COMMENT: (seconds)
IFDEF: USE_CACHE_DIGESTS
TYPE: time_t
LOC: Config.digest.rewrite_period
DEFAULT: 1 hour
DOC_START
	This is the wait time between Cache Digest writes to
	disk.
DOC_END

NAME: digest_swapout_chunk_size
COMMENT: (bytes)
TYPE: b_size_t
IFDEF: USE_CACHE_DIGESTS
LOC: Config.digest.swapout_chunk_size
DEFAULT: 4096 bytes
DOC_START
	This is the number of bytes of the Cache Digest to write to
	disk at a time.  It defaults to 4096 bytes (4KB), the Squid
	default swap page.
DOC_END

NAME: digest_rebuild_chunk_percentage
COMMENT: (percent, 0-100)
IFDEF: USE_CACHE_DIGESTS
TYPE: int
LOC: Config.digest.rebuild_chunk_percentage
DEFAULT: 10
DOC_START
	This is the percentage of the Cache Digest to be scanned at a
	time.  By default it is set to 10% of the Cache Digest.
DOC_END

COMMENT_START
 SNMP OPTIONS
 -----------------------------------------------------------------------------
COMMENT_END

NAME: snmp_port
TYPE: u_short
LOC: Config.Port.snmp
DEFAULT: 0
DEFAULT_DOC: SNMP disabled.
IFDEF: SQUID_SNMP
DOC_START
	The port number where Squid listens for SNMP requests. To enable
	SNMP support set this to a suitable port number. Port number
	3401 is often used for the Squid SNMP agent. By default it's
	set to "0" (disabled)

	Example:
		snmp_port 3401
DOC_END

NAME: snmp_access
TYPE: acl_access
LOC: Config.accessList.snmp
DEFAULT: none
DEFAULT_DOC: Deny, unless rules exist in squid.conf.
IFDEF: SQUID_SNMP
DOC_START
	Allowing or denying access to the SNMP port.

	All access to the agent is denied by default.
	usage:

	snmp_access allow|deny [!]aclname ...

	This clause only supports fast acl types.
	See http://wiki.squid-cache.org/SquidFaq/SquidAcl for details.

Example:
 snmp_access allow snmppublic localhost
 snmp_access deny all
DOC_END

NAME: snmp_incoming_address
TYPE: address
LOC: Config.Addrs.snmp_incoming
DEFAULT: any_addr
DEFAULT_DOC: Accept SNMP packets from all machine interfaces.
IFDEF: SQUID_SNMP
DOC_START
	Just like 'udp_incoming_address', but for the SNMP port.

	snmp_incoming_address	is used for the SNMP socket receiving
				messages from SNMP agents.

	The default snmp_incoming_address is to listen on all
	available network interfaces.
DOC_END

NAME: snmp_outgoing_address
TYPE: address
LOC: Config.Addrs.snmp_outgoing
DEFAULT: no_addr
DEFAULT_DOC: Use snmp_incoming_address or an address selected by the operating system.
IFDEF: SQUID_SNMP
DOC_START
	Just like 'udp_outgoing_address', but for the SNMP port.

	snmp_outgoing_address	is used for SNMP packets returned to SNMP
				agents.

	If snmp_outgoing_address is not set it will use the same socket
	as snmp_incoming_address. Only change this if you want to have
	SNMP replies sent using another address than where this Squid
	listens for SNMP queries.

	NOTE, snmp_incoming_address and snmp_outgoing_address can not have
	the same value since they both use the same port.
DOC_END

COMMENT_START
 ICP OPTIONS
 -----------------------------------------------------------------------------
COMMENT_END

NAME: icp_port udp_port
TYPE: u_short
DEFAULT: 0
DEFAULT_DOC: ICP disabled.
LOC: Config.Port.icp
DOC_START
	The port number where Squid sends and receives ICP queries to
	and from neighbor caches.  The standard UDP port for ICP is 3130.

	Example:
		icp_port @DEFAULT_ICP_PORT@
DOC_END

NAME: htcp_port
IFDEF: USE_HTCP
TYPE: u_short
DEFAULT: 0
DEFAULT_DOC: HTCP disabled.
LOC: Config.Port.htcp
DOC_START
	The port number where Squid sends and receives HTCP queries to
	and from neighbor caches.  To turn it on you want to set it to
	4827.

	Example:
		htcp_port 4827
DOC_END

NAME: log_icp_queries
COMMENT: on|off
TYPE: onoff
DEFAULT: on
LOC: Config.onoff.log_udp
DOC_START
	If set, ICP queries are logged to access.log. You may wish
	do disable this if your ICP load is VERY high to speed things
	up or to simplify log analysis.
DOC_END

NAME: udp_incoming_address
TYPE: address
LOC:Config.Addrs.udp_incoming
DEFAULT: any_addr
DEFAULT_DOC: Accept packets from all machine interfaces.
DOC_START
	udp_incoming_address	is used for UDP packets received from other
				caches.

	The default behavior is to not bind to any specific address.

	Only change this if you want to have all UDP queries received on
	a specific interface/address.

	NOTE: udp_incoming_address is used by the ICP, HTCP, and DNS
	modules. Altering it will affect all of them in the same manner.

	see also; udp_outgoing_address

	NOTE, udp_incoming_address and udp_outgoing_address can not
	have the same value since they both use the same port.
DOC_END

NAME: udp_outgoing_address
TYPE: address
LOC: Config.Addrs.udp_outgoing
DEFAULT: no_addr
DEFAULT_DOC: Use udp_incoming_address or an address selected by the operating system.
DOC_START
	udp_outgoing_address	is used for UDP packets sent out to other
				caches.

	The default behavior is to not bind to any specific address.

	Instead it will use the same socket as udp_incoming_address.
	Only change this if you want to have UDP queries sent using another
	address than where this Squid listens for UDP queries from other
	caches.

	NOTE: udp_outgoing_address is used by the ICP, HTCP, and DNS
	modules. Altering it will affect all of them in the same manner.

	see also; udp_incoming_address

	NOTE, udp_incoming_address and udp_outgoing_address can not
	have the same value since they both use the same port.
DOC_END

NAME: icp_hit_stale
COMMENT: on|off
TYPE: onoff
DEFAULT: off
LOC: Config.onoff.icp_hit_stale
DOC_START
	If you want to return ICP_HIT for stale cache objects, set this
	option to 'on'.  If you have sibling relationships with caches
	in other administrative domains, this should be 'off'.  If you only
	have sibling relationships with caches under your control,
	it is probably okay to set this to 'on'.
	If set to 'on', your siblings should use the option "allow-miss"
	on their cache_peer lines for connecting to you.
DOC_END

NAME: minimum_direct_hops
TYPE: int
DEFAULT: 4
LOC: Config.minDirectHops
DOC_START
	If using the ICMP pinging stuff, do direct fetches for sites
	which are no more than this many hops away.
DOC_END

NAME: minimum_direct_rtt
COMMENT: (msec)
TYPE: int
DEFAULT: 400
LOC: Config.minDirectRtt
DOC_START
	If using the ICMP pinging stuff, do direct fetches for sites
	which are no more than this many rtt milliseconds away.
DOC_END

NAME: netdb_low
TYPE: int
DEFAULT: 900
LOC: Config.Netdb.low
DOC_START
	The low water mark for the ICMP measurement database.

	Note: high watermark controlled by netdb_high directive.

	These watermarks are counts, not percents.  The defaults are
	(low) 900 and (high) 1000.  When the high water mark is
	reached, database entries will be deleted until the low
	mark is reached.
DOC_END

NAME: netdb_high
TYPE: int
DEFAULT: 1000
LOC: Config.Netdb.high
DOC_START
	The high water mark for the ICMP measurement database.

	Note: low watermark controlled by netdb_low directive.

	These watermarks are counts, not percents.  The defaults are
	(low) 900 and (high) 1000.  When the high water mark is
	reached, database entries will be deleted until the low
	mark is reached.
DOC_END

NAME: netdb_ping_period
TYPE: time_t
LOC: Config.Netdb.period
DEFAULT: 5 minutes
DOC_START
	The minimum period for measuring a site.  There will be at
	least this much delay between successive pings to the same
	network.  The default is five minutes.
DOC_END

NAME: query_icmp
COMMENT: on|off
TYPE: onoff
DEFAULT: off
LOC: Config.onoff.query_icmp
DOC_START
	If you want to ask your peers to include ICMP data in their ICP
	replies, enable this option.

	If your peer has configured Squid (during compilation) with
	'--enable-icmp' that peer will send ICMP pings to origin server
	sites of the URLs it receives.  If you enable this option the
	ICP replies from that peer will include the ICMP data (if available).
	Then, when choosing a parent cache, Squid will choose the parent with
	the minimal RTT to the origin server.  When this happens, the
	hierarchy field of the access.log will be
	"CLOSEST_PARENT_MISS".  This option is off by default.
DOC_END

NAME: test_reachability
COMMENT: on|off
TYPE: onoff
DEFAULT: off
LOC: Config.onoff.test_reachability
DOC_START
	When this is 'on', ICP MISS replies will be ICP_MISS_NOFETCH
	instead of ICP_MISS if the target host is NOT in the ICMP
	database, or has a zero RTT.
DOC_END

NAME: icp_query_timeout
COMMENT: (msec)
DEFAULT: 0
DEFAULT_DOC: Dynamic detection.
TYPE: int
LOC: Config.Timeout.icp_query
DOC_START
	Normally Squid will automatically determine an optimal ICP
	query timeout value based on the round-trip-time of recent ICP
	queries.  If you want to override the value determined by
	Squid, set this 'icp_query_timeout' to a non-zero value.  This
	value is specified in MILLISECONDS, so, to use a 2-second
	timeout (the old default), you would write:

		icp_query_timeout 2000
DOC_END

NAME: maximum_icp_query_timeout
COMMENT: (msec)
DEFAULT: 2000
TYPE: int
LOC: Config.Timeout.icp_query_max
DOC_START
	Normally the ICP query timeout is determined dynamically.  But
	sometimes it can lead to very large values (say 5 seconds).
	Use this option to put an upper limit on the dynamic timeout
	value.  Do NOT use this option to always use a fixed (instead
	of a dynamic) timeout value. To set a fixed timeout see the
	'icp_query_timeout' directive.
DOC_END

NAME: minimum_icp_query_timeout
COMMENT: (msec)
DEFAULT: 5
TYPE: int
LOC: Config.Timeout.icp_query_min
DOC_START
	Normally the ICP query timeout is determined dynamically.  But
	sometimes it can lead to very small timeouts, even lower than
	the normal latency variance on your link due to traffic.
	Use this option to put an lower limit on the dynamic timeout
	value.  Do NOT use this option to always use a fixed (instead
	of a dynamic) timeout value. To set a fixed timeout see the
	'icp_query_timeout' directive.
DOC_END

NAME: background_ping_rate
COMMENT: time-units
TYPE: time_t
DEFAULT: 10 seconds
LOC: Config.backgroundPingRate
DOC_START
	Controls how often the ICP pings are sent to siblings that
	have background-ping set.
DOC_END

COMMENT_START
 MULTICAST ICP OPTIONS
 -----------------------------------------------------------------------------
COMMENT_END

NAME: mcast_groups
TYPE: wordlist
LOC: Config.mcast_group_list
DEFAULT: none
DOC_START
	This tag specifies a list of multicast groups which your server
	should join to receive multicasted ICP queries.

	NOTE!  Be very careful what you put here!  Be sure you
	understand the difference between an ICP _query_ and an ICP
	_reply_.  This option is to be set only if you want to RECEIVE
	multicast queries.  Do NOT set this option to SEND multicast
	ICP (use cache_peer for that).  ICP replies are always sent via
	unicast, so this option does not affect whether or not you will
	receive replies from multicast group members.

	You must be very careful to NOT use a multicast address which
	is already in use by another group of caches.

	If you are unsure about multicast, please read the Multicast
	chapter in the Squid FAQ (http://www.squid-cache.org/FAQ/).

	Usage: mcast_groups 239.128.16.128 224.0.1.20

	By default, Squid doesn't listen on any multicast groups.
DOC_END

NAME: mcast_miss_addr
IFDEF: MULTICAST_MISS_STREAM
TYPE: address
LOC: Config.mcast_miss.addr
DEFAULT: no_addr
DEFAULT_DOC: disabled.
DOC_START
	If you enable this option, every "cache miss" URL will
	be sent out on the specified multicast address.

	Do not enable this option unless you are are absolutely
	certain you understand what you are doing.
DOC_END

NAME: mcast_miss_ttl
IFDEF: MULTICAST_MISS_STREAM
TYPE: u_short
LOC: Config.mcast_miss.ttl
DEFAULT: 16
DOC_START
	This is the time-to-live value for packets multicasted
	when multicasting off cache miss URLs is enabled.  By
	default this is set to 'site scope', i.e. 16.
DOC_END

NAME: mcast_miss_port
IFDEF: MULTICAST_MISS_STREAM
TYPE: u_short
LOC: Config.mcast_miss.port
DEFAULT: 3135
DOC_START
	This is the port number to be used in conjunction with
	'mcast_miss_addr'.
DOC_END

NAME: mcast_miss_encode_key
IFDEF: MULTICAST_MISS_STREAM
TYPE: string
LOC: Config.mcast_miss.encode_key
DEFAULT: XXXXXXXXXXXXXXXX
DOC_START
	The URLs that are sent in the multicast miss stream are
	encrypted.  This is the encryption key.
DOC_END

NAME: mcast_icp_query_timeout
COMMENT: (msec)
DEFAULT: 2000
TYPE: int
LOC: Config.Timeout.mcast_icp_query
DOC_START
	For multicast peers, Squid regularly sends out ICP "probes" to
	count how many other peers are listening on the given multicast
	address.  This value specifies how long Squid should wait to
	count all the replies.  The default is 2000 msec, or 2
	seconds.
DOC_END

COMMENT_START
 INTERNAL ICON OPTIONS
 -----------------------------------------------------------------------------
COMMENT_END

NAME: icon_directory
TYPE: string
LOC: Config.icons.directory
DEFAULT: @DEFAULT_ICON_DIR@
DOC_START
	Where the icons are stored. These are normally kept in
	@DEFAULT_ICON_DIR@
DOC_END

NAME: global_internal_static
TYPE: onoff
LOC: Config.onoff.global_internal_static
DEFAULT: on
DOC_START
	This directive controls is Squid should intercept all requests for
	/squid-internal-static/ no matter which host the URL is requesting
	(default on setting), or if nothing special should be done for
	such URLs (off setting). The purpose of this directive is to make
	icons etc work better in complex cache hierarchies where it may
	not always be possible for all corners in the cache mesh to reach
	the server generating a directory listing.
DOC_END

NAME: short_icon_urls
TYPE: onoff
LOC: Config.icons.use_short_names
DEFAULT: on
DOC_START
	If this is enabled Squid will use short URLs for icons.
	If disabled it will revert to the old behavior of including
	it's own name and port in the URL.

	If you run a complex cache hierarchy with a mix of Squid and
	other proxies you may need to disable this directive.
DOC_END

COMMENT_START
 ERROR PAGE OPTIONS
 -----------------------------------------------------------------------------
COMMENT_END

NAME: error_directory
TYPE: string
LOC: Config.errorDirectory
DEFAULT: none
DEFAULT_DOC: Send error pages in the clients preferred language
DOC_START
	If you wish to create your own versions of the default
	error files to customize them to suit your company copy
	the error/template files to another directory and point
	this tag at them.

	WARNING: This option will disable multi-language support
	         on error pages if used.

	The squid developers are interested in making squid available in
	a wide variety of languages. If you are making translations for a
	language that Squid does not currently provide please consider
	contributing your translation back to the project.
	http://wiki.squid-cache.org/Translations

	The squid developers working on translations are happy to supply drop-in
	translated error files in exchange for any new language contributions.
DOC_END

NAME: error_default_language
IFDEF: USE_ERR_LOCALES
TYPE: string
LOC: Config.errorDefaultLanguage
DEFAULT: none
DEFAULT_DOC: Generate English language pages.
DOC_START
	Set the default language which squid will send error pages in
	if no existing translation matches the clients language
	preferences.

	If unset (default) generic English will be used.

	The squid developers are interested in making squid available in
	a wide variety of languages. If you are interested in making
	translations for any language see the squid wiki for details.
	http://wiki.squid-cache.org/Translations
DOC_END

NAME: error_log_languages
IFDEF: USE_ERR_LOCALES
TYPE: onoff
LOC: Config.errorLogMissingLanguages
DEFAULT: on
DOC_START
	Log to cache.log what languages users are attempting to
	auto-negotiate for translations.

	Successful negotiations are not logged. Only failures
	have meaning to indicate that Squid may need an upgrade
	of its error page translations.
DOC_END

NAME: err_page_stylesheet
TYPE: string
LOC: Config.errorStylesheet
DEFAULT: @DEFAULT_CONFIG_DIR@/errorpage.css
DOC_START
	CSS Stylesheet to pattern the display of Squid default error pages.

	For information on CSS see http://www.w3.org/Style/CSS/
DOC_END

NAME: err_html_text
TYPE: eol
LOC: Config.errHtmlText
DEFAULT: none
DOC_START
	HTML text to include in error messages.  Make this a "mailto"
	URL to your admin address, or maybe just a link to your
	organizations Web page.

	To include this in your error messages, you must rewrite
	the error template files (found in the "errors" directory).
	Wherever you want the 'err_html_text' line to appear,
	insert a %L tag in the error template file.
DOC_END

NAME: email_err_data
COMMENT: on|off
TYPE: onoff
LOC: Config.onoff.emailErrData
DEFAULT: on
DOC_START
	If enabled, information about the occurred error will be
	included in the mailto links of the ERR pages (if %W is set)
	so that the email body contains the data.
	Syntax is <A HREF="mailto:%w%W">%w</A>
DOC_END

NAME: deny_info
TYPE: denyinfo
LOC: Config.denyInfoList
DEFAULT: none
DOC_START
	Usage:   deny_info err_page_name acl
	or       deny_info http://... acl
	or       deny_info TCP_RESET acl

	This can be used to return a ERR_ page for requests which
	do not pass the 'http_access' rules.  Squid remembers the last
	acl it evaluated in http_access, and if a 'deny_info' line exists
	for that ACL Squid returns a corresponding error page.

	The acl is typically the last acl on the http_access deny line which
	denied access. The exceptions to this rule are:
	- When Squid needs to request authentication credentials. It's then
	  the first authentication related acl encountered
	- When none of the http_access lines matches. It's then the last
	  acl processed on the last http_access line.
	- When the decision to deny access was made by an adaptation service,
	  the acl name is the corresponding eCAP or ICAP service_name.

	NP: If providing your own custom error pages with error_directory
	    you may also specify them by your custom file name:
	    Example: deny_info ERR_CUSTOM_ACCESS_DENIED bad_guys

	By defaut Squid will send "403 Forbidden". A different 4xx or 5xx
	may be specified by prefixing the file name with the code and a colon.
	e.g. 404:ERR_CUSTOM_ACCESS_DENIED

	Alternatively you can tell Squid to reset the TCP connection
	by specifying TCP_RESET.

	Or you can specify an error URL or URL pattern. The browsers will
	get redirected to the specified URL after formatting tags have
	been replaced. Redirect will be done with 302 or 307 according to
	HTTP/1.1 specs. A different 3xx code may be specified by prefixing
	the URL. e.g. 303:http://example.com/

	URL FORMAT TAGS:
		%a	- username (if available. Password NOT included)
		%B	- FTP path URL
		%e	- Error number
		%E	- Error description
		%h	- Squid hostname
		%H	- Request domain name
		%i	- Client IP Address
		%M	- Request Method
		%O	- Unescaped message result from external ACL helper
		%o	- Message result from external ACL helper
		%p	- Request Port number
		%P	- Request Protocol name
		%R	- Request URL path
		%T	- Timestamp in RFC 1123 format
		%U	- Full canonical URL from client
			  (HTTPS URLs terminate with *)
		%u	- Full canonical URL from client
		%w	- Admin email from squid.conf
		%x	- Error name
		%%	- Literal percent (%) code

DOC_END

COMMENT_START
 OPTIONS INFLUENCING REQUEST FORWARDING 
 -----------------------------------------------------------------------------
COMMENT_END

NAME: nonhierarchical_direct
TYPE: onoff
LOC: Config.onoff.nonhierarchical_direct
DEFAULT: on
DOC_START
	By default, Squid will send any non-hierarchical requests
	(not cacheable request type) direct to origin servers.

	When this is set to "off", Squid will prefer to send these
	requests to parents.

	Note that in most configurations, by turning this off you will only
	add latency to these request without any improvement in global hit
	ratio.

	This option only sets a preference. If the parent is unavailable a
	direct connection to the origin server may still be attempted. To
	completely prevent direct connections use never_direct.
DOC_END

NAME: prefer_direct
TYPE: onoff
LOC: Config.onoff.prefer_direct
DEFAULT: off
DOC_START
	Normally Squid tries to use parents for most requests. If you for some
	reason like it to first try going direct and only use a parent if
	going direct fails set this to on.

	By combining nonhierarchical_direct off and prefer_direct on you
	can set up Squid to use a parent as a backup path if going direct
	fails.

	Note: If you want Squid to use parents for all requests see
	the never_direct directive. prefer_direct only modifies how Squid
	acts on cacheable requests.
DOC_END

NAME: cache_miss_revalidate
COMMENT: on|off
TYPE: onoff
DEFAULT: on
LOC: Config.onoff.cache_miss_revalidate
DOC_START
	RFC 7232 defines a conditional request mechanism to prevent
	response objects being unnecessarily transferred over the network.
	If that mechanism is used by the client and a cache MISS occurs
	it can prevent new cache entries being created.

	This option determines whether Squid on cache MISS will pass the
	client revalidation request to the server or tries to fetch new
	content for caching. It can be useful while the cache is mostly
	empty to more quickly have the cache populated by generating
	non-conditional GETs.

	When set to 'on' (default), Squid will pass all client If-* headers
	to the server. This permits server responses without a cacheable
	payload to be delivered and on MISS no new cache entry is created.

	When set to 'off' and if the request is cacheable, Squid will
	remove the clients If-Modified-Since and If-None-Match headers from
	the request sent to the server. This requests a 200 status response
	from the server to create a new cache entry with.
DOC_END

NAME: always_direct
TYPE: acl_access
LOC: Config.accessList.AlwaysDirect
DEFAULT: none
DEFAULT_DOC: Prevent any cache_peer being used for this request.
DOC_START
	Usage: always_direct allow|deny [!]aclname ...

	Here you can use ACL elements to specify requests which should
	ALWAYS be forwarded by Squid to the origin servers without using
	any peers.  For example, to always directly forward requests for
	local servers ignoring any parents or siblings you may have use
	something like:

		acl local-servers dstdomain my.domain.net
		always_direct allow local-servers

	To always forward FTP requests directly, use

		acl FTP proto FTP
		always_direct allow FTP

	NOTE: There is a similar, but opposite option named
	'never_direct'.  You need to be aware that "always_direct deny
	foo" is NOT the same thing as "never_direct allow foo".  You
	may need to use a deny rule to exclude a more-specific case of
	some other rule.  Example:

		acl local-external dstdomain external.foo.net
		acl local-servers dstdomain  .foo.net
		always_direct deny local-external
		always_direct allow local-servers

	NOTE: If your goal is to make the client forward the request
	directly to the origin server bypassing Squid then this needs
	to be done in the client configuration. Squid configuration
	can only tell Squid how Squid should fetch the object.

	NOTE: This directive is not related to caching. The replies
	is cached as usual even if you use always_direct. To not cache
	the replies see the 'cache' directive.

	This clause supports both fast and slow acl types.
	See http://wiki.squid-cache.org/SquidFaq/SquidAcl for details.
DOC_END

NAME: never_direct
TYPE: acl_access
LOC: Config.accessList.NeverDirect
DEFAULT: none
DEFAULT_DOC: Allow DNS results to be used for this request.
DOC_START
	Usage: never_direct allow|deny [!]aclname ...

	never_direct is the opposite of always_direct.  Please read
	the description for always_direct if you have not already.

	With 'never_direct' you can use ACL elements to specify
	requests which should NEVER be forwarded directly to origin
	servers.  For example, to force the use of a proxy for all
	requests, except those in your local domain use something like:

		acl local-servers dstdomain .foo.net
		never_direct deny local-servers
		never_direct allow all

	or if Squid is inside a firewall and there are local intranet
	servers inside the firewall use something like:

		acl local-intranet dstdomain .foo.net
		acl local-external dstdomain external.foo.net
		always_direct deny local-external
		always_direct allow local-intranet
		never_direct allow all

	This clause supports both fast and slow acl types.
	See http://wiki.squid-cache.org/SquidFaq/SquidAcl for details.
DOC_END

COMMENT_START
 ADVANCED NETWORKING OPTIONS
 -----------------------------------------------------------------------------
COMMENT_END

NAME: incoming_udp_average incoming_icp_average
TYPE: int
DEFAULT: 6
LOC: Config.comm_incoming.udp.average
DOC_START
	Heavy voodoo here.  I can't even believe you are reading this.
	Are you crazy?  Don't even think about adjusting these unless
	you understand the algorithms in comm_select.c first!
DOC_END

NAME: incoming_tcp_average  incoming_http_average
TYPE: int
DEFAULT: 4
LOC: Config.comm_incoming.tcp.average
DOC_START
	Heavy voodoo here.  I can't even believe you are reading this.
	Are you crazy?  Don't even think about adjusting these unless
	you understand the algorithms in comm_select.c first!
DOC_END

NAME: incoming_dns_average
TYPE: int
DEFAULT: 4
LOC: Config.comm_incoming.dns.average
DOC_START
	Heavy voodoo here.  I can't even believe you are reading this.
	Are you crazy?  Don't even think about adjusting these unless
	you understand the algorithms in comm_select.c first!
DOC_END

NAME: min_udp_poll_cnt min_icp_poll_cnt
TYPE: int
DEFAULT: 8
LOC: Config.comm_incoming.udp.min_poll
DOC_START
	Heavy voodoo here.  I can't even believe you are reading this.
	Are you crazy?  Don't even think about adjusting these unless
	you understand the algorithms in comm_select.c first!
DOC_END

NAME: min_dns_poll_cnt
TYPE: int
DEFAULT: 8
LOC: Config.comm_incoming.dns.min_poll
DOC_START
	Heavy voodoo here.  I can't even believe you are reading this.
	Are you crazy?  Don't even think about adjusting these unless
	you understand the algorithms in comm_select.c first!
DOC_END

NAME: min_tcp_poll_cnt min_http_poll_cnt
TYPE: int
DEFAULT: 8
LOC: Config.comm_incoming.tcp.min_poll
DOC_START
	Heavy voodoo here.  I can't even believe you are reading this.
	Are you crazy?  Don't even think about adjusting these unless
	you understand the algorithms in comm_select.c first!
DOC_END

NAME: accept_filter
TYPE: string
DEFAULT: none
LOC: Config.accept_filter
DOC_START
	FreeBSD:

	The name of an accept(2) filter to install on Squid's
	listen socket(s).  This feature is perhaps specific to
	FreeBSD and requires support in the kernel.

	The 'httpready' filter delays delivering new connections
	to Squid until a full HTTP request has been received.
	See the accf_http(9) man page for details.

	The 'dataready' filter delays delivering new connections
	to Squid until there is some data to process.
	See the accf_dataready(9) man page for details.

	Linux:
	
	The 'data' filter delays delivering of new connections
	to Squid until there is some data to process by TCP_ACCEPT_DEFER.
	You may optionally specify a number of seconds to wait by
	'data=N' where N is the number of seconds. Defaults to 30
	if not specified.  See the tcp(7) man page for details.
EXAMPLE:
# FreeBSD
accept_filter httpready
# Linux
accept_filter data
DOC_END

NAME: client_ip_max_connections
TYPE: int
LOC: Config.client_ip_max_connections
DEFAULT: -1
DEFAULT_DOC: No limit.
DOC_START
	Set an absolute limit on the number of connections a single
	client IP can use. Any more than this and Squid will begin to drop
	new connections from the client until it closes some links.

	Note that this is a global limit. It affects all HTTP, HTCP, Gopher and FTP
	connections from the client. For finer control use the ACL access controls.

	Requires client_db to be enabled (the default).

	WARNING: This may noticably slow down traffic received via external proxies
	or NAT devices and cause them to rebound error messages back to their clients.
DOC_END

NAME: tcp_recv_bufsize
COMMENT: (bytes)
TYPE: b_size_t
DEFAULT: 0 bytes
DEFAULT_DOC: Use operating system TCP defaults.
LOC: Config.tcpRcvBufsz
DOC_START
	Size of receive buffer to set for TCP sockets.  Probably just
	as easy to change your kernel's default.
	Omit from squid.conf to use the default buffer size.
DOC_END

COMMENT_START
 ICAP OPTIONS
 -----------------------------------------------------------------------------
COMMENT_END

NAME: icap_enable
TYPE: onoff
IFDEF: ICAP_CLIENT
COMMENT: on|off
LOC: Adaptation::Icap::TheConfig.onoff
DEFAULT: off
DOC_START
	If you want to enable the ICAP module support, set this to on.
DOC_END

NAME: icap_connect_timeout
TYPE: time_t
DEFAULT: none
LOC: Adaptation::Icap::TheConfig.connect_timeout_raw
IFDEF: ICAP_CLIENT
DOC_START
	This parameter specifies how long to wait for the TCP connect to
	the requested ICAP server to complete before giving up and either
	terminating the HTTP transaction or bypassing the failure.

	The default for optional services is peer_connect_timeout.
	The default for essential services is connect_timeout.
	If this option is explicitly set, its value applies to all services.
DOC_END

NAME: icap_io_timeout
COMMENT: time-units
TYPE: time_t
DEFAULT: none
DEFAULT_DOC: Use read_timeout.
LOC: Adaptation::Icap::TheConfig.io_timeout_raw
IFDEF: ICAP_CLIENT
DOC_START
	This parameter specifies how long to wait for an I/O activity on
	an established, active ICAP connection before giving up and
	either terminating the HTTP transaction or bypassing the
	failure.
DOC_END

NAME: icap_service_failure_limit
COMMENT: limit [in memory-depth time-units]
TYPE: icap_service_failure_limit
IFDEF: ICAP_CLIENT
LOC: Adaptation::Icap::TheConfig
DEFAULT: 10
DOC_START
	The limit specifies the number of failures that Squid tolerates
	when establishing a new TCP connection with an ICAP service. If
	the number of failures exceeds the limit, the ICAP service is
	not used for new ICAP requests until it is time to refresh its
	OPTIONS.

	A negative value disables the limit. Without the limit, an ICAP
	service will not be considered down due to connectivity failures
	between ICAP OPTIONS requests.

	Squid forgets ICAP service failures older than the specified
	value of memory-depth. The memory fading algorithm 
	is approximate because Squid does not remember individual 
	errors but groups them instead, splitting the option
	value into ten time slots of equal length.

	When memory-depth is 0 and by default this option has no 
	effect on service failure expiration.

	Squid always forgets failures when updating service settings
	using an ICAP OPTIONS transaction, regardless of this option
	setting.

	For example,
		# suspend service usage after 10 failures in 5 seconds:
		icap_service_failure_limit 10 in 5 seconds
DOC_END

NAME: icap_service_revival_delay
TYPE: int
IFDEF: ICAP_CLIENT
LOC: Adaptation::Icap::TheConfig.service_revival_delay
DEFAULT: 180
DOC_START
	The delay specifies the number of seconds to wait after an ICAP
	OPTIONS request failure before requesting the options again. The
	failed ICAP service is considered "down" until fresh OPTIONS are
	fetched.

	The actual delay cannot be smaller than the hardcoded minimum
	delay of 30 seconds.
DOC_END

NAME: icap_preview_enable
TYPE: onoff
IFDEF: ICAP_CLIENT
COMMENT: on|off
LOC: Adaptation::Icap::TheConfig.preview_enable
DEFAULT: on
DOC_START
	The ICAP Preview feature allows the ICAP server to handle the
	HTTP message by looking only at the beginning of the message body
	or even without receiving the body at all. In some environments, 
	previews greatly speedup ICAP processing.

	During an ICAP OPTIONS transaction, the server may tell	Squid what
	HTTP messages should be previewed and how big the preview should be.
	Squid will not use Preview if the server did not request one.

	To disable ICAP Preview for all ICAP services, regardless of
	individual ICAP server OPTIONS responses, set this option to "off".
Example:
icap_preview_enable off
DOC_END

NAME: icap_preview_size
TYPE: int
IFDEF: ICAP_CLIENT
LOC: Adaptation::Icap::TheConfig.preview_size
DEFAULT: -1
DEFAULT_DOC: No preview sent.
DOC_START
	The default size of preview data to be sent to the ICAP server.
	This value might be overwritten on a per server basis by OPTIONS requests.
DOC_END

NAME: icap_206_enable
TYPE: onoff
IFDEF: ICAP_CLIENT
COMMENT: on|off
LOC: Adaptation::Icap::TheConfig.allow206_enable
DEFAULT: on
DOC_START
	206 (Partial Content) responses is an ICAP extension that allows the
	ICAP agents to optionally combine adapted and original HTTP message
	content. The decision to combine is postponed until the end of the
	ICAP response. Squid supports Partial Content extension by default.

	Activation of the Partial Content extension is negotiated with each
	ICAP service during OPTIONS exchange. Most ICAP servers should handle
	negotation correctly even if they do not support the extension, but
	some might fail. To disable Partial Content support for all ICAP
	services and to avoid any negotiation, set this option to "off".

	Example:
	    icap_206_enable off
DOC_END

NAME: icap_default_options_ttl
TYPE: int
IFDEF: ICAP_CLIENT
LOC: Adaptation::Icap::TheConfig.default_options_ttl
DEFAULT: 60
DOC_START
	The default TTL value for ICAP OPTIONS responses that don't have
	an Options-TTL header.
DOC_END

NAME: icap_persistent_connections
TYPE: onoff
IFDEF: ICAP_CLIENT
COMMENT: on|off
LOC: Adaptation::Icap::TheConfig.reuse_connections
DEFAULT: on
DOC_START
	Whether or not Squid should use persistent connections to
	an ICAP server.
DOC_END

NAME: adaptation_send_client_ip icap_send_client_ip
TYPE: onoff
IFDEF: USE_ADAPTATION
COMMENT: on|off
LOC: Adaptation::Config::send_client_ip
DEFAULT: off
DOC_START
	If enabled, Squid shares HTTP client IP information with adaptation
	services. For ICAP, Squid adds the X-Client-IP header to ICAP requests.
	For eCAP, Squid sets the libecap::metaClientIp transaction option.

	See also: adaptation_uses_indirect_client
DOC_END

NAME: adaptation_send_username icap_send_client_username
TYPE: onoff
IFDEF: USE_ADAPTATION
COMMENT: on|off
LOC: Adaptation::Config::send_username
DEFAULT: off
DOC_START
	This sends authenticated HTTP client username (if available) to
	the adaptation service.

	For ICAP, the username value is encoded based on the
	icap_client_username_encode option and is sent using the header
	specified by the icap_client_username_header option.
DOC_END

NAME: icap_client_username_header
TYPE: string
IFDEF: ICAP_CLIENT
LOC: Adaptation::Icap::TheConfig.client_username_header
DEFAULT: X-Client-Username
DOC_START
	ICAP request header name to use for adaptation_send_username.
DOC_END

NAME: icap_client_username_encode
TYPE: onoff
IFDEF: ICAP_CLIENT
COMMENT: on|off
LOC: Adaptation::Icap::TheConfig.client_username_encode
DEFAULT: off
DOC_START
	Whether to base64 encode the authenticated client username.
DOC_END

NAME: icap_service
TYPE: icap_service_type
IFDEF: ICAP_CLIENT
LOC: Adaptation::Icap::TheConfig
DEFAULT: none
DOC_START
	Defines a single ICAP service using the following format:

	icap_service id vectoring_point uri [option ...]

	id: ID
		an opaque identifier or name which is used to direct traffic to
		this specific service. Must be unique among all adaptation
		services in squid.conf.

	vectoring_point: reqmod_precache|reqmod_postcache|respmod_precache|respmod_postcache
		This specifies at which point of transaction processing the
		ICAP service should be activated. *_postcache vectoring points
		are not yet supported.

	uri: icap://servername:port/servicepath
		ICAP server and service location.
	     icaps://servername:port/servicepath
		The "icap:" URI scheme is used for traditional ICAP server and
		service location (default port is 1344, connections are not
		encrypted). The "icaps:" URI scheme is for Secure ICAP
		services that use SSL/TLS-encrypted ICAP connections (by
		default, on port 11344).

	ICAP does not allow a single service to handle both REQMOD and RESPMOD
	transactions. Squid does not enforce that requirement. You can specify
	services with the same service_url and different vectoring_points. You
	can even specify multiple identical services as long as their
	service_names differ.

	To activate a service, use the adaptation_access directive. To group
	services, use adaptation_service_chain and adaptation_service_set.

	Service options are separated by white space. ICAP services support
	the following name=value options:

	bypass=on|off|1|0
		If set to 'on' or '1', the ICAP service is treated as
		optional. If the service cannot be reached or malfunctions,
		Squid will try to ignore any errors and process the message as
		if the service was not enabled. No all ICAP errors can be
		bypassed.  If set to 0, the ICAP service is treated as
		essential and all ICAP errors will result in an error page
		returned to the HTTP client.

		Bypass is off by default: services are treated as essential.

	routing=on|off|1|0
		If set to 'on' or '1', the ICAP service is allowed to
		dynamically change the current message adaptation plan by
		returning a chain of services to be used next. The services
		are specified using the X-Next-Services ICAP response header
		value, formatted as a comma-separated list of service names.
		Each named service should be configured in squid.conf. Other
		services are ignored. An empty X-Next-Services value results
		in an empty plan which ends the current adaptation.

		Dynamic adaptation plan may cross or cover multiple supported
		vectoring points in their natural processing order.

		Routing is not allowed by default: the ICAP X-Next-Services
		response header is ignored.

	ipv6=on|off
		Only has effect on split-stack systems. The default on those systems
		is to use IPv4-only connections. When set to 'on' this option will
		make Squid use IPv6-only connections to contact this ICAP service.

	on-overload=block|bypass|wait|force
		If the service Max-Connections limit has been reached, do
		one of the following for each new ICAP transaction:
		  * block:  send an HTTP error response to the client
		  * bypass: ignore the "over-connected" ICAP service
		  * wait:   wait (in a FIFO queue) for an ICAP connection slot
		  * force:  proceed, ignoring the Max-Connections limit 

		In SMP mode with N workers, each worker assumes the service
		connection limit is Max-Connections/N, even though not all
		workers may use a given service.

		The default value is "bypass" if service is bypassable,
		otherwise it is set to "wait".
		

	max-conn=number
		Use the given number as the Max-Connections limit, regardless
		of the Max-Connections value given by the service, if any.

	connection-encryption=on|off
		Determines the ICAP service effect on the connections_encrypted
		ACL.

		The default is "on" for Secure ICAP services (i.e., those
		with the icaps:// service URIs scheme) and "off" for plain ICAP
		services.

		Does not affect ICAP connections (e.g., does not turn Secure
		ICAP on or off).

	==== ICAPS / TLS OPTIONS ====

	These options are used for Secure ICAP (icaps://....) services only.

	tls-cert=/path/to/ssl/certificate
			A client SSL certificate to use when connecting to
			this icap server.

	tls-key=/path/to/ssl/key
			The private TLS/SSL key corresponding to sslcert above.
			If 'tls-key' is not specified 'tls-cert' is assumed to
			reference a combined PEM format file containing both the
			certificate and the key.

	tls-cipher=...	The list of valid TLS/SSL ciphers to use when connecting
			to this icap server.

	tls-min-version=1.N
			The minimum TLS protocol version to permit. To control
			SSLv3 use the ssloptions= parameter.
			Supported Values: 1.0 (default), 1.1, 1.2

	tls-options=...	Specify various OpenSSL library options:

			    NO_SSLv3    Disallow the use of SSLv3

			    NO_TLSv1    Disallow the use of TLSv1.0
			    NO_TLSv1_1  Disallow the use of TLSv1.1
			    NO_TLSv1_2  Disallow the use of TLSv1.2

			    SINGLE_DH_USE
				      Always create a new key when using
				      temporary/ephemeral DH key exchanges

			    ALL       Enable various bug workarounds
				      suggested as "harmless" by OpenSSL
				      Be warned that this reduces SSL/TLS
				      strength to some attacks.

			See the OpenSSL SSL_CTX_set_options documentation for a
			more complete list. Options relevant only to SSLv2 are
			not supported.

	tls-cafile=	PEM file containing CA certificates to use when verifying
			the icap server certificate.
			Use to specify intermediate CA certificate(s) if not sent
			by the server. Or the full CA chain for the server when
			using the tls-default-ca=off flag.
			May be repeated to load multiple files.

	tls-capath=...	A directory containing additional CA certificates to
			use when verifying the icap server certificate.
			Requires OpenSSL or LibreSSL.

	tls-crlfile=...	A certificate revocation list file to use when
			verifying the icap server certificate.

	tls-flags=...	Specify various flags modifying the Squid TLS implementation:

			DONT_VERIFY_PEER
				Accept certificates even if they fail to
				verify.
			DONT_VERIFY_DOMAIN
				Don't verify the icap server certificate
				matches the server name

	tls-default-ca[=off]
			Whether to use the system Trusted CAs. Default is ON.

	tls-domain=	The icap server name as advertised in it's certificate.
			Used for verifying the correctness of the received icap
			server certificate. If not specified the icap server
			hostname extracted from ICAP URI will be used.

	Older icap_service format without optional named parameters is
	deprecated but supported for backward compatibility.

Example:
icap_service svcBlocker reqmod_precache icap://icap1.mydomain.net:1344/reqmod bypass=0
icap_service svcLogger reqmod_precache icaps://icap2.mydomain.net:11344/reqmod routing=on
DOC_END

NAME: icap_class
TYPE: icap_class_type
IFDEF: ICAP_CLIENT
LOC: none
DEFAULT: none
DOC_START
	This deprecated option was documented to define an ICAP service
	chain, even though it actually defined a set of similar, redundant
	services, and the chains were not supported. 

	To define a set of redundant services, please use the
	adaptation_service_set directive. For service chains, use
	adaptation_service_chain.
DOC_END

NAME: icap_access
TYPE: icap_access_type
IFDEF: ICAP_CLIENT
LOC: none
DEFAULT: none
DOC_START
	This option is deprecated. Please use adaptation_access, which
	has the same ICAP functionality, but comes with better
	documentation, and eCAP support.
DOC_END

COMMENT_START
 eCAP OPTIONS
 -----------------------------------------------------------------------------
COMMENT_END

NAME: ecap_enable
TYPE: onoff
IFDEF: USE_ECAP
COMMENT: on|off
LOC: Adaptation::Ecap::TheConfig.onoff
DEFAULT: off
DOC_START
	Controls whether eCAP support is enabled.
DOC_END

NAME: ecap_service
TYPE: ecap_service_type
IFDEF: USE_ECAP
LOC: Adaptation::Ecap::TheConfig
DEFAULT: none
DOC_START
	Defines a single eCAP service

	ecap_service id vectoring_point uri [option ...]

        id: ID
		an opaque identifier or name which is used to direct traffic to
		this specific service. Must be unique among all adaptation
		services in squid.conf.

	vectoring_point: reqmod_precache|reqmod_postcache|respmod_precache|respmod_postcache
		This specifies at which point of transaction processing the
		eCAP service should be activated. *_postcache vectoring points
		are not yet supported.

	uri: ecap://vendor/service_name?custom&cgi=style&parameters=optional
		Squid uses the eCAP service URI to match this configuration
		line with one of the dynamically loaded services. Each loaded
		eCAP service must have a unique URI. Obtain the right URI from
		the service provider.

	To activate a service, use the adaptation_access directive. To group
	services, use adaptation_service_chain and adaptation_service_set.

	Service options are separated by white space. eCAP services support
	the following name=value options:

	bypass=on|off|1|0
		If set to 'on' or '1', the eCAP service is treated as optional.
		If the service cannot be reached or malfunctions, Squid will try
		to ignore any errors and process the message as if the service
		was not enabled. No all eCAP errors can be bypassed.
		If set to 'off' or '0', the eCAP service is treated as essential
		and all eCAP errors will result in an error page returned to the
		HTTP client.

                Bypass is off by default: services are treated as essential.

	routing=on|off|1|0
		If set to 'on' or '1', the eCAP service is allowed to
		dynamically change the current message adaptation plan by
		returning a chain of services to be used next.

		Dynamic adaptation plan may cross or cover multiple supported
		vectoring points in their natural processing order.

		Routing is not allowed by default.

	connection-encryption=on|off
		Determines the eCAP service effect on the connections_encrypted
		ACL. 

		Defaults to "on", which does not taint the master transaction
		w.r.t. that ACL.

		Does not affect eCAP API calls.

	Older ecap_service format without optional named parameters is
	deprecated but supported for backward compatibility.


Example:
ecap_service s1 reqmod_precache ecap://filters.R.us/leakDetector?on_error=block bypass=off
ecap_service s2 respmod_precache ecap://filters.R.us/virusFilter config=/etc/vf.cfg bypass=on
DOC_END

NAME: loadable_modules
TYPE: wordlist
IFDEF: USE_LOADABLE_MODULES
LOC: Config.loadable_module_names
DEFAULT: none
DOC_START
	Instructs Squid to load the specified dynamic module(s) or activate
	preloaded module(s).
Example:
loadable_modules @DEFAULT_PREFIX@/lib/MinimalAdapter.so
DOC_END

COMMENT_START
 MESSAGE ADAPTATION OPTIONS
 -----------------------------------------------------------------------------
COMMENT_END

NAME: adaptation_service_set
TYPE: adaptation_service_set_type
IFDEF: USE_ADAPTATION
LOC: none
DEFAULT: none
DOC_START

	Configures an ordered set of similar, redundant services. This is
	useful when hot standby or backup adaptation servers are available.

	    adaptation_service_set set_name service_name1 service_name2 ...

 	The named services are used in the set declaration order. The first
	applicable adaptation service from the set is used first. The next
	applicable service is tried if and only if the transaction with the
	previous service fails and the message waiting to be adapted is still
	intact.

	When adaptation starts, broken services are ignored as if they were
	not a part of the set. A broken service is a down optional service.

	The services in a set must be attached to the same vectoring point
	(e.g., pre-cache) and use the same adaptation method (e.g., REQMOD).

	If all services in a set are optional then adaptation failures are
	bypassable. If all services in the set are essential, then a
	transaction failure with one service may still be retried using
	another service from the set, but when all services fail, the master
	transaction fails as well.

	A set may contain a mix of optional and essential services, but that
	is likely to lead to surprising results because broken services become
	ignored (see above), making previously bypassable failures fatal.
	Technically, it is the bypassability of the last failed service that
	matters.

	See also: adaptation_access adaptation_service_chain

Example:
adaptation_service_set svcBlocker urlFilterPrimary urlFilterBackup
adaptation service_set svcLogger loggerLocal loggerRemote
DOC_END

NAME: adaptation_service_chain
TYPE: adaptation_service_chain_type
IFDEF: USE_ADAPTATION
LOC: none
DEFAULT: none
DOC_START

	Configures a list of complementary services that will be applied
	one-by-one, forming an adaptation chain or pipeline. This is useful
	when Squid must perform different adaptations on the same message.

	    adaptation_service_chain chain_name service_name1 svc_name2 ...

 	The named services are used in the chain declaration order. The first
	applicable adaptation service from the chain is used first. The next
	applicable service is applied to the successful adaptation results of
	the previous service in the chain.

	When adaptation starts, broken services are ignored as if they were
	not a part of the chain. A broken service is a down optional service.

	Request satisfaction terminates the adaptation chain because Squid
	does not currently allow declaration of RESPMOD services at the
	"reqmod_precache" vectoring point (see icap_service or ecap_service).

	The services in a chain must be attached to the same vectoring point
	(e.g., pre-cache) and use the same adaptation method (e.g., REQMOD).

	A chain may contain a mix of optional and essential services. If an
	essential adaptation fails (or the failure cannot be bypassed for
	other reasons), the master transaction fails. Otherwise, the failure
	is bypassed as if the failed adaptation service was not in the chain.

	See also: adaptation_access adaptation_service_set

Example:
adaptation_service_chain svcRequest requestLogger urlFilter leakDetector
DOC_END

NAME: adaptation_access
TYPE: adaptation_access_type
IFDEF: USE_ADAPTATION
LOC: none
DEFAULT: none
DEFAULT_DOC: Allow, unless rules exist in squid.conf.
DOC_START
	Sends an HTTP transaction to an ICAP or eCAP adaptation	service.

	adaptation_access service_name allow|deny [!]aclname...
	adaptation_access set_name     allow|deny [!]aclname...

	At each supported vectoring point, the adaptation_access
	statements are processed in the order they appear in this
	configuration file. Statements pointing to the following services
	are ignored (i.e., skipped without checking their ACL):

	    - services serving different vectoring points
	    - "broken-but-bypassable" services
	    - "up" services configured to ignore such transactions
              (e.g., based on the ICAP Transfer-Ignore header).

        When a set_name is used, all services in the set are checked
	using the same rules, to find the first applicable one. See
	adaptation_service_set for details.

	If an access list is checked and there is a match, the
	processing stops: For an "allow" rule, the corresponding
	adaptation service is used for the transaction. For a "deny"
	rule, no adaptation service is activated.

	It is currently not possible to apply more than one adaptation
	service at the same vectoring point to the same HTTP transaction.

        See also: icap_service and ecap_service

Example:
adaptation_access service_1 allow all
DOC_END

NAME: adaptation_service_iteration_limit
TYPE: int
IFDEF: USE_ADAPTATION
LOC: Adaptation::Config::service_iteration_limit
DEFAULT: 16
DOC_START
	Limits the number of iterations allowed when applying adaptation
	services to a message. If your longest adaptation set or chain
	may have more than 16 services, increase the limit beyond its
	default value of 16. If detecting infinite iteration loops sooner
	is critical, make the iteration limit match the actual number
	of services in your longest adaptation set or chain.

	Infinite adaptation loops are most likely with routing services.

	See also: icap_service routing=1
DOC_END

NAME: adaptation_masterx_shared_names
TYPE: string
IFDEF: USE_ADAPTATION
LOC: Adaptation::Config::masterx_shared_name
DEFAULT: none
DOC_START
	For each master transaction (i.e., the HTTP request and response
	sequence, including all related ICAP and eCAP exchanges), Squid
	maintains a table of metadata. The table entries are (name, value)
	pairs shared among eCAP and ICAP exchanges. The table is destroyed
	with the master transaction.

	This option specifies the table entry names that Squid must accept
	from and forward to the adaptation transactions.

	An ICAP REQMOD or RESPMOD transaction may set an entry in the 
	shared table by returning an ICAP header field with a name 
	specified in adaptation_masterx_shared_names.

	An eCAP REQMOD or RESPMOD transaction may set an entry in the
	shared table by implementing the libecap::visitEachOption() API
	to provide an option with a name specified in
	adaptation_masterx_shared_names.

	Squid will store and forward the set entry to subsequent adaptation
	transactions within the same master transaction scope.

	Only one shared entry name is supported at this time.

Example:
# share authentication information among ICAP services
adaptation_masterx_shared_names X-Subscriber-ID
DOC_END

NAME: adaptation_meta
TYPE: note
IFDEF: USE_ADAPTATION
LOC: Adaptation::Config::metaHeaders
DEFAULT: none
DOC_START
	This option allows Squid administrator to add custom ICAP request
	headers or eCAP options to Squid ICAP requests or eCAP transactions.
	Use it to pass custom authentication tokens and other
	transaction-state related meta information to an ICAP/eCAP service.
	
	The addition of a meta header is ACL-driven:
		adaptation_meta name value [!]aclname ...
	
	Processing for a given header name stops after the first ACL list match.
	Thus, it is impossible to add two headers with the same name. If no ACL
	lists match for a given header name, no such header is added. For 
	example:
	
		# do not debug transactions except for those that need debugging
		adaptation_meta X-Debug 1 needs_debugging
	
		# log all transactions except for those that must remain secret
		adaptation_meta X-Log 1 !keep_secret
	
		# mark transactions from users in the "G 1" group
		adaptation_meta X-Authenticated-Groups "G 1" authed_as_G1
	
	The "value" parameter may be a regular squid.conf token or a "double
	quoted string". Within the quoted string, use backslash (\) to escape
	any character, which is currently only useful for escaping backslashes
	and double quotes. For example,
	    "this string has one backslash (\\) and two \"quotes\""

	Used adaptation_meta header values may be logged via %note
	logformat code. If multiple adaptation_meta headers with the same name
	are used during master transaction lifetime, the header values are
	logged in the order they were used and duplicate values are ignored
	(only the first repeated value will be logged).
DOC_END

NAME: icap_retry
TYPE: acl_access
IFDEF: ICAP_CLIENT
LOC: Adaptation::Icap::TheConfig.repeat
DEFAULT_IF_NONE: deny all
DOC_START
	This ACL determines which retriable ICAP transactions are
	retried. Transactions that received a complete ICAP response
	and did not have to consume or produce HTTP bodies to receive
	that response are usually retriable.

	icap_retry allow|deny [!]aclname ...

	Squid automatically retries some ICAP I/O timeouts and errors
	due to persistent connection race conditions.

	See also: icap_retry_limit
DOC_END

NAME: icap_retry_limit
TYPE: int
IFDEF: ICAP_CLIENT
LOC: Adaptation::Icap::TheConfig.repeat_limit
DEFAULT: 0
DEFAULT_DOC: No retries are allowed.
DOC_START
	Limits the number of retries allowed.

	Communication errors due to persistent connection race
	conditions are unavoidable, automatically retried, and do not
	count against this limit.

	See also: icap_retry
DOC_END


COMMENT_START
 DNS OPTIONS
 -----------------------------------------------------------------------------
COMMENT_END

NAME: check_hostnames
TYPE: onoff
DEFAULT: off
LOC: Config.onoff.check_hostnames
DOC_START
	For security and stability reasons Squid can check
	hostnames for Internet standard RFC compliance. If you want
	Squid to perform these checks turn this directive on.
DOC_END

NAME: allow_underscore
TYPE: onoff
DEFAULT: on
LOC: Config.onoff.allow_underscore
DOC_START
	Underscore characters is not strictly allowed in Internet hostnames
	but nevertheless used by many sites. Set this to off if you want
	Squid to be strict about the standard.
	This check is performed only when check_hostnames is set to on.
DOC_END

NAME: dns_retransmit_interval
TYPE: time_msec
DEFAULT: 5 seconds
LOC: Config.Timeout.idns_retransmit
DOC_START
	Initial retransmit interval for DNS queries. The interval is
	doubled each time all configured DNS servers have been tried.
DOC_END

NAME: dns_timeout
TYPE: time_msec
DEFAULT: 30 seconds
LOC: Config.Timeout.idns_query
DOC_START
	DNS Query timeout. If no response is received to a DNS query
	within this time all DNS servers for the queried domain
	are assumed to be unavailable.
DOC_END

NAME: dns_packet_max
TYPE: b_ssize_t
DEFAULT_DOC: EDNS disabled
DEFAULT: none
LOC: Config.dns.packet_max
DOC_START
	Maximum number of bytes packet size to advertise via EDNS.
	Set to "none" to disable EDNS large packet support.
	
	For legacy reasons DNS UDP replies will default to 512 bytes which
	is too small for many responses. EDNS provides a means for Squid to
	negotiate receiving larger responses back immediately without having
	to failover with repeat requests. Responses larger than this limit
	will retain the old behaviour of failover to TCP DNS.
	
	Squid has no real fixed limit internally, but allowing packet sizes
	over 1500 bytes requires network jumbogram support and is usually not
	necessary.
	
	WARNING: The RFC also indicates that some older resolvers will reply
	with failure of the whole request if the extension is added. Some
	resolvers have already been identified which will reply with mangled
	EDNS response on occasion. Usually in response to many-KB jumbogram
	sizes being advertised by Squid.
	Squid will currently treat these both as an unable-to-resolve domain
	even if it would be resolvable without EDNS.
DOC_END

NAME: dns_defnames
COMMENT: on|off
TYPE: onoff
DEFAULT: off
DEFAULT_DOC: Search for single-label domain names is disabled.
LOC: Config.onoff.res_defnames
DOC_START
	Normally the RES_DEFNAMES resolver option is disabled
	(see res_init(3)).  This prevents caches in a hierarchy
	from interpreting single-component hostnames locally.  To allow
	Squid to handle single-component names, enable this option.
DOC_END

NAME: dns_multicast_local
COMMENT: on|off
TYPE: onoff
DEFAULT: off
DEFAULT_DOC: Search for .local and .arpa names is disabled.
LOC: Config.onoff.dns_mdns
DOC_START
	When set to on, Squid sends multicast DNS lookups on the local
	network for domains ending in .local and .arpa.
	This enables local servers and devices to be contacted in an
	ad-hoc or zero-configuration network environment.
DOC_END

NAME: dns_nameservers
TYPE: wordlist
DEFAULT: none
DEFAULT_DOC: Use operating system definitions
LOC: Config.dns_nameservers
DOC_START
	Use this if you want to specify a list of DNS name servers
	(IP addresses) to use instead of those given in your
	/etc/resolv.conf file.

	On Windows platforms, if no value is specified here or in
	the /etc/resolv.conf file, the list of DNS name servers are
	taken from the Windows registry, both static and dynamic DHCP
	configurations are supported.

	Example: dns_nameservers 10.0.0.1 192.172.0.4
DOC_END

NAME: hosts_file
TYPE: string
DEFAULT: @DEFAULT_HOSTS@
LOC: Config.etcHostsPath
DOC_START
	Location of the host-local IP name-address associations
	database. Most Operating Systems have such a file on different
	default locations:
	- Un*X & Linux:    /etc/hosts
	- Windows NT/2000: %SystemRoot%\system32\drivers\etc\hosts
			   (%SystemRoot% value install default is c:\winnt)
	- Windows XP/2003: %SystemRoot%\system32\drivers\etc\hosts
			   (%SystemRoot% value install default is c:\windows)
	- Windows 9x/Me:   %windir%\hosts
			   (%windir% value is usually c:\windows)
	- Cygwin:	   /etc/hosts

	The file contains newline-separated definitions, in the
	form ip_address_in_dotted_form name [name ...] names are
	whitespace-separated. Lines beginning with an hash (#)
	character are comments.

	The file is checked at startup and upon configuration.
	If set to 'none', it won't be checked.
	If append_domain is used, that domain will be added to
	domain-local (i.e. not containing any dot character) host
	definitions.
DOC_END

NAME: append_domain
TYPE: string
LOC:  Config.appendDomain
DEFAULT: none
DEFAULT_DOC: Use operating system definitions
DOC_START
	Appends local domain name to hostnames without any dots in
	them.  append_domain must begin with a period.

	Be warned there are now Internet names with no dots in
	them using only top-domain names, so setting this may
	cause some Internet sites to become unavailable.

Example:
 append_domain .yourdomain.com
DOC_END

NAME: ignore_unknown_nameservers
TYPE: onoff
LOC: Config.onoff.ignore_unknown_nameservers
DEFAULT: on
DOC_START
	By default Squid checks that DNS responses are received
	from the same IP addresses they are sent to.  If they
	don't match, Squid ignores the response and writes a warning
	message to cache.log.  You can allow responses from unknown
	nameservers by setting this option to 'off'.
DOC_END

NAME: dns_v4_first
TYPE: onoff
DEFAULT: off
LOC: Config.dns.v4_first
DOC_START
	With the IPv6 Internet being as fast or faster than IPv4 Internet
	for most networks Squid prefers to contact websites over IPv6.

	This option reverses the order of preference to make Squid contact
	dual-stack websites over IPv4 first. Squid will still perform both
	IPv6 and IPv4 DNS lookups before connecting.

	WARNING:
	  This option will restrict the situations under which IPv6
	  connectivity is used (and tested). Hiding network problems
	  which would otherwise be detected and warned about.
DOC_END

NAME: ipcache_size
COMMENT: (number of entries)
TYPE: int
DEFAULT: 1024
LOC: Config.ipcache.size
DOC_START
	Maximum number of DNS IP cache entries.
DOC_END

NAME: ipcache_low
COMMENT: (percent)
TYPE: int
DEFAULT: 90
LOC: Config.ipcache.low
DOC_NONE

NAME: ipcache_high
COMMENT: (percent)
TYPE: int
DEFAULT: 95
LOC: Config.ipcache.high
DOC_START
	The size, low-, and high-water marks for the IP cache.
DOC_END

NAME: fqdncache_size
COMMENT: (number of entries)
TYPE: int
DEFAULT: 1024
LOC: Config.fqdncache.size
DOC_START
	Maximum number of FQDN cache entries.
DOC_END

COMMENT_START
 MISCELLANEOUS
 -----------------------------------------------------------------------------
COMMENT_END

NAME: configuration_includes_quoted_values
COMMENT: on|off
TYPE: configuration_includes_quoted_values
DEFAULT: off
LOC: ConfigParser::RecognizeQuotedValues
DOC_START
	If set, Squid will recognize each "quoted string" after a configuration
	directive as a single parameter. The quotes are stripped before the
	parameter value is interpreted or used.
	See "Values with spaces, quotes, and other special characters"
	section for more details.
DOC_END

NAME: memory_pools
COMMENT: on|off
TYPE: onoff
DEFAULT: on
LOC: Config.onoff.mem_pools
DOC_START
	If set, Squid will keep pools of allocated (but unused) memory
	available for future use.  If memory is a premium on your
	system and you believe your malloc library outperforms Squid
	routines, disable this.
DOC_END

NAME: memory_pools_limit
COMMENT: (bytes)
TYPE: b_int64_t
DEFAULT: 5 MB
LOC: Config.MemPools.limit
DOC_START
	Used only with memory_pools on:
	memory_pools_limit 50 MB

	If set to a non-zero value, Squid will keep at most the specified
	limit of allocated (but unused) memory in memory pools. All free()
	requests that exceed this limit will be handled by your malloc
	library. Squid does not pre-allocate any memory, just safe-keeps
	objects that otherwise would be free()d. Thus, it is safe to set
	memory_pools_limit to a reasonably high value even if your
	configuration will use less memory.

	If set to none, Squid will keep all memory it can. That is, there
	will be no limit on the total amount of memory used for safe-keeping.

	To disable memory allocation optimization, do not set
	memory_pools_limit to 0 or none. Set memory_pools to "off" instead.

	An overhead for maintaining memory pools is not taken into account
	when the limit is checked. This overhead is close to four bytes per
	object kept. However, pools may actually _save_ memory because of
	reduced memory thrashing in your malloc library.
DOC_END

NAME: forwarded_for
COMMENT: on|off|transparent|truncate|delete
TYPE: string
DEFAULT: on
LOC: opt_forwarded_for
DOC_START
	If set to "on", Squid will append your client's IP address
	in the HTTP requests it forwards. By default it looks like:

		X-Forwarded-For: 192.1.2.3

	If set to "off", it will appear as

		X-Forwarded-For: unknown

	If set to "transparent", Squid will not alter the
	X-Forwarded-For header in any way.

	If set to "delete", Squid will delete the entire
	X-Forwarded-For header.

	If set to "truncate", Squid will remove all existing
	X-Forwarded-For entries, and place the client IP as the sole entry.
DOC_END

NAME: cachemgr_passwd
TYPE: cachemgrpasswd
DEFAULT: none
DEFAULT_DOC: No password. Actions which require password are denied.
LOC: Config.passwd_list
DOC_START
	Specify passwords for cachemgr operations.

	Usage: cachemgr_passwd password action action ...

	Some valid actions are (see cache manager menu for a full list):
		5min
		60min
		asndb
		authenticator
		cbdata
		client_list
		comm_incoming
		config *
		counters
		delay
		digest_stats
		dns
		events
		filedescriptors
		fqdncache
		histograms
		http_headers
		info
		io
		ipcache
		mem
		menu
		netdb
		non_peers
		objects
		offline_toggle *
		pconn
		peer_select
		reconfigure *
		redirector
		refresh
		server_list
		shutdown *
		store_digest
		storedir
		utilization
		via_headers
		vm_objects

	* Indicates actions which will not be performed without a
	  valid password, others can be performed if not listed here.

	To disable an action, set the password to "disable".
	To allow performing an action without a password, set the
	password to "none".

	Use the keyword "all" to set the same password for all actions.

Example:
 cachemgr_passwd secret shutdown
 cachemgr_passwd lesssssssecret info stats/objects
 cachemgr_passwd disable all
DOC_END

NAME: client_db
COMMENT: on|off
TYPE: onoff
DEFAULT: on
LOC: Config.onoff.client_db
DOC_START
	If you want to disable collecting per-client statistics,
	turn off client_db here.
DOC_END

NAME: refresh_all_ims
COMMENT: on|off
TYPE: onoff
DEFAULT: off
LOC: Config.onoff.refresh_all_ims
DOC_START
	When you enable this option, squid will always check
	the origin server for an update when a client sends an
	If-Modified-Since request.  Many browsers use IMS
	requests when the user requests a reload, and this
	ensures those clients receive the latest version.

	By default (off), squid may return a Not Modified response
	based on the age of the cached version.
DOC_END

NAME: reload_into_ims
IFDEF: USE_HTTP_VIOLATIONS
COMMENT: on|off
TYPE: onoff
DEFAULT: off
LOC: Config.onoff.reload_into_ims
DOC_START
	When you enable this option, client no-cache or ``reload''
	requests will be changed to If-Modified-Since requests.
	Doing this VIOLATES the HTTP standard.  Enabling this
	feature could make you liable for problems which it
	causes.

	see also refresh_pattern for a more selective approach.
DOC_END

NAME: connect_retries
TYPE: int
LOC: Config.connect_retries
DEFAULT: 0
DEFAULT_DOC: Do not retry failed connections.
DOC_START
	This sets the maximum number of connection attempts made for each
	TCP connection. The connect_retries attempts must all still
	complete within the connection timeout period.

	The default is not to re-try if the first connection attempt fails.
	The (not recommended) maximum is 10 tries.

	A warning message will be generated if it is set to a too-high
	value and the configured value will be over-ridden.

	Note: These re-tries are in addition to forward_max_tries
	which limit how many different addresses may be tried to find
	a useful server.
DOC_END

NAME: retry_on_error
TYPE: onoff
LOC: Config.retry.onerror
DEFAULT: off
DOC_START
	If set to ON Squid will automatically retry requests when
	receiving an error response with status 403 (Forbidden),
	500 (Internal Error), 501 or 503 (Service not available).
	Status 502 and 504 (Gateway errors) are always retried.
	
	This is mainly useful if you are in a complex cache hierarchy to
	work around access control errors.
	
	NOTE: This retry will attempt to find another working destination.
	Which is different from the server which just failed.
DOC_END

NAME: as_whois_server
TYPE: string
LOC: Config.as_whois_server
DEFAULT: whois.ra.net
DOC_START
	WHOIS server to query for AS numbers.  NOTE: AS numbers are
	queried only when Squid starts up, not for every request.
DOC_END

NAME: offline_mode
TYPE: onoff
LOC: Config.onoff.offline
DEFAULT: off
DOC_START
	Enable this option and Squid will never try to validate cached
	objects.
DOC_END

NAME: uri_whitespace
TYPE: uri_whitespace
LOC: Config.uri_whitespace
DEFAULT: strip
DOC_START
	What to do with requests that have whitespace characters in the
	URI.  Options:

	strip:  The whitespace characters are stripped out of the URL.
		This is the behavior recommended by RFC2396 and RFC3986
		for tolerant handling of generic URI.
		NOTE: This is one difference between generic URI and HTTP URLs.

	deny:   The request is denied.  The user receives an "Invalid
		Request" message.
		This is the behaviour recommended by RFC2616 for safe
		handling of HTTP request URL.

	allow:  The request is allowed and the URI is not changed.  The
		whitespace characters remain in the URI.  Note the
		whitespace is passed to redirector processes if they
		are in use.
		Note this may be considered a violation of RFC2616
		request parsing where whitespace is prohibited in the
		URL field.

	encode:	The request is allowed and the whitespace characters are
		encoded according to RFC1738.

	chop:	The request is allowed and the URI is chopped at the
		first whitespace.


	NOTE the current Squid implementation of encode and chop violates
	RFC2616 by not using a 301 redirect after altering the URL.
DOC_END

NAME: chroot
TYPE: string
LOC: Config.chroot_dir
DEFAULT: none
DOC_START
	Specifies a directory where Squid should do a chroot() while
	initializing.  This also causes Squid to fully drop root
	privileges after initializing.  This means, for example, if you
	use a HTTP port less than 1024 and try to reconfigure, you may
	get an error saying that Squid can not open the port.
DOC_END

NAME: balance_on_multiple_ip
TYPE: onoff
LOC: Config.onoff.balance_on_multiple_ip
DEFAULT: off
DOC_START
	Modern IP resolvers in squid sort lookup results by preferred access.
	By default squid will use these IP in order and only rotates to
	the next listed when the most preffered fails.

	Some load balancing servers based on round robin DNS have been
	found not to preserve user session state across requests
	to different IP addresses.

	Enabling this directive Squid rotates IP's per request.
DOC_END

NAME: pipeline_prefetch
TYPE: pipelinePrefetch
LOC: Config.pipeline_max_prefetch
DEFAULT: 0
DEFAULT_DOC: Do not pre-parse pipelined requests.
DOC_START
	HTTP clients may send a pipeline of 1+N requests to Squid using a
	single connection, without waiting for Squid to respond to the first
	of those requests. This option limits the number of concurrent
	requests Squid will try to handle in parallel. If set to N, Squid
	will try to receive and process up to 1+N requests on the same
	connection concurrently.

	Defaults to 0 (off) for bandwidth management and access logging
	reasons.

	NOTE: pipelining requires persistent connections to clients.

	WARNING: pipelining breaks NTLM and Negotiate/Kerberos authentication.
DOC_END

NAME: high_response_time_warning
TYPE: int
COMMENT: (msec)
LOC: Config.warnings.high_rptm
DEFAULT: 0
DEFAULT_DOC: disabled.
DOC_START
	If the one-minute median response time exceeds this value,
	Squid prints a WARNING with debug level 0 to get the
	administrators attention.  The value is in milliseconds.
DOC_END

NAME: high_page_fault_warning
TYPE: int
LOC: Config.warnings.high_pf
DEFAULT: 0
DEFAULT_DOC: disabled.
DOC_START
	If the one-minute average page fault rate exceeds this
	value, Squid prints a WARNING with debug level 0 to get
	the administrators attention.  The value is in page faults
	per second.
DOC_END

NAME: high_memory_warning
TYPE: b_size_t
LOC: Config.warnings.high_memory
IFDEF: HAVE_MSTATS&&HAVE_GNUMALLOC_H
DEFAULT: 0 KB
DEFAULT_DOC: disabled.
DOC_START
	If the memory usage (as determined by gnumalloc, if available and used)
	exceeds	this amount, Squid prints a WARNING with debug level 0 to get
	the administrators attention.
DOC_END
# TODO: link high_memory_warning to mempools?

NAME: sleep_after_fork
COMMENT: (microseconds)
TYPE: int
LOC: Config.sleep_after_fork
DEFAULT: 0
DOC_START
	When this is set to a non-zero value, the main Squid process
	sleeps the specified number of microseconds after a fork()
	system call. This sleep may help the situation where your
	system reports fork() failures due to lack of (virtual)
	memory. Note, however, if you have a lot of child
	processes, these sleep delays will add up and your
	Squid will not service requests for some amount of time
	until all the child processes have been started.
	On Windows value less then 1000 (1 milliseconds) are
	rounded to 1000.
DOC_END

NAME: windows_ipaddrchangemonitor
IFDEF: _SQUID_WINDOWS_
COMMENT: on|off
TYPE: onoff
DEFAULT: on
LOC: Config.onoff.WIN32_IpAddrChangeMonitor
DOC_START
	On Windows Squid by default will monitor IP address changes and will 
	reconfigure itself after any detected event. This is very useful for
	proxies connected to internet with dial-up interfaces.
	In some cases (a Proxy server acting as VPN gateway is one) it could be
	desiderable to disable this behaviour setting this to 'off'.
	Note: after changing this, Squid service must be restarted.
DOC_END

NAME: eui_lookup
TYPE: onoff
IFDEF: USE_SQUID_EUI
DEFAULT: on
LOC: Eui::TheConfig.euiLookup
DOC_START
	Whether to lookup the EUI or MAC address of a connected client.
DOC_END

NAME: max_filedescriptors max_filedesc
TYPE: int
DEFAULT: 0
DEFAULT_DOC: Use operating system limits set by ulimit.
LOC: Config.max_filedescriptors
DOC_START
	Reduce the maximum number of filedescriptors supported below
	the usual operating system defaults.

	Remove from squid.conf to inherit the current ulimit setting.

	Note: Changing this requires a restart of Squid. Also
	not all I/O types supports large values (eg on Windows).
DOC_END

NAME: force_request_body_continuation
TYPE: acl_access
LOC: Config.accessList.forceRequestBodyContinuation
DEFAULT: none
DEFAULT_DOC: Deny, unless rules exist in squid.conf.
DOC_START
	This option controls how Squid handles data upload requests from HTTP
	and FTP agents that require a "Please Continue" control message response
	to actually send the request body to Squid. It is mostly useful in
	adaptation environments.
	
	When Squid receives an HTTP request with an "Expect: 100-continue"
	header or an FTP upload command (e.g., STOR), Squid normally sends the
	request headers or FTP command information to an adaptation service (or
	peer) and waits for a response. Most adaptation services (and some
	broken peers) may not respond to Squid at that stage because they may
	decide to wait for the HTTP request body or FTP data transfer. However,
	that request body or data transfer may never come because Squid has not
	responded with the HTTP 100 or FTP 150 (Please Continue) control message
	to the request sender yet!
	
	An allow match tells Squid to respond with the HTTP 100 or FTP 150
	(Please Continue) control message on its own, before forwarding the
	request to an adaptation service or peer. Such a response usually forces
	the request sender to proceed with sending the body. A deny match tells
	Squid to delay that control response until the origin server confirms
	that the request body is needed. Delaying is the default behavior.
DOC_END

NAME: server_pconn_for_nonretriable
TYPE: acl_access
DEFAULT: none
DEFAULT_DOC: Open new connections for forwarding requests Squid cannot retry safely.
LOC: Config.accessList.serverPconnForNonretriable
DOC_START
	This option provides fine-grained control over persistent connection
	reuse when forwarding HTTP requests that Squid cannot retry. It is useful
	in environments where opening new connections is very expensive
	(e.g., all connections are secured with TLS with complex client and server
	certificate validation) and race conditions associated with persistent
	connections are very rare and/or only cause minor problems.

	HTTP prohibits retrying unsafe and non-idempotent requests (e.g., POST).
	Squid limitations also prohibit retrying all requests with bodies (e.g., PUT).
	By default, when forwarding such "risky" requests, Squid opens a new
	connection to the server or cache_peer, even if there is an idle persistent
	connection available. When Squid is configured to risk sending a non-retriable
	request on a previously used persistent connection, and the server closes
	the connection before seeing that risky request, the user gets an error response
	from Squid. In most cases, that error response will be HTTP 502 (Bad Gateway)
	with ERR_ZERO_SIZE_OBJECT or ERR_WRITE_ERROR (peer connection reset) error detail.

	If an allow rule matches, Squid reuses an available idle persistent connection
	(if any) for the request that Squid cannot retry. If a deny rule matches, then
	Squid opens a new connection for the request that Squid cannot retry.

	This option does not affect requests that Squid can retry. They will reuse idle
	persistent connections (if any).

	This clause only supports fast acl types.
	See http://wiki.squid-cache.org/SquidFaq/SquidAcl for details.

	Example:
		acl SpeedIsWorthTheRisk method POST
		server_pconn_for_nonretriable allow SpeedIsWorthTheRisk
DOC_END

EOF<|MERGE_RESOLUTION|>--- conflicted
+++ resolved
@@ -438,11 +438,7 @@
 TYPE: YesNoNone
 COMMENT: on|off
 LOC: Config.shmLocking
-<<<<<<< HEAD
-DEFAULT: on
-=======
 DEFAULT: off
->>>>>>> aad871e3
 DOC_START
 	Whether to ensure that all required shared memory is available by
 	"locking" that shared memory into RAM when Squid starts. The
@@ -7014,61 +7010,6 @@
 
 
 	See also client_delay_parameters and client_delay_pools.
-DOC_END
-
-COMMENT_START
- RESPONSE DELAY POOL PARAMETERS
- -----------------------------------------------------------------------------
-COMMENT_END
-
-NAME: response_delay_pool
-TYPE: response_delay_pool_parameters
-DEFAULT: none
-IFDEF: USE_DELAY_POOLS
-LOC: Config.MessageDelay
-DOC_START
-	This option configures client response bandwidth limits using the
-	following format:
-
-		response_delay_pool name bucket_speed_limit=... max_bucket_size=...
-			aggregate_speed_limit=... max_aggregate_size=... initial_fill_level=...
-
-		options:
-
-			name				the response delay pool name
-
-			bucket_speed_limit=...		the speed limit of an individual bucket(bytes/s)
-
-			max_bucket_size=...		the maximum size of a bucket
-
-			aggregate_speed_limit=...	the speed limit to the aggregate bucket(bytes/s)
-
-			max_aggregate_size=bytes=...	the maximum size of the aggregate bucket
-
-			initial_fill_level=...		the initial bucket size as a percentage of max_bucket_size
-
-		See also response_delay_pool_access.
-DOC_END
-
-NAME: response_delay_pool_access
-TYPE: response_delay_pool_access
-DEFAULT: none
-DEFAULT_DOC: Deny use of the pool, unless allow rules exist in squid.conf for the pool.
-IFDEF: USE_DELAY_POOLS
-LOC: Config.MessageDelay
-DOC_START
-	This option determines the response delay pool for the
-	request:
-
-		response_delay_pool_access pool_name allow|deny acl_name
-
-	All response_delay_pool_access options are checked in the order
-	they appear in this configuration file. The first rule with a
-	matching ACL wins. If (and only if) an "allow" rule won, Squid
-	assigns the response to the corresponding named delay pool.
-	This feature restricts Squid-to-client bandwidth only.
-	If no ACL matches or there are no response_delay_pool_access options,
-	the Squid-to-client bandwidth is not limited.
 DOC_END
 
 COMMENT_START
