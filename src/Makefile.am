--- conflicted
+++ resolved
@@ -34,11 +34,7 @@
 	LoadableModules.h \
 	LoadableModules.cc
 
-<<<<<<< HEAD
-SUBDIRS	= base comm eui acl fs repl auth ip icmp ident
-=======
-SUBDIRS	= base eui acl fs repl auth ip icmp ident log
->>>>>>> 6feb0e7c
+SUBDIRS	= base comm eui acl fs repl auth ip icmp ident log
 
 if USE_ADAPTATION
 SUBDIRS += adaptation
@@ -536,11 +532,8 @@
 
 squid_LDADD = \
 	$(COMMON_LIBS) \
-<<<<<<< HEAD
 	comm/libcomm-listener.la \
-=======
 	eui/libeui.la \
->>>>>>> 6feb0e7c
 	icmp/libicmp.la icmp/libicmp-core.la \
 	log/liblog.la \
 	$(XTRA_OBJS) \
@@ -1412,13 +1405,9 @@
 tests_testEvent_LDADD = \
 	$(COMMON_LIBS) \
 	icmp/libicmp.la icmp/libicmp-core.la \
-<<<<<<< HEAD
 	comm/libcomm-listener.la \
-	@REPL_OBJS@ \
-=======
 	log/liblog.la \
 	$(REPL_OBJS) \
->>>>>>> 6feb0e7c
 	${ADAPTATION_LIBS} \
 	$(ESI_LIBS) \
 	$(REGEXLIB) \
@@ -1569,13 +1558,9 @@
 tests_testEventLoop_LDADD = \
 	$(COMMON_LIBS) \
 	icmp/libicmp.la icmp/libicmp-core.la \
-<<<<<<< HEAD
 	comm/libcomm-listener.la \
-	@REPL_OBJS@ \
-=======
 	log/liblog.la \
 	$(REPL_OBJS) \
->>>>>>> 6feb0e7c
 	${ADAPTATION_LIBS} \
 	$(ESI_LIBS) \
 	$(REGEXLIB) \
@@ -1721,13 +1706,9 @@
 tests_test_http_range_LDADD = \
 	$(COMMON_LIBS) \
 	icmp/libicmp.la icmp/libicmp-core.la \
-<<<<<<< HEAD
 	comm/libcomm-listener.la \
-	@REPL_OBJS@ \
-=======
 	log/liblog.la \
 	$(REPL_OBJS) \
->>>>>>> 6feb0e7c
 	${ADAPTATION_LIBS} \
 	$(ESI_LIBS) \
 	$(REGEXLIB) \
@@ -1878,13 +1859,9 @@
 tests_testHttpRequest_LDADD = \
 	$(COMMON_LIBS) \
 	icmp/libicmp.la icmp/libicmp-core.la \
-<<<<<<< HEAD
 	comm/libcomm-listener.la \
-	@REPL_OBJS@ \
-=======
 	log/liblog.la \
 	$(REPL_OBJS) \
->>>>>>> 6feb0e7c
 	${ADAPTATION_LIBS} \
 	$(ESI_LIBS) \
 	$(REGEXLIB) \
@@ -1957,11 +1934,8 @@
 	tests/testStoreHashIndex.h \
 	tests/TestSwapDir.cc \
 	tests/TestSwapDir.h \
-<<<<<<< HEAD
-=======
 	tests/stub_fd.cc \
 	tests/stub_HelperChildConfig.cc \
->>>>>>> 6feb0e7c
 	tests/stub_HttpReply.cc \
 	tests/stub_cache_manager.cc \
 	$(STORE_TEST_SOURCES) \
@@ -2254,15 +2228,10 @@
 tests_testURL_LDADD = \
 	$(COMMON_LIBS) \
 	icmp/libicmp.la icmp/libicmp-core.la \
-<<<<<<< HEAD
 	comm/libcomm-listener.la \
-	@REGEXLIB@ \
-	@REPL_OBJS@ \
-=======
 	log/liblog.la \
 	$(REGEXLIB) \
 	$(REPL_OBJS) \
->>>>>>> 6feb0e7c
 	${ADAPTATION_LIBS} \
 	$(ESI_LIBS) \
 	$(SNMPLIB) \
