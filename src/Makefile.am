--- conflicted
+++ resolved
@@ -615,6 +615,7 @@
 	clients/libclients.la \
 	servers/libservers.la \
 	ftp/libftp.la \
+	helper/libhelper.la \
 	http/libsquid-http.la \
 	parser/libsquid-parser.la \
 	base/libbase.la \
@@ -627,11 +628,6 @@
 	anyp/libanyp.la \
 	comm/libcomm.la \
 	eui/libeui.la \
-<<<<<<< HEAD
-=======
-	helper/libhelper.la \
-	http/libsquid-http.la \
->>>>>>> aca988c4
 	icmp/libicmp.la icmp/libicmp-core.la \
 	log/liblog.la \
 	format/libformat.la \
@@ -1598,12 +1594,8 @@
 	libsquid.la \
 	clients/libclients.la \
 	servers/libservers.la \
-<<<<<<< HEAD
-=======
+	ftp/libftp.la \
 	helper/libhelper.la \
-	http/libsquid-http.la \
->>>>>>> aca988c4
-	ftp/libftp.la \
 	http/libsquid-http.la \
 	parser/libsquid-parser.la \
 	ident/libident.la \
@@ -2031,12 +2023,8 @@
 	libsquid.la \
 	clients/libclients.la \
 	servers/libservers.la \
-<<<<<<< HEAD
-=======
+	ftp/libftp.la \
 	helper/libhelper.la \
-	http/libsquid-http.la \
->>>>>>> aca988c4
-	ftp/libftp.la \
 	http/libsquid-http.la \
 	parser/libsquid-parser.la \
 	ident/libident.la \
@@ -2280,12 +2268,8 @@
 	libsquid.la \
 	clients/libclients.la \
 	servers/libservers.la \
-<<<<<<< HEAD
-=======
+	ftp/libftp.la \
 	helper/libhelper.la \
-	http/libsquid-http.la \
->>>>>>> aca988c4
-	ftp/libftp.la \
 	http/libsquid-http.la \
 	parser/libsquid-parser.la \
 	ident/libident.la \
@@ -2522,23 +2506,15 @@
 	libsquid.la \
 	clients/libclients.la \
 	servers/libservers.la \
-<<<<<<< HEAD
-=======
+	ftp/libftp.la \
 	helper/libhelper.la \
-	http/libsquid-http.la \
->>>>>>> aca988c4
-	ftp/libftp.la \
 	http/libsquid-http.la \
 	parser/libsquid-parser.la \
 	ident/libident.la \
 	acl/libacls.la \
 	acl/libstate.la \
 	acl/libapi.la \
-<<<<<<< HEAD
-	libsquid.la \
-=======
 	parser/libsquid-parser.la \
->>>>>>> aca988c4
 	ip/libip.la \
 	fs/libfs.la \
 	anyp/libanyp.la \
@@ -2827,11 +2803,7 @@
 	acl/libacls.la \
 	acl/libstate.la \
 	acl/libapi.la \
-<<<<<<< HEAD
-	libsquid.la \
-=======
 	parser/libsquid-parser.la \
->>>>>>> aca988c4
 	ip/libip.la \
 	fs/libfs.la \
 	$(SSL_LIBS) \
