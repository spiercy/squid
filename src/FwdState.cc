--- conflicted
+++ resolved
@@ -625,11 +625,7 @@
     if (!entry->isEmpty())
         return false;
 
-<<<<<<< HEAD
-    if (!forwardTriesAllowed())
-=======
     if (exhaustedTries())
->>>>>>> 3eebd267
         return false;
 
     if (!EnoughTimeToReForward(start_t))
@@ -961,11 +957,7 @@
     Comm::ConnOpener *cs = new Comm::ConnOpener(serverDestinations[0], calls.connector, connTimeout);
     if (host)
         cs->setHost(host);
-<<<<<<< HEAD
     addRequestAttempt();
-=======
-    ++n_tries;
->>>>>>> 3eebd267
     AsyncJob::Start(cs);
 }
 
@@ -1117,11 +1109,7 @@
         return 0;
     }
 
-<<<<<<< HEAD
-    if (!forwardTriesAllowed())
-=======
     if (exhaustedTries())
->>>>>>> 3eebd267
         return 0;
 
     if (request->bodyNibbled())
@@ -1272,15 +1260,9 @@
 }
 
 bool
-<<<<<<< HEAD
-FwdState::forwardTriesAllowed() const
-{
-    return forwardTries() < Config.forward_max_tries;
-=======
 FwdState::exhaustedTries() const
 {
-    return n_tries >= Config.forward_max_tries;
->>>>>>> 3eebd267
+    return al->requestAttempts >= Config.forward_max_tries;
 }
 
 /**** PRIVATE NON-MEMBER FUNCTIONS ********************************************/
