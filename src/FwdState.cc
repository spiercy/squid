--- conflicted
+++ resolved
@@ -712,11 +712,7 @@
             // Use positive timeout when less than one second is left.
             const time_t sslNegotiationTimeout = max(static_cast<time_t>(1), timeLeft());
             Ssl::PeerConnector *connector =
-<<<<<<< HEAD
-                new Ssl::PeerConnector(requestPointer, serverConnection(), clientConn, callback);
-=======
-                new Ssl::PeerConnector(requestPointer, serverConnection(), callback, sslNegotiationTimeout);
->>>>>>> 6884ec40
+                new Ssl::PeerConnector(requestPointer, serverConnection(), clientConn, callback, sslNegotiationTimeout);
             AsyncJob::Start(connector); // will call our callback
             return;
         }
