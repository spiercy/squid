--- conflicted
+++ resolved
@@ -58,11 +58,7 @@
 
     /// abnormal data transfer termination
     /// \retval true the transaction will be terminated (abortAll called)
-<<<<<<< HEAD
-    /// \reval false the transaction will survive
-=======
     /// \retval false the transaction will survive
->>>>>>> 0a4efb98
     virtual bool abortOnData(const char *reason);
 
     /// a hack to reach HttpStateData::orignal_request
