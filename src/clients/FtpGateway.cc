--- conflicted
+++ resolved
@@ -1190,11 +1190,7 @@
 
     checkUrlpath();
     buildTitleUrl();
-<<<<<<< HEAD
-    debugs(9, 5, HERE << "FD " << (ctrl.conn != NULL ? ctrl.conn->fd : -1) << " : host=" << request->GetHost() <<
-=======
     debugs(9, 5, "FD " << (ctrl.conn != NULL ? ctrl.conn->fd : -1) << " : host=" << request->GetHost() <<
->>>>>>> 4fef4b02
            ", path=" << request->urlpath << ", user=" << user << ", passwd=" << password);
     state = BEGIN;
     Ftp::Client::start();
