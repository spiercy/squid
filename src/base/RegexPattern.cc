/*
 * Copyright (C) 1996-2016 The Squid Software Foundation and contributors
 *
 * Squid software is distributed under GPLv2+ license and includes
 * contributions from numerous individuals and organizations.
 * Please see the COPYING and CONTRIBUTORS files for details.
 */

#include "squid.h"
#include "base/RegexPattern.h"
#include <utility>

<<<<<<< HEAD
RegexPattern::RegexPattern(int aFlags, const char *aPattern) :
    flags(aFlags),
    pattern(xstrdup(aPattern))
{
    memset(&regex, 0, sizeof(regex));
}
=======
RegexPattern::RegexPattern(const std::regex_constants::syntax_option_type &aFlags, const char *aPattern) :
        flags(aFlags),
        pattern(xstrdup(aPattern)),
        regex(pattern, flags)
{}
>>>>>>> 5356a0bf

RegexPattern::RegexPattern(RegexPattern &&o) :
    flags(std::move(o.flags)),
    regex(std::move(o.regex)),
    pattern(std::move(o.pattern))
{
    memset(&o.regex, 0, sizeof(o.regex));
    o.pattern = nullptr;
}

RegexPattern::~RegexPattern()
{
    xfree(pattern);
<<<<<<< HEAD
    regfree(&regex);
}

RegexPattern &
RegexPattern::operator =(RegexPattern &&o)
{
    flags = std::move(o.flags);
    regex = std::move(o.regex);
    memset(&o.regex, 0, sizeof(o.regex));
    pattern = std::move(o.pattern);
    o.pattern = nullptr;
    return *this;
}
=======
}
>>>>>>> 5356a0bf
<|MERGE_RESOLUTION|>--- conflicted
+++ resolved
@@ -10,47 +10,18 @@
 #include "base/RegexPattern.h"
 #include <utility>
 
-<<<<<<< HEAD
-RegexPattern::RegexPattern(int aFlags, const char *aPattern) :
-    flags(aFlags),
-    pattern(xstrdup(aPattern))
-{
-    memset(&regex, 0, sizeof(regex));
-}
-=======
 RegexPattern::RegexPattern(const std::regex_constants::syntax_option_type &aFlags, const char *aPattern) :
         flags(aFlags),
         pattern(xstrdup(aPattern)),
         regex(pattern, flags)
 {}
->>>>>>> 5356a0bf
-
-RegexPattern::RegexPattern(RegexPattern &&o) :
-    flags(std::move(o.flags)),
-    regex(std::move(o.regex)),
-    pattern(std::move(o.pattern))
-{
-    memset(&o.regex, 0, sizeof(o.regex));
-    o.pattern = nullptr;
-}
-
-RegexPattern::~RegexPattern()
-{
-    xfree(pattern);
-<<<<<<< HEAD
-    regfree(&regex);
-}
 
 RegexPattern &
 RegexPattern::operator =(RegexPattern &&o)
 {
     flags = std::move(o.flags);
     regex = std::move(o.regex);
-    memset(&o.regex, 0, sizeof(o.regex));
-    pattern = std::move(o.pattern);
+    pattern = o.pattern;
     o.pattern = nullptr;
     return *this;
 }
-=======
-}
->>>>>>> 5356a0bf
