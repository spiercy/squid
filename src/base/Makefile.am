
include $(top_srcdir)/src/Common.am
include $(top_srcdir)/src/TestHeaders.am

noinst_LTLIBRARIES = libbase.la

libbase_la_SOURCES = \
	AsyncCall.cc \
	AsyncCall.h \
	AsyncJob.h \
	AsyncJob.cc \
	AsyncJobCalls.h \
	AsyncCallQueue.cc \
	AsyncCallQueue.h \
	CbcPointer.h \
<<<<<<< HEAD
=======
	InstanceId.h \
>>>>>>> 4d15c643
	Subscription.h \
	TextException.cc \
	TextException.h<|MERGE_RESOLUTION|>--- conflicted
+++ resolved
@@ -13,10 +13,7 @@
 	AsyncCallQueue.cc \
 	AsyncCallQueue.h \
 	CbcPointer.h \
-<<<<<<< HEAD
-=======
 	InstanceId.h \
->>>>>>> 4d15c643
 	Subscription.h \
 	TextException.cc \
 	TextException.h